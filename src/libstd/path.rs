--- conflicted
+++ resolved
@@ -2241,13 +2241,8 @@
     /// let path = Path::new("/../../../cannot_go_above_root");
     /// assert_eq!(path.clean(), PathBuf::from("/cannot_go_above_root"));
     /// ```
-<<<<<<< HEAD
-    #[unstable]
+    #[unstable(feature = "path cleaning", issue = "47402")]
     pub fn clean(&self) -> PathBuf {
-=======
-    #[unstable(feature = "path normalize", issue = "47402")]
-    pub fn normalize(&self) -> PathBuf {
->>>>>>> 1b67915f
         let mut stack: Vec<Component> = vec![];
 
         // We assume .components() removes redundant consecutive path separators.
@@ -4112,17 +4107,10 @@
     }
 
     #[test]
-<<<<<<< HEAD
     pub fn test_clean() {
         macro_rules! tc(
             ($path:expr, $expected:expr) => ( {
                 let mut actual = PathBuf::from($path).clean();
-=======
-    fn test_normalize() {
-        macro_rules! tn(
-            ($path:expr, $expected:expr) => ( {
-                let actual = PathBuf::from($path).normalize();
->>>>>>> 1b67915f
                 assert!(actual.to_str() == Some($expected),
                         "cleaning {:?}: Expected {:?}, got {:?}",
                         $path, $expected,
