--- conflicted
+++ resolved
@@ -1284,11 +1284,7 @@
     /// let percent = '%';
     /// let space = ' ';
     /// let lf = '\n';
-<<<<<<< HEAD
-    /// let esc: char = '\x1b';
-=======
     /// let esc = '\x1b';
->>>>>>> 3b65165a
     ///
     /// assert!(uppercase_a.is_ascii_uppercase());
     /// assert!(uppercase_g.is_ascii_uppercase());
@@ -1322,11 +1318,7 @@
     /// let percent = '%';
     /// let space = ' ';
     /// let lf = '\n';
-<<<<<<< HEAD
-    /// let esc: char = '\x1b';
-=======
     /// let esc = '\x1b';
->>>>>>> 3b65165a
     ///
     /// assert!(!uppercase_a.is_ascii_lowercase());
     /// assert!(!uppercase_g.is_ascii_lowercase());
@@ -1363,11 +1355,7 @@
     /// let percent = '%';
     /// let space = ' ';
     /// let lf = '\n';
-<<<<<<< HEAD
-    /// let esc: char = '\x1b';
-=======
     /// let esc = '\x1b';
->>>>>>> 3b65165a
     ///
     /// assert!(uppercase_a.is_ascii_alphanumeric());
     /// assert!(uppercase_g.is_ascii_alphanumeric());
@@ -1401,11 +1389,8 @@
     /// let percent = '%';
     /// let space = ' ';
     /// let lf = '\n';
-<<<<<<< HEAD
     /// let esc: char = '\x1b';
-=======
     /// let esc = '\x1b';
->>>>>>> 3b65165a
     ///
     /// assert!(!uppercase_a.is_ascii_digit());
     /// assert!(!uppercase_g.is_ascii_digit());
@@ -1442,11 +1427,8 @@
     /// let percent = '%';
     /// let space = ' ';
     /// let lf = '\n';
-<<<<<<< HEAD
     /// let esc: char = '\x1b';
-=======
     /// let esc = '\x1b';
->>>>>>> 3b65165a
     ///
     /// assert!(uppercase_a.is_ascii_hexdigit());
     /// assert!(!uppercase_g.is_ascii_hexdigit());
@@ -1484,11 +1466,8 @@
     /// let percent = '%';
     /// let space = ' ';
     /// let lf = '\n';
-<<<<<<< HEAD
     /// let esc: char = '\x1b';
-=======
     /// let esc = '\x1b';
->>>>>>> 3b65165a
     ///
     /// assert!(!uppercase_a.is_ascii_punctuation());
     /// assert!(!uppercase_g.is_ascii_punctuation());
@@ -1522,11 +1501,7 @@
     /// let percent = '%';
     /// let space = ' ';
     /// let lf = '\n';
-<<<<<<< HEAD
-    /// let esc: char = '\x1b';
-=======
     /// let esc = '\x1b';
->>>>>>> 3b65165a
     ///
     /// assert!(uppercase_a.is_ascii_graphic());
     /// assert!(uppercase_g.is_ascii_graphic());
@@ -1577,11 +1552,7 @@
     /// let percent = '%';
     /// let space = ' ';
     /// let lf = '\n';
-<<<<<<< HEAD
-    /// let esc: char = '\x1b';
-=======
     /// let esc = '\x1b';
->>>>>>> 3b65165a
     ///
     /// assert!(!uppercase_a.is_ascii_whitespace());
     /// assert!(!uppercase_g.is_ascii_whitespace());
@@ -1617,11 +1588,7 @@
     /// let percent = '%';
     /// let space = ' ';
     /// let lf = '\n';
-<<<<<<< HEAD
-    /// let esc: char = '\x1b';
-=======
     /// let esc = '\x1b';
->>>>>>> 3b65165a
     ///
     /// assert!(!uppercase_a.is_ascii_control());
     /// assert!(!uppercase_g.is_ascii_control());
