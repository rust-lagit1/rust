--- conflicted
+++ resolved
@@ -67,11 +67,7 @@
 
 #![experimental]
 
-<<<<<<< HEAD
-use collections::{Collection, MutableSeq};
 use core::kinds::Sized;
-=======
->>>>>>> 75dd1cf8
 use c_str::CString;
 use clone::Clone;
 use fmt;
