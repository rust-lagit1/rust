// ignore-tidy-filelength

//! Numeric traits and functions for the built-in numeric types.

#![stable(feature = "rust1", since = "1.0.0")]

use crate::fmt;
use crate::intrinsics;
use crate::mem;
use crate::ops;
use crate::str::FromStr;

macro_rules! impl_nonzero_fmt {
    ( #[$stability: meta] ( $( $Trait: ident ),+ ) for $Ty: ident ) => {
        $(
            #[$stability]
            impl fmt::$Trait for $Ty {
                #[inline]
                fn fmt(&self, f: &mut fmt::Formatter<'_>) -> fmt::Result {
                    self.get().fmt(f)
                }
            }
        )+
    }
}

macro_rules! doc_comment {
    ($x:expr, $($tt:tt)*) => {
        #[doc = $x]
        $($tt)*
    };
}

macro_rules! nonzero_integers {
    ( $( #[$stability: meta] $Ty: ident($Int: ty); )+ ) => {
        $(
            doc_comment! {
                concat!("An integer that is known not to equal zero.

This enables some memory layout optimization.
For example, `Option<", stringify!($Ty), ">` is the same size as `", stringify!($Int), "`:

```rust
use std::mem::size_of;
assert_eq!(size_of::<Option<core::num::", stringify!($Ty), ">>(), size_of::<", stringify!($Int),
">());
```"),
                #[$stability]
                #[derive(Copy, Clone, Eq, PartialEq, Ord, PartialOrd, Hash)]
                #[repr(transparent)]
                #[rustc_layout_scalar_valid_range_start(1)]
                #[rustc_nonnull_optimization_guaranteed]
                pub struct $Ty($Int);
            }

            impl $Ty {
                /// Creates a non-zero without checking the value.
                ///
                /// # Safety
                ///
                /// The value must not be zero.
                #[$stability]
                #[inline]
                pub const unsafe fn new_unchecked(n: $Int) -> Self {
                    $Ty(n)
                }

                /// Creates a non-zero if the given value is not zero.
                #[$stability]
                #[inline]
                pub fn new(n: $Int) -> Option<Self> {
                    if n != 0 {
                        // SAFETY: we just checked that there's no `0`
                        Some(unsafe { $Ty(n) })
                    } else {
                        None
                    }
                }

                /// Returns the value as a primitive type.
                #[$stability]
                #[inline]
                pub const fn get(self) -> $Int {
                    self.0
                }

            }

            #[stable(feature = "from_nonzero", since = "1.31.0")]
            impl From<$Ty> for $Int {
                fn from(nonzero: $Ty) -> Self {
                    nonzero.0
                }
            }

            impl_nonzero_fmt! {
                #[$stability] (Debug, Display, Binary, Octal, LowerHex, UpperHex) for $Ty
            }
        )+
    }
}

nonzero_integers! {
    #[stable(feature = "nonzero", since = "1.28.0")] NonZeroU8(u8);
    #[stable(feature = "nonzero", since = "1.28.0")] NonZeroU16(u16);
    #[stable(feature = "nonzero", since = "1.28.0")] NonZeroU32(u32);
    #[stable(feature = "nonzero", since = "1.28.0")] NonZeroU64(u64);
    #[stable(feature = "nonzero", since = "1.28.0")] NonZeroU128(u128);
    #[stable(feature = "nonzero", since = "1.28.0")] NonZeroUsize(usize);
    #[stable(feature = "signed_nonzero", since = "1.34.0")] NonZeroI8(i8);
    #[stable(feature = "signed_nonzero", since = "1.34.0")] NonZeroI16(i16);
    #[stable(feature = "signed_nonzero", since = "1.34.0")] NonZeroI32(i32);
    #[stable(feature = "signed_nonzero", since = "1.34.0")] NonZeroI64(i64);
    #[stable(feature = "signed_nonzero", since = "1.34.0")] NonZeroI128(i128);
    #[stable(feature = "signed_nonzero", since = "1.34.0")] NonZeroIsize(isize);
}

macro_rules! from_str_radix_nzint_impl {
    ($($t:ty)*) => {$(
        #[stable(feature = "nonzero_parse", since = "1.35.0")]
        impl FromStr for $t {
            type Err = ParseIntError;
            fn from_str(src: &str) -> Result<Self, Self::Err> {
                Self::new(from_str_radix(src, 10)?)
                    .ok_or(ParseIntError {
                        kind: IntErrorKind::Zero
                    })
            }
        }
    )*}
}

from_str_radix_nzint_impl! { NonZeroU8 NonZeroU16 NonZeroU32 NonZeroU64 NonZeroU128 NonZeroUsize
                             NonZeroI8 NonZeroI16 NonZeroI32 NonZeroI64 NonZeroI128 NonZeroIsize }

/// Provides intentionally-wrapped arithmetic on `T`.
///
/// Operations like `+` on `u32` values is intended to never overflow,
/// and in some debug configurations overflow is detected and results
/// in a panic. While most arithmetic falls into this category, some
/// code explicitly expects and relies upon modular arithmetic (e.g.,
/// hashing).
///
/// Wrapping arithmetic can be achieved either through methods like
/// `wrapping_add`, or through the `Wrapping<T>` type, which says that
/// all standard arithmetic operations on the underlying value are
/// intended to have wrapping semantics.
///
/// The underlying value can be retrieved through the `.0` index of the
/// `Wrapping` tuple.
///
/// # Examples
///
/// ```
/// use std::num::Wrapping;
///
/// let zero = Wrapping(0u32);
/// let one = Wrapping(1u32);
///
/// assert_eq!(std::u32::MAX, (zero - one).0);
/// ```
#[stable(feature = "rust1", since = "1.0.0")]
#[derive(PartialEq, Eq, PartialOrd, Ord, Clone, Copy, Default, Hash)]
#[repr(transparent)]
pub struct Wrapping<T>(#[stable(feature = "rust1", since = "1.0.0")]
                       pub T);

#[stable(feature = "rust1", since = "1.0.0")]
impl<T: fmt::Debug> fmt::Debug for Wrapping<T> {
    fn fmt(&self, f: &mut fmt::Formatter<'_>) -> fmt::Result {
        self.0.fmt(f)
    }
}

#[stable(feature = "wrapping_display", since = "1.10.0")]
impl<T: fmt::Display> fmt::Display for Wrapping<T> {
    fn fmt(&self, f: &mut fmt::Formatter<'_>) -> fmt::Result {
        self.0.fmt(f)
    }
}

#[stable(feature = "wrapping_fmt", since = "1.11.0")]
impl<T: fmt::Binary> fmt::Binary for Wrapping<T> {
    fn fmt(&self, f: &mut fmt::Formatter<'_>) -> fmt::Result {
        self.0.fmt(f)
    }
}

#[stable(feature = "wrapping_fmt", since = "1.11.0")]
impl<T: fmt::Octal> fmt::Octal for Wrapping<T> {
    fn fmt(&self, f: &mut fmt::Formatter<'_>) -> fmt::Result {
        self.0.fmt(f)
    }
}

#[stable(feature = "wrapping_fmt", since = "1.11.0")]
impl<T: fmt::LowerHex> fmt::LowerHex for Wrapping<T> {
    fn fmt(&self, f: &mut fmt::Formatter<'_>) -> fmt::Result {
        self.0.fmt(f)
    }
}

#[stable(feature = "wrapping_fmt", since = "1.11.0")]
impl<T: fmt::UpperHex> fmt::UpperHex for Wrapping<T> {
    fn fmt(&self, f: &mut fmt::Formatter<'_>) -> fmt::Result {
        self.0.fmt(f)
    }
}

// All these modules are technically private and only exposed for coretests:
pub mod flt2dec;
pub mod dec2flt;
pub mod bignum;
pub mod diy_float;

mod wrapping;

macro_rules! usize_isize_to_xe_bytes_doc {
    () => {"

**Note**: This function returns an array of length 2, 4 or 8 bytes
depending on the target pointer size.

"}
}


macro_rules! usize_isize_from_xe_bytes_doc {
    () => {"

**Note**: This function takes an array of length 2, 4 or 8 bytes
depending on the target pointer size.

"}
}

macro_rules! int_impl {
    ($SelfT:ty, $ActualT:ident, $UnsignedT:ty, $BITS:expr, $Min:expr, $Max:expr, $Feature:expr,
     $EndFeature:expr, $rot:expr, $rot_op:expr, $rot_result:expr, $swap_op:expr, $swapped:expr,
     $reversed:expr, $le_bytes:expr, $be_bytes:expr,
     $to_xe_bytes_doc:expr, $from_xe_bytes_doc:expr) => {
        doc_comment! {
            concat!("Returns the smallest value that can be represented by this integer type.

# Examples

Basic usage:

```
", $Feature, "assert_eq!(", stringify!($SelfT), "::min_value(), ", stringify!($Min), ");",
$EndFeature, "
```"),
            #[stable(feature = "rust1", since = "1.0.0")]
            #[inline(always)]
            #[rustc_promotable]
            pub const fn min_value() -> Self {
                !0 ^ ((!0 as $UnsignedT) >> 1) as Self
            }
        }

        doc_comment! {
            concat!("Returns the largest value that can be represented by this integer type.

# Examples

Basic usage:

```
", $Feature, "assert_eq!(", stringify!($SelfT), "::max_value(), ", stringify!($Max), ");",
$EndFeature, "
```"),
            #[stable(feature = "rust1", since = "1.0.0")]
            #[inline(always)]
            #[rustc_promotable]
            pub const fn max_value() -> Self {
                !Self::min_value()
            }
        }

        doc_comment! {
            concat!("Converts a string slice in a given base to an integer.

The string is expected to be an optional `+` or `-` sign followed by digits.
Leading and trailing whitespace represent an error. Digits are a subset of these characters,
depending on `radix`:

 * `0-9`
 * `a-z`
 * `A-Z`

# Panics

This function panics if `radix` is not in the range from 2 to 36.

# Examples

Basic usage:

```
", $Feature, "assert_eq!(", stringify!($SelfT), "::from_str_radix(\"A\", 16), Ok(10));",
$EndFeature, "
```"),
            #[stable(feature = "rust1", since = "1.0.0")]
            pub fn from_str_radix(src: &str, radix: u32) -> Result<Self, ParseIntError> {
                from_str_radix(src, radix)
            }
        }

        doc_comment! {
            concat!("Returns the number of ones in the binary representation of `self`.

# Examples

Basic usage:

```
", $Feature, "let n = 0b100_0000", stringify!($SelfT), ";

assert_eq!(n.count_ones(), 1);",
$EndFeature, "
```
"),
            #[stable(feature = "rust1", since = "1.0.0")]
            #[inline]
            pub const fn count_ones(self) -> u32 { (self as $UnsignedT).count_ones() }
        }

        doc_comment! {
            concat!("Returns the number of zeros in the binary representation of `self`.

# Examples

Basic usage:

```
", $Feature, "assert_eq!(", stringify!($SelfT), "::max_value().count_zeros(), 1);", $EndFeature, "
```"),
            #[stable(feature = "rust1", since = "1.0.0")]
            #[inline]
            pub const fn count_zeros(self) -> u32 {
                (!self).count_ones()
            }
        }

        doc_comment! {
            concat!("Returns the number of leading zeros in the binary representation of `self`.

# Examples

Basic usage:

```
", $Feature, "let n = -1", stringify!($SelfT), ";

assert_eq!(n.leading_zeros(), 0);",
$EndFeature, "
```"),
            #[stable(feature = "rust1", since = "1.0.0")]
            #[inline]
            pub const fn leading_zeros(self) -> u32 {
                (self as $UnsignedT).leading_zeros()
            }
        }

        doc_comment! {
            concat!("Returns the number of trailing zeros in the binary representation of `self`.

# Examples

Basic usage:

```
", $Feature, "let n = -4", stringify!($SelfT), ";

assert_eq!(n.trailing_zeros(), 2);",
$EndFeature, "
```"),
            #[stable(feature = "rust1", since = "1.0.0")]
            #[inline]
            pub const fn trailing_zeros(self) -> u32 {
                (self as $UnsignedT).trailing_zeros()
            }
        }

        doc_comment! {
            concat!("Shifts the bits to the left by a specified amount, `n`,
wrapping the truncated bits to the end of the resulting integer.

Please note this isn't the same operation as the `<<` shifting operator!

# Examples

Basic usage:

```
let n = ", $rot_op, stringify!($SelfT), ";
let m = ", $rot_result, ";

assert_eq!(n.rotate_left(", $rot, "), m);
```"),
            #[stable(feature = "rust1", since = "1.0.0")]
            #[must_use = "this returns the result of the operation, \
                          without modifying the original"]
            #[inline]
            pub const fn rotate_left(self, n: u32) -> Self {
                (self as $UnsignedT).rotate_left(n) as Self
            }
        }

        doc_comment! {
            concat!("Shifts the bits to the right by a specified amount, `n`,
wrapping the truncated bits to the beginning of the resulting
integer.

Please note this isn't the same operation as the `>>` shifting operator!

# Examples

Basic usage:

```
let n = ", $rot_result, stringify!($SelfT), ";
let m = ", $rot_op, ";

assert_eq!(n.rotate_right(", $rot, "), m);
```"),
            #[stable(feature = "rust1", since = "1.0.0")]
            #[must_use = "this returns the result of the operation, \
                          without modifying the original"]
            #[inline]
            pub const fn rotate_right(self, n: u32) -> Self {
                (self as $UnsignedT).rotate_right(n) as Self
            }
        }

        doc_comment! {
            concat!("Reverses the byte order of the integer.

# Examples

Basic usage:

```
let n = ", $swap_op, stringify!($SelfT), ";

let m = n.swap_bytes();

assert_eq!(m, ", $swapped, ");
```"),
            #[stable(feature = "rust1", since = "1.0.0")]
            #[inline]
            pub const fn swap_bytes(self) -> Self {
                (self as $UnsignedT).swap_bytes() as Self
            }
        }

        doc_comment! {
            concat!("Reverses the bit pattern of the integer.

# Examples

Basic usage:

```
let n = ", $swap_op, stringify!($SelfT), ";
let m = n.reverse_bits();

assert_eq!(m, ", $reversed, ");
```"),
            #[stable(feature = "reverse_bits", since = "1.37.0")]
            #[inline]
            #[must_use]
            pub const fn reverse_bits(self) -> Self {
                (self as $UnsignedT).reverse_bits() as Self
            }
        }

        doc_comment! {
            concat!("Converts an integer from big endian to the target's endianness.

On big endian this is a no-op. On little endian the bytes are swapped.

# Examples

Basic usage:

```
", $Feature, "let n = 0x1A", stringify!($SelfT), ";

if cfg!(target_endian = \"big\") {
    assert_eq!(", stringify!($SelfT), "::from_be(n), n)
} else {
    assert_eq!(", stringify!($SelfT), "::from_be(n), n.swap_bytes())
}",
$EndFeature, "
```"),
            #[stable(feature = "rust1", since = "1.0.0")]
            #[inline]
            pub const fn from_be(x: Self) -> Self {
                #[cfg(target_endian = "big")]
                {
                    x
                }
                #[cfg(not(target_endian = "big"))]
                {
                    x.swap_bytes()
                }
            }
        }

        doc_comment! {
            concat!("Converts an integer from little endian to the target's endianness.

On little endian this is a no-op. On big endian the bytes are swapped.

# Examples

Basic usage:

```
", $Feature, "let n = 0x1A", stringify!($SelfT), ";

if cfg!(target_endian = \"little\") {
    assert_eq!(", stringify!($SelfT), "::from_le(n), n)
} else {
    assert_eq!(", stringify!($SelfT), "::from_le(n), n.swap_bytes())
}",
$EndFeature, "
```"),
            #[stable(feature = "rust1", since = "1.0.0")]
            #[inline]
            pub const fn from_le(x: Self) -> Self {
                #[cfg(target_endian = "little")]
                {
                    x
                }
                #[cfg(not(target_endian = "little"))]
                {
                    x.swap_bytes()
                }
            }
        }

        doc_comment! {
            concat!("Converts `self` to big endian from the target's endianness.

On big endian this is a no-op. On little endian the bytes are swapped.

# Examples

Basic usage:

```
", $Feature, "let n = 0x1A", stringify!($SelfT), ";

if cfg!(target_endian = \"big\") {
    assert_eq!(n.to_be(), n)
} else {
    assert_eq!(n.to_be(), n.swap_bytes())
}",
$EndFeature, "
```"),
            #[stable(feature = "rust1", since = "1.0.0")]
            #[inline]
            pub const fn to_be(self) -> Self { // or not to be?
                #[cfg(target_endian = "big")]
                {
                    self
                }
                #[cfg(not(target_endian = "big"))]
                {
                    self.swap_bytes()
                }
            }
        }

        doc_comment! {
            concat!("Converts `self` to little endian from the target's endianness.

On little endian this is a no-op. On big endian the bytes are swapped.

# Examples

Basic usage:

```
", $Feature, "let n = 0x1A", stringify!($SelfT), ";

if cfg!(target_endian = \"little\") {
    assert_eq!(n.to_le(), n)
} else {
    assert_eq!(n.to_le(), n.swap_bytes())
}",
$EndFeature, "
```"),
            #[stable(feature = "rust1", since = "1.0.0")]
            #[inline]
            pub const fn to_le(self) -> Self {
                #[cfg(target_endian = "little")]
                {
                    self
                }
                #[cfg(not(target_endian = "little"))]
                {
                    self.swap_bytes()
                }
            }
        }

        doc_comment! {
            concat!("Checked integer addition. Computes `self + rhs`, returning `None`
if overflow occurred.

# Examples

Basic usage:

```
", $Feature, "assert_eq!((", stringify!($SelfT),
"::max_value() - 2).checked_add(1), Some(", stringify!($SelfT), "::max_value() - 1));
assert_eq!((", stringify!($SelfT), "::max_value() - 2).checked_add(3), None);",
$EndFeature, "
```"),
            #[stable(feature = "rust1", since = "1.0.0")]
            #[must_use = "this returns the result of the operation, \
                          without modifying the original"]
            #[inline]
            pub fn checked_add(self, rhs: Self) -> Option<Self> {
                let (a, b) = self.overflowing_add(rhs);
                if b {None} else {Some(a)}
            }
        }

        doc_comment! {
            concat!("Checked integer subtraction. Computes `self - rhs`, returning `None` if
overflow occurred.

# Examples

Basic usage:

```
", $Feature, "assert_eq!((", stringify!($SelfT),
"::min_value() + 2).checked_sub(1), Some(", stringify!($SelfT), "::min_value() + 1));
assert_eq!((", stringify!($SelfT), "::min_value() + 2).checked_sub(3), None);",
$EndFeature, "
```"),
            #[stable(feature = "rust1", since = "1.0.0")]
            #[must_use = "this returns the result of the operation, \
                          without modifying the original"]
            #[inline]
            pub fn checked_sub(self, rhs: Self) -> Option<Self> {
                let (a, b) = self.overflowing_sub(rhs);
                if b {None} else {Some(a)}
            }
        }

        doc_comment! {
            concat!("Checked integer multiplication. Computes `self * rhs`, returning `None` if
overflow occurred.

# Examples

Basic usage:

```
", $Feature, "assert_eq!(", stringify!($SelfT),
"::max_value().checked_mul(1), Some(", stringify!($SelfT), "::max_value()));
assert_eq!(", stringify!($SelfT), "::max_value().checked_mul(2), None);",
$EndFeature, "
```"),
            #[stable(feature = "rust1", since = "1.0.0")]
            #[must_use = "this returns the result of the operation, \
                          without modifying the original"]
            #[inline]
            pub fn checked_mul(self, rhs: Self) -> Option<Self> {
                let (a, b) = self.overflowing_mul(rhs);
                if b {None} else {Some(a)}
            }
        }

        doc_comment! {
            concat!("Checked integer division. Computes `self / rhs`, returning `None` if `rhs == 0`
or the division results in overflow.

# Examples

Basic usage:

```
", $Feature, "assert_eq!((", stringify!($SelfT),
"::min_value() + 1).checked_div(-1), Some(", stringify!($Max), "));
assert_eq!(", stringify!($SelfT), "::min_value().checked_div(-1), None);
assert_eq!((1", stringify!($SelfT), ").checked_div(0), None);",
$EndFeature, "
```"),
            #[stable(feature = "rust1", since = "1.0.0")]
            #[must_use = "this returns the result of the operation, \
                          without modifying the original"]
            #[inline]
            pub fn checked_div(self, rhs: Self) -> Option<Self> {
                if rhs == 0 || (self == Self::min_value() && rhs == -1) {
                    None
                } else {
                    // SAFETY: div by zero and by INT_MIN have been checked above
                    Some(unsafe { intrinsics::unchecked_div(self, rhs) })
                }
            }
        }

        doc_comment! {
            concat!("Checked Euclidean division. Computes `self.div_euclid(rhs)`,
returning `None` if `rhs == 0` or the division results in overflow.

# Examples

Basic usage:

```
assert_eq!((", stringify!($SelfT),
"::min_value() + 1).checked_div_euclid(-1), Some(", stringify!($Max), "));
assert_eq!(", stringify!($SelfT), "::min_value().checked_div_euclid(-1), None);
assert_eq!((1", stringify!($SelfT), ").checked_div_euclid(0), None);
```"),
            #[stable(feature = "euclidean_division", since = "1.38.0")]
            #[must_use = "this returns the result of the operation, \
                          without modifying the original"]
            #[inline]
            pub fn checked_div_euclid(self, rhs: Self) -> Option<Self> {
                if rhs == 0 || (self == Self::min_value() && rhs == -1) {
                    None
                } else {
                    Some(self.div_euclid(rhs))
                }
            }
        }

        doc_comment! {
            concat!("Checked integer remainder. Computes `self % rhs`, returning `None` if
`rhs == 0` or the division results in overflow.

# Examples

Basic usage:

```
", $Feature, "use std::", stringify!($SelfT), ";

assert_eq!(5", stringify!($SelfT), ".checked_rem(2), Some(1));
assert_eq!(5", stringify!($SelfT), ".checked_rem(0), None);
assert_eq!(", stringify!($SelfT), "::MIN.checked_rem(-1), None);",
$EndFeature, "
```"),
            #[stable(feature = "wrapping", since = "1.7.0")]
            #[must_use = "this returns the result of the operation, \
                          without modifying the original"]
            #[inline]
            pub fn checked_rem(self, rhs: Self) -> Option<Self> {
                if rhs == 0 || (self == Self::min_value() && rhs == -1) {
                    None
                } else {
                    // SAFETY: div by zero and by INT_MIN have been checked above
                    Some(unsafe { intrinsics::unchecked_rem(self, rhs) })
                }
            }
        }

        doc_comment! {
            concat!("Checked Euclidean remainder. Computes `self.rem_euclid(rhs)`, returning `None`
if `rhs == 0` or the division results in overflow.

# Examples

Basic usage:

```
use std::", stringify!($SelfT), ";

assert_eq!(5", stringify!($SelfT), ".checked_rem_euclid(2), Some(1));
assert_eq!(5", stringify!($SelfT), ".checked_rem_euclid(0), None);
assert_eq!(", stringify!($SelfT), "::MIN.checked_rem_euclid(-1), None);
```"),
            #[stable(feature = "euclidean_division", since = "1.38.0")]
            #[must_use = "this returns the result of the operation, \
                          without modifying the original"]
            #[inline]
            pub fn checked_rem_euclid(self, rhs: Self) -> Option<Self> {
                if rhs == 0 || (self == Self::min_value() && rhs == -1) {
                    None
                } else {
                    Some(self.rem_euclid(rhs))
                }
            }
        }

        doc_comment! {
            concat!("Checked negation. Computes `-self`, returning `None` if `self == MIN`.

# Examples

Basic usage:

```
", $Feature, "use std::", stringify!($SelfT), ";

assert_eq!(5", stringify!($SelfT), ".checked_neg(), Some(-5));
assert_eq!(", stringify!($SelfT), "::MIN.checked_neg(), None);",
$EndFeature, "
```"),
            #[stable(feature = "wrapping", since = "1.7.0")]
            #[inline]
            pub fn checked_neg(self) -> Option<Self> {
                let (a, b) = self.overflowing_neg();
                if b {None} else {Some(a)}
            }
        }

        doc_comment! {
            concat!("Checked shift left. Computes `self << rhs`, returning `None` if `rhs` is larger
than or equal to the number of bits in `self`.

# Examples

Basic usage:

```
", $Feature, "assert_eq!(0x1", stringify!($SelfT), ".checked_shl(4), Some(0x10));
assert_eq!(0x1", stringify!($SelfT), ".checked_shl(129), None);",
$EndFeature, "
```"),
            #[stable(feature = "wrapping", since = "1.7.0")]
            #[must_use = "this returns the result of the operation, \
                          without modifying the original"]
            #[inline]
            pub fn checked_shl(self, rhs: u32) -> Option<Self> {
                let (a, b) = self.overflowing_shl(rhs);
                if b {None} else {Some(a)}
            }
        }

        doc_comment! {
            concat!("Checked shift right. Computes `self >> rhs`, returning `None` if `rhs` is
larger than or equal to the number of bits in `self`.

# Examples

Basic usage:

```
", $Feature, "assert_eq!(0x10", stringify!($SelfT), ".checked_shr(4), Some(0x1));
assert_eq!(0x10", stringify!($SelfT), ".checked_shr(128), None);",
$EndFeature, "
```"),
            #[stable(feature = "wrapping", since = "1.7.0")]
            #[must_use = "this returns the result of the operation, \
                          without modifying the original"]
            #[inline]
            pub fn checked_shr(self, rhs: u32) -> Option<Self> {
                let (a, b) = self.overflowing_shr(rhs);
                if b {None} else {Some(a)}
            }
        }

        doc_comment! {
            concat!("Checked absolute value. Computes `self.abs()`, returning `None` if
`self == MIN`.

# Examples

Basic usage:

```
", $Feature, "use std::", stringify!($SelfT), ";

assert_eq!((-5", stringify!($SelfT), ").checked_abs(), Some(5));
assert_eq!(", stringify!($SelfT), "::MIN.checked_abs(), None);",
$EndFeature, "
```"),
            #[stable(feature = "no_panic_abs", since = "1.13.0")]
            #[inline]
            pub fn checked_abs(self) -> Option<Self> {
                if self.is_negative() {
                    self.checked_neg()
                } else {
                    Some(self)
                }
            }
        }

        doc_comment! {
            concat!("Checked exponentiation. Computes `self.pow(exp)`, returning `None` if
overflow occurred.

# Examples

Basic usage:

```
", $Feature, "assert_eq!(8", stringify!($SelfT), ".checked_pow(2), Some(64));
assert_eq!(", stringify!($SelfT), "::max_value().checked_pow(2), None);",
$EndFeature, "
```"),

            #[stable(feature = "no_panic_pow", since = "1.34.0")]
            #[must_use = "this returns the result of the operation, \
                          without modifying the original"]
            #[inline]
            pub fn checked_pow(self, mut exp: u32) -> Option<Self> {
                let mut base = self;
                let mut acc: Self = 1;

                while exp > 1 {
                    if (exp & 1) == 1 {
                        acc = acc.checked_mul(base)?;
                    }
                    exp /= 2;
                    base = base.checked_mul(base)?;
                }

                // Deal with the final bit of the exponent separately, since
                // squaring the base afterwards is not necessary and may cause a
                // needless overflow.
                if exp == 1 {
                    acc = acc.checked_mul(base)?;
                }

                Some(acc)
            }
        }

        doc_comment! {
            concat!("Saturating integer addition. Computes `self + rhs`, saturating at the numeric
bounds instead of overflowing.

# Examples

Basic usage:

```
", $Feature, "assert_eq!(100", stringify!($SelfT), ".saturating_add(1), 101);
assert_eq!(", stringify!($SelfT), "::max_value().saturating_add(100), ", stringify!($SelfT),
"::max_value());
assert_eq!(", stringify!($SelfT), "::min_value().saturating_add(-1), ", stringify!($SelfT),
"::min_value());",
$EndFeature, "
```"),

            #[stable(feature = "rust1", since = "1.0.0")]
            #[rustc_const_unstable(feature = "const_saturating_int_methods")]
            #[must_use = "this returns the result of the operation, \
                          without modifying the original"]
            #[inline]
            pub const fn saturating_add(self, rhs: Self) -> Self {
                intrinsics::saturating_add(self, rhs)
            }
        }

        doc_comment! {
            concat!("Saturating integer subtraction. Computes `self - rhs`, saturating at the
numeric bounds instead of overflowing.

# Examples

Basic usage:

```
", $Feature, "assert_eq!(100", stringify!($SelfT), ".saturating_sub(127), -27);
assert_eq!(", stringify!($SelfT), "::min_value().saturating_sub(100), ", stringify!($SelfT),
"::min_value());
assert_eq!(", stringify!($SelfT), "::max_value().saturating_sub(-1), ", stringify!($SelfT),
"::max_value());",
$EndFeature, "
```"),
            #[stable(feature = "rust1", since = "1.0.0")]
            #[rustc_const_unstable(feature = "const_saturating_int_methods")]
            #[must_use = "this returns the result of the operation, \
                          without modifying the original"]
            #[inline]
            pub const fn saturating_sub(self, rhs: Self) -> Self {
                intrinsics::saturating_sub(self, rhs)
            }
        }

        doc_comment! {
            concat!("Saturating integer negation. Computes `-self`, returning `MAX` if `self == MIN`
instead of overflowing.

# Examples

Basic usage:

```
", $Feature, "#![feature(saturating_neg)]
assert_eq!(100", stringify!($SelfT), ".saturating_neg(), -100);
assert_eq!((-100", stringify!($SelfT), ").saturating_neg(), 100);
assert_eq!(", stringify!($SelfT), "::min_value().saturating_neg(), ", stringify!($SelfT),
"::max_value());
assert_eq!(", stringify!($SelfT), "::max_value().saturating_neg(), ", stringify!($SelfT),
"::min_value() + 1);",
$EndFeature, "
```"),

            #[unstable(feature = "saturating_neg", issue = "59983")]
            #[inline]
            pub fn saturating_neg(self) -> Self {
                intrinsics::saturating_sub(0, self)
            }
        }

        doc_comment! {
            concat!("Saturating absolute value. Computes `self.abs()`, returning `MAX` if `self ==
MIN` instead of overflowing.

# Examples

Basic usage:

```
", $Feature, "#![feature(saturating_neg)]
assert_eq!(100", stringify!($SelfT), ".saturating_abs(), 100);
assert_eq!((-100", stringify!($SelfT), ").saturating_abs(), 100);
assert_eq!(", stringify!($SelfT), "::min_value().saturating_abs(), ", stringify!($SelfT),
"::max_value());
assert_eq!((", stringify!($SelfT), "::min_value() + 1).saturating_abs(), ", stringify!($SelfT),
"::max_value());",
$EndFeature, "
```"),

            #[unstable(feature = "saturating_neg", issue = "59983")]
            #[inline]
            pub fn saturating_abs(self) -> Self {
                if self.is_negative() {
                    self.saturating_neg()
                } else {
                    self
                }
            }
        }

        doc_comment! {
            concat!("Saturating integer multiplication. Computes `self * rhs`, saturating at the
numeric bounds instead of overflowing.

# Examples

Basic usage:

```
", $Feature, "use std::", stringify!($SelfT), ";

assert_eq!(10", stringify!($SelfT), ".saturating_mul(12), 120);
assert_eq!(", stringify!($SelfT), "::MAX.saturating_mul(10), ", stringify!($SelfT), "::MAX);
assert_eq!(", stringify!($SelfT), "::MIN.saturating_mul(10), ", stringify!($SelfT), "::MIN);",
$EndFeature, "
```"),
            #[stable(feature = "wrapping", since = "1.7.0")]
            #[must_use = "this returns the result of the operation, \
                          without modifying the original"]
            #[inline]
            pub fn saturating_mul(self, rhs: Self) -> Self {
                self.checked_mul(rhs).unwrap_or_else(|| {
                    if (self < 0) == (rhs < 0) {
                        Self::max_value()
                    } else {
                        Self::min_value()
                    }
                })
            }
        }

        doc_comment! {
            concat!("Saturating integer exponentiation. Computes `self.pow(exp)`,
saturating at the numeric bounds instead of overflowing.

# Examples

Basic usage:

```
", $Feature, "use std::", stringify!($SelfT), ";

assert_eq!((-4", stringify!($SelfT), ").saturating_pow(3), -64);
assert_eq!(", stringify!($SelfT), "::MIN.saturating_pow(2), ", stringify!($SelfT), "::MAX);
assert_eq!(", stringify!($SelfT), "::MIN.saturating_pow(3), ", stringify!($SelfT), "::MIN);",
$EndFeature, "
```"),
            #[stable(feature = "no_panic_pow", since = "1.34.0")]
            #[must_use = "this returns the result of the operation, \
                          without modifying the original"]
            #[inline]
            pub fn saturating_pow(self, exp: u32) -> Self {
                match self.checked_pow(exp) {
                    Some(x) => x,
                    None if self < 0 && exp % 2 == 1 => Self::min_value(),
                    None => Self::max_value(),
                }
            }
        }

        doc_comment! {
            concat!("Wrapping (modular) addition. Computes `self + rhs`, wrapping around at the
boundary of the type.

# Examples

Basic usage:

```
", $Feature, "assert_eq!(100", stringify!($SelfT), ".wrapping_add(27), 127);
assert_eq!(", stringify!($SelfT), "::max_value().wrapping_add(2), ", stringify!($SelfT),
"::min_value() + 1);",
$EndFeature, "
```"),
            #[stable(feature = "rust1", since = "1.0.0")]
            #[must_use = "this returns the result of the operation, \
                          without modifying the original"]
            #[inline]
            pub const fn wrapping_add(self, rhs: Self) -> Self {
                intrinsics::wrapping_add(self, rhs)
            }
        }

        doc_comment! {
            concat!("Wrapping (modular) subtraction. Computes `self - rhs`, wrapping around at the
boundary of the type.

# Examples

Basic usage:

```
", $Feature, "assert_eq!(0", stringify!($SelfT), ".wrapping_sub(127), -127);
assert_eq!((-2", stringify!($SelfT), ").wrapping_sub(", stringify!($SelfT), "::max_value()), ",
stringify!($SelfT), "::max_value());",
$EndFeature, "
```"),
            #[stable(feature = "rust1", since = "1.0.0")]
            #[must_use = "this returns the result of the operation, \
                          without modifying the original"]
            #[inline]
            pub const fn wrapping_sub(self, rhs: Self) -> Self {
                intrinsics::wrapping_sub(self, rhs)
            }
        }

        doc_comment! {
            concat!("Wrapping (modular) multiplication. Computes `self * rhs`, wrapping around at
the boundary of the type.

# Examples

Basic usage:

```
", $Feature, "assert_eq!(10", stringify!($SelfT), ".wrapping_mul(12), 120);
assert_eq!(11i8.wrapping_mul(12), -124);",
$EndFeature, "
```"),
            #[stable(feature = "rust1", since = "1.0.0")]
            #[must_use = "this returns the result of the operation, \
                          without modifying the original"]
            #[inline]
            pub const fn wrapping_mul(self, rhs: Self) -> Self {
                intrinsics::wrapping_mul(self, rhs)
            }
        }

        doc_comment! {
            concat!("Wrapping (modular) division. Computes `self / rhs`, wrapping around at the
boundary of the type.

The only case where such wrapping can occur is when one divides `MIN / -1` on a signed type (where
`MIN` is the negative minimal value for the type); this is equivalent to `-MIN`, a positive value
that is too large to represent in the type. In such a case, this function returns `MIN` itself.

# Panics

This function will panic if `rhs` is 0.

# Examples

Basic usage:

```
", $Feature, "assert_eq!(100", stringify!($SelfT), ".wrapping_div(10), 10);
assert_eq!((-128i8).wrapping_div(-1), -128);",
$EndFeature, "
```"),
            #[stable(feature = "num_wrapping", since = "1.2.0")]
            #[must_use = "this returns the result of the operation, \
                          without modifying the original"]
            #[inline]
            pub fn wrapping_div(self, rhs: Self) -> Self {
                self.overflowing_div(rhs).0
            }
        }

        doc_comment! {
            concat!("Wrapping Euclidean division. Computes `self.div_euclid(rhs)`,
wrapping around at the boundary of the type.

Wrapping will only occur in `MIN / -1` on a signed type (where `MIN` is the negative minimal value
for the type). This is equivalent to `-MIN`, a positive value that is too large to represent in the
type. In this case, this method returns `MIN` itself.

# Panics

This function will panic if `rhs` is 0.

# Examples

Basic usage:

```
assert_eq!(100", stringify!($SelfT), ".wrapping_div_euclid(10), 10);
assert_eq!((-128i8).wrapping_div_euclid(-1), -128);
```"),
            #[stable(feature = "euclidean_division", since = "1.38.0")]
            #[must_use = "this returns the result of the operation, \
                          without modifying the original"]
            #[inline]
            pub fn wrapping_div_euclid(self, rhs: Self) -> Self {
                self.overflowing_div_euclid(rhs).0
            }
        }

        doc_comment! {
            concat!("Wrapping (modular) remainder. Computes `self % rhs`, wrapping around at the
boundary of the type.

Such wrap-around never actually occurs mathematically; implementation artifacts make `x % y`
invalid for `MIN / -1` on a signed type (where `MIN` is the negative minimal value). In such a case,
this function returns `0`.

# Panics

This function will panic if `rhs` is 0.

# Examples

Basic usage:

```
", $Feature, "assert_eq!(100", stringify!($SelfT), ".wrapping_rem(10), 0);
assert_eq!((-128i8).wrapping_rem(-1), 0);",
$EndFeature, "
```"),
            #[stable(feature = "num_wrapping", since = "1.2.0")]
            #[must_use = "this returns the result of the operation, \
                          without modifying the original"]
            #[inline]
            pub fn wrapping_rem(self, rhs: Self) -> Self {
                self.overflowing_rem(rhs).0
            }
        }

        doc_comment! {
            concat!("Wrapping Euclidean remainder. Computes `self.rem_euclid(rhs)`, wrapping around
at the boundary of the type.

Wrapping will only occur in `MIN % -1` on a signed type (where `MIN` is the negative minimal value
for the type). In this case, this method returns 0.

# Panics

This function will panic if `rhs` is 0.

# Examples

Basic usage:

```
assert_eq!(100", stringify!($SelfT), ".wrapping_rem_euclid(10), 0);
assert_eq!((-128i8).wrapping_rem_euclid(-1), 0);
```"),
            #[stable(feature = "euclidean_division", since = "1.38.0")]
            #[must_use = "this returns the result of the operation, \
                          without modifying the original"]
            #[inline]
            pub fn wrapping_rem_euclid(self, rhs: Self) -> Self {
                self.overflowing_rem_euclid(rhs).0
            }
        }

        doc_comment! {
            concat!("Wrapping (modular) negation. Computes `-self`, wrapping around at the boundary
of the type.

The only case where such wrapping can occur is when one negates `MIN` on a signed type (where `MIN`
is the negative minimal value for the type); this is a positive value that is too large to represent
in the type. In such a case, this function returns `MIN` itself.

# Examples

Basic usage:

```
", $Feature, "assert_eq!(100", stringify!($SelfT), ".wrapping_neg(), -100);
assert_eq!(", stringify!($SelfT), "::min_value().wrapping_neg(), ", stringify!($SelfT),
"::min_value());",
$EndFeature, "
```"),
            #[stable(feature = "num_wrapping", since = "1.2.0")]
            #[inline]
            pub const fn wrapping_neg(self) -> Self {
                self.overflowing_neg().0
            }
        }

        doc_comment! {
            concat!("Panic-free bitwise shift-left; yields `self << mask(rhs)`, where `mask` removes
any high-order bits of `rhs` that would cause the shift to exceed the bitwidth of the type.

Note that this is *not* the same as a rotate-left; the RHS of a wrapping shift-left is restricted to
the range of the type, rather than the bits shifted out of the LHS being returned to the other end.
The primitive integer types all implement a `rotate_left` function, which may be what you want
instead.

# Examples

Basic usage:

```
", $Feature, "assert_eq!((-1", stringify!($SelfT), ").wrapping_shl(7), -128);
assert_eq!((-1", stringify!($SelfT), ").wrapping_shl(128), -1);",
$EndFeature, "
```"),
            #[stable(feature = "num_wrapping", since = "1.2.0")]
            #[must_use = "this returns the result of the operation, \
                          without modifying the original"]
            #[inline]
            pub const fn wrapping_shl(self, rhs: u32) -> Self {
                // SAFETY: the masking by the bitsize of the type ensures that we do not shift
                // out of bounds
                unsafe {
                    intrinsics::unchecked_shl(self, (rhs & ($BITS - 1)) as $SelfT)
                }
            }
        }

        doc_comment! {
            concat!("Panic-free bitwise shift-right; yields `self >> mask(rhs)`, where `mask`
removes any high-order bits of `rhs` that would cause the shift to exceed the bitwidth of the type.

Note that this is *not* the same as a rotate-right; the RHS of a wrapping shift-right is restricted
to the range of the type, rather than the bits shifted out of the LHS being returned to the other
end. The primitive integer types all implement a `rotate_right` function, which may be what you want
instead.

# Examples

Basic usage:

```
", $Feature, "assert_eq!((-128", stringify!($SelfT), ").wrapping_shr(7), -1);
assert_eq!((-128i16).wrapping_shr(64), -128);",
$EndFeature, "
```"),
            #[stable(feature = "num_wrapping", since = "1.2.0")]
            #[must_use = "this returns the result of the operation, \
                          without modifying the original"]
            #[inline]
            pub const fn wrapping_shr(self, rhs: u32) -> Self {
                // SAFETY: the masking by the bitsize of the type ensures that we do not shift
                // out of bounds
                unsafe {
                    intrinsics::unchecked_shr(self, (rhs & ($BITS - 1)) as $SelfT)
                }
            }
        }

        doc_comment! {
            concat!("Wrapping (modular) absolute value. Computes `self.abs()`, wrapping around at
the boundary of the type.

The only case where such wrapping can occur is when one takes the absolute value of the negative
minimal value for the type this is a positive value that is too large to represent in the type. In
such a case, this function returns `MIN` itself.

# Examples

Basic usage:

```
", $Feature, "assert_eq!(100", stringify!($SelfT), ".wrapping_abs(), 100);
assert_eq!((-100", stringify!($SelfT), ").wrapping_abs(), 100);
assert_eq!(", stringify!($SelfT), "::min_value().wrapping_abs(), ", stringify!($SelfT),
"::min_value());
assert_eq!((-128i8).wrapping_abs() as u8, 128);",
$EndFeature, "
```"),
            #[stable(feature = "no_panic_abs", since = "1.13.0")]
            #[inline]
            pub const fn wrapping_abs(self) -> Self {
                // sign is -1 (all ones) for negative numbers, 0 otherwise.
                let sign = self >> ($BITS - 1);
                // For positive self, sign == 0 so the expression is simply
                // (self ^ 0).wrapping_sub(0) == self == abs(self).
                //
                // For negative self, self ^ sign == self ^ all_ones.
                // But all_ones ^ self == all_ones - self == -1 - self.
                // So for negative numbers, (self ^ sign).wrapping_sub(sign) is
                // (-1 - self).wrapping_sub(-1) == -self == abs(self).
                (self ^ sign).wrapping_sub(sign)
            }
        }

        doc_comment! {
            concat!("Wrapping (modular) exponentiation. Computes `self.pow(exp)`,
wrapping around at the boundary of the type.

# Examples

Basic usage:

```
", $Feature, "assert_eq!(3", stringify!($SelfT), ".wrapping_pow(4), 81);
assert_eq!(3i8.wrapping_pow(5), -13);
assert_eq!(3i8.wrapping_pow(6), -39);",
$EndFeature, "
```"),
            #[stable(feature = "no_panic_pow", since = "1.34.0")]
            #[must_use = "this returns the result of the operation, \
                          without modifying the original"]
            #[inline]
            pub fn wrapping_pow(self, mut exp: u32) -> Self {
                let mut base = self;
                let mut acc: Self = 1;

                while exp > 1 {
                    if (exp & 1) == 1 {
                        acc = acc.wrapping_mul(base);
                    }
                    exp /= 2;
                    base = base.wrapping_mul(base);
                }

                // Deal with the final bit of the exponent separately, since
                // squaring the base afterwards is not necessary and may cause a
                // needless overflow.
                if exp == 1 {
                    acc = acc.wrapping_mul(base);
                }

                acc
            }
        }

        doc_comment! {
            concat!("Calculates `self` + `rhs`

Returns a tuple of the addition along with a boolean indicating whether an arithmetic overflow would
occur. If an overflow would have occurred then the wrapped value is returned.

# Examples

Basic usage:

```
", $Feature, "use std::", stringify!($SelfT), ";

assert_eq!(5", stringify!($SelfT), ".overflowing_add(2), (7, false));
assert_eq!(", stringify!($SelfT), "::MAX.overflowing_add(1), (", stringify!($SelfT),
"::MIN, true));", $EndFeature, "
```"),
            #[stable(feature = "wrapping", since = "1.7.0")]
            #[must_use = "this returns the result of the operation, \
                          without modifying the original"]
            #[inline]
            pub const fn overflowing_add(self, rhs: Self) -> (Self, bool) {
                let (a, b) = intrinsics::add_with_overflow(self as $ActualT, rhs as $ActualT);
                (a as Self, b)
            }
        }

        doc_comment! {
            concat!("Calculates `self` - `rhs`

Returns a tuple of the subtraction along with a boolean indicating whether an arithmetic overflow
would occur. If an overflow would have occurred then the wrapped value is returned.

# Examples

Basic usage:

```
", $Feature, "use std::", stringify!($SelfT), ";

assert_eq!(5", stringify!($SelfT), ".overflowing_sub(2), (3, false));
assert_eq!(", stringify!($SelfT), "::MIN.overflowing_sub(1), (", stringify!($SelfT),
"::MAX, true));", $EndFeature, "
```"),
            #[stable(feature = "wrapping", since = "1.7.0")]
            #[must_use = "this returns the result of the operation, \
                          without modifying the original"]
            #[inline]
            pub const fn overflowing_sub(self, rhs: Self) -> (Self, bool) {
                let (a, b) = intrinsics::sub_with_overflow(self as $ActualT, rhs as $ActualT);
                (a as Self, b)
            }
        }

        doc_comment! {
            concat!("Calculates the multiplication of `self` and `rhs`.

Returns a tuple of the multiplication along with a boolean indicating whether an arithmetic overflow
would occur. If an overflow would have occurred then the wrapped value is returned.

# Examples

Basic usage:

```
", $Feature, "assert_eq!(5", stringify!($SelfT), ".overflowing_mul(2), (10, false));
assert_eq!(1_000_000_000i32.overflowing_mul(10), (1410065408, true));",
$EndFeature, "
```"),
            #[stable(feature = "wrapping", since = "1.7.0")]
            #[must_use = "this returns the result of the operation, \
                          without modifying the original"]
            #[inline]
            pub const fn overflowing_mul(self, rhs: Self) -> (Self, bool) {
                let (a, b) = intrinsics::mul_with_overflow(self as $ActualT, rhs as $ActualT);
                (a as Self, b)
            }
        }

        doc_comment! {
            concat!("Calculates the divisor when `self` is divided by `rhs`.

Returns a tuple of the divisor along with a boolean indicating whether an arithmetic overflow would
occur. If an overflow would occur then self is returned.

# Panics

This function will panic if `rhs` is 0.

# Examples

Basic usage:

```
", $Feature, "use std::", stringify!($SelfT), ";

assert_eq!(5", stringify!($SelfT), ".overflowing_div(2), (2, false));
assert_eq!(", stringify!($SelfT), "::MIN.overflowing_div(-1), (", stringify!($SelfT),
"::MIN, true));",
$EndFeature, "
```"),
            #[inline]
            #[stable(feature = "wrapping", since = "1.7.0")]
            #[must_use = "this returns the result of the operation, \
                          without modifying the original"]
            pub fn overflowing_div(self, rhs: Self) -> (Self, bool) {
                if self == Self::min_value() && rhs == -1 {
                    (self, true)
                } else {
                    (self / rhs, false)
                }
            }
        }

        doc_comment! {
            concat!("Calculates the quotient of Euclidean division `self.div_euclid(rhs)`.

Returns a tuple of the divisor along with a boolean indicating whether an arithmetic overflow would
occur. If an overflow would occur then `self` is returned.

# Panics

This function will panic if `rhs` is 0.

# Examples

Basic usage:

```
use std::", stringify!($SelfT), ";

assert_eq!(5", stringify!($SelfT), ".overflowing_div_euclid(2), (2, false));
assert_eq!(", stringify!($SelfT), "::MIN.overflowing_div_euclid(-1), (", stringify!($SelfT),
"::MIN, true));
```"),
            #[inline]
            #[stable(feature = "euclidean_division", since = "1.38.0")]
            #[must_use = "this returns the result of the operation, \
                          without modifying the original"]
            pub fn overflowing_div_euclid(self, rhs: Self) -> (Self, bool) {
                if self == Self::min_value() && rhs == -1 {
                    (self, true)
                } else {
                    (self.div_euclid(rhs), false)
                }
            }
        }

        doc_comment! {
            concat!("Calculates the remainder when `self` is divided by `rhs`.

Returns a tuple of the remainder after dividing along with a boolean indicating whether an
arithmetic overflow would occur. If an overflow would occur then 0 is returned.

# Panics

This function will panic if `rhs` is 0.

# Examples

Basic usage:

```
", $Feature, "use std::", stringify!($SelfT), ";

assert_eq!(5", stringify!($SelfT), ".overflowing_rem(2), (1, false));
assert_eq!(", stringify!($SelfT), "::MIN.overflowing_rem(-1), (0, true));",
$EndFeature, "
```"),
            #[inline]
            #[stable(feature = "wrapping", since = "1.7.0")]
            #[must_use = "this returns the result of the operation, \
                          without modifying the original"]
            pub fn overflowing_rem(self, rhs: Self) -> (Self, bool) {
                if self == Self::min_value() && rhs == -1 {
                    (0, true)
                } else {
                    (self % rhs, false)
                }
            }
        }


        doc_comment! {
            concat!("Overflowing Euclidean remainder. Calculates `self.rem_euclid(rhs)`.

Returns a tuple of the remainder after dividing along with a boolean indicating whether an
arithmetic overflow would occur. If an overflow would occur then 0 is returned.

# Panics

This function will panic if `rhs` is 0.

# Examples

Basic usage:

```
use std::", stringify!($SelfT), ";

assert_eq!(5", stringify!($SelfT), ".overflowing_rem_euclid(2), (1, false));
assert_eq!(", stringify!($SelfT), "::MIN.overflowing_rem_euclid(-1), (0, true));
```"),
            #[stable(feature = "euclidean_division", since = "1.38.0")]
            #[must_use = "this returns the result of the operation, \
                          without modifying the original"]
            #[inline]
            pub fn overflowing_rem_euclid(self, rhs: Self) -> (Self, bool) {
                if self == Self::min_value() && rhs == -1 {
                    (0, true)
                } else {
                    (self.rem_euclid(rhs), false)
                }
            }
        }


        doc_comment! {
            concat!("Negates self, overflowing if this is equal to the minimum value.

Returns a tuple of the negated version of self along with a boolean indicating whether an overflow
happened. If `self` is the minimum value (e.g., `i32::MIN` for values of type `i32`), then the
minimum value will be returned again and `true` will be returned for an overflow happening.

# Examples

Basic usage:

```
", $Feature, "use std::", stringify!($SelfT), ";

assert_eq!(2", stringify!($SelfT), ".overflowing_neg(), (-2, false));
assert_eq!(", stringify!($SelfT), "::MIN.overflowing_neg(), (", stringify!($SelfT),
"::MIN, true));", $EndFeature, "
```"),
            #[inline]
            #[stable(feature = "wrapping", since = "1.7.0")]
            pub const fn overflowing_neg(self) -> (Self, bool) {
                ((!self).wrapping_add(1), self == Self::min_value())
            }
        }

        doc_comment! {
            concat!("Shifts self left by `rhs` bits.

Returns a tuple of the shifted version of self along with a boolean indicating whether the shift
value was larger than or equal to the number of bits. If the shift value is too large, then value is
masked (N-1) where N is the number of bits, and this value is then used to perform the shift.

# Examples

Basic usage:

```
", $Feature, "assert_eq!(0x1", stringify!($SelfT),".overflowing_shl(4), (0x10, false));
assert_eq!(0x1i32.overflowing_shl(36), (0x10, true));",
$EndFeature, "
```"),
            #[stable(feature = "wrapping", since = "1.7.0")]
            #[must_use = "this returns the result of the operation, \
                          without modifying the original"]
            #[inline]
            pub const fn overflowing_shl(self, rhs: u32) -> (Self, bool) {
                (self.wrapping_shl(rhs), (rhs > ($BITS - 1)))
            }
        }

        doc_comment! {
            concat!("Shifts self right by `rhs` bits.

Returns a tuple of the shifted version of self along with a boolean indicating whether the shift
value was larger than or equal to the number of bits. If the shift value is too large, then value is
masked (N-1) where N is the number of bits, and this value is then used to perform the shift.

# Examples

Basic usage:

```
", $Feature, "assert_eq!(0x10", stringify!($SelfT), ".overflowing_shr(4), (0x1, false));
assert_eq!(0x10i32.overflowing_shr(36), (0x1, true));",
$EndFeature, "
```"),
            #[stable(feature = "wrapping", since = "1.7.0")]
            #[must_use = "this returns the result of the operation, \
                          without modifying the original"]
            #[inline]
            pub const fn overflowing_shr(self, rhs: u32) -> (Self, bool) {
                (self.wrapping_shr(rhs), (rhs > ($BITS - 1)))
            }
        }

        doc_comment! {
            concat!("Computes the absolute value of `self`.

Returns a tuple of the absolute version of self along with a boolean indicating whether an overflow
happened. If self is the minimum value (e.g., ", stringify!($SelfT), "::MIN for values of type
 ", stringify!($SelfT), "), then the minimum value will be returned again and true will be returned
for an overflow happening.

# Examples

Basic usage:

```
", $Feature, "assert_eq!(10", stringify!($SelfT), ".overflowing_abs(), (10, false));
assert_eq!((-10", stringify!($SelfT), ").overflowing_abs(), (10, false));
assert_eq!((", stringify!($SelfT), "::min_value()).overflowing_abs(), (", stringify!($SelfT),
"::min_value(), true));",
$EndFeature, "
```"),
            #[stable(feature = "no_panic_abs", since = "1.13.0")]
            #[inline]
            pub const fn overflowing_abs(self) -> (Self, bool) {
                (self.wrapping_abs(), self == Self::min_value())
            }
        }

        doc_comment! {
            concat!("Raises self to the power of `exp`, using exponentiation by squaring.

Returns a tuple of the exponentiation along with a bool indicating
whether an overflow happened.

# Examples

Basic usage:

```
", $Feature, "assert_eq!(3", stringify!($SelfT), ".overflowing_pow(4), (81, false));
assert_eq!(3i8.overflowing_pow(5), (-13, true));",
$EndFeature, "
```"),
            #[stable(feature = "no_panic_pow", since = "1.34.0")]
            #[must_use = "this returns the result of the operation, \
                          without modifying the original"]
            #[inline]
            pub fn overflowing_pow(self, mut exp: u32) -> (Self, bool) {
                let mut base = self;
                let mut acc: Self = 1;
                let mut overflown = false;
                // Scratch space for storing results of overflowing_mul.
                let mut r;

                while exp > 1 {
                    if (exp & 1) == 1 {
                        r = acc.overflowing_mul(base);
                        acc = r.0;
                        overflown |= r.1;
                    }
                    exp /= 2;
                    r = base.overflowing_mul(base);
                    base = r.0;
                    overflown |= r.1;
                }

                // Deal with the final bit of the exponent separately, since
                // squaring the base afterwards is not necessary and may cause a
                // needless overflow.
                if exp == 1 {
                    r = acc.overflowing_mul(base);
                    acc = r.0;
                    overflown |= r.1;
                }

                (acc, overflown)
            }
        }

        doc_comment! {
            concat!("Raises self to the power of `exp`, using exponentiation by squaring.

# Examples

Basic usage:

```
", $Feature, "let x: ", stringify!($SelfT), " = 2; // or any other integer type

assert_eq!(x.pow(5), 32);",
$EndFeature, "
```"),
            #[stable(feature = "rust1", since = "1.0.0")]
            #[must_use = "this returns the result of the operation, \
                          without modifying the original"]
            #[inline]
            #[rustc_inherit_overflow_checks]
            pub fn pow(self, mut exp: u32) -> Self {
                let mut base = self;
                let mut acc = 1;

                while exp > 1 {
                    if (exp & 1) == 1 {
                        acc = acc * base;
                    }
                    exp /= 2;
                    base = base * base;
                }

                // Deal with the final bit of the exponent separately, since
                // squaring the base afterwards is not necessary and may cause a
                // needless overflow.
                if exp == 1 {
                    acc = acc * base;
                }

                acc
            }
        }

        doc_comment! {
            concat!("Calculates the quotient of Euclidean division of `self` by `rhs`.

This computes the integer `n` such that `self = n * rhs + self.rem_euclid(rhs)`,
with `0 <= self.rem_euclid(rhs) < rhs`.

In other words, the result is `self / rhs` rounded to the integer `n`
such that `self >= n * rhs`.
If `self > 0`, this is equal to round towards zero (the default in Rust);
if `self < 0`, this is equal to round towards +/- infinity.

# Panics

This function will panic if `rhs` is 0 or the division results in overflow.

# Examples

Basic usage:

```
let a: ", stringify!($SelfT), " = 7; // or any other integer type
let b = 4;

assert_eq!(a.div_euclid(b), 1); // 7 >= 4 * 1
assert_eq!(a.div_euclid(-b), -1); // 7 >= -4 * -1
assert_eq!((-a).div_euclid(b), -2); // -7 >= 4 * -2
assert_eq!((-a).div_euclid(-b), 2); // -7 >= -4 * 2
```"),
            #[stable(feature = "euclidean_division", since = "1.38.0")]
            #[must_use = "this returns the result of the operation, \
                          without modifying the original"]
            #[inline]
            #[rustc_inherit_overflow_checks]
            pub fn div_euclid(self, rhs: Self) -> Self {
                let q = self / rhs;
                if self % rhs < 0 {
                    return if rhs > 0 { q - 1 } else { q + 1 }
                }
                q
            }
        }


        doc_comment! {
            concat!("Calculates the least nonnegative remainder of `self (mod rhs)`.

This is done as if by the Euclidean division algorithm -- given
`r = self.rem_euclid(rhs)`, `self = rhs * self.div_euclid(rhs) + r`, and
`0 <= r < abs(rhs)`.

# Panics

This function will panic if `rhs` is 0 or the division results in overflow.

# Examples

Basic usage:

```
let a: ", stringify!($SelfT), " = 7; // or any other integer type
let b = 4;

assert_eq!(a.rem_euclid(b), 3);
assert_eq!((-a).rem_euclid(b), 1);
assert_eq!(a.rem_euclid(-b), 3);
assert_eq!((-a).rem_euclid(-b), 1);
```"),
            #[stable(feature = "euclidean_division", since = "1.38.0")]
            #[must_use = "this returns the result of the operation, \
                          without modifying the original"]
            #[inline]
            #[rustc_inherit_overflow_checks]
            pub fn rem_euclid(self, rhs: Self) -> Self {
                let r = self % rhs;
                if r < 0 {
                    if rhs < 0 {
                        r - rhs
                    } else {
                        r + rhs
                    }
                } else {
                    r
                }
            }
        }

        doc_comment! {
            concat!("Computes the absolute value of `self`.

# Overflow behavior

The absolute value of `", stringify!($SelfT), "::min_value()` cannot be represented as an
`", stringify!($SelfT), "`, and attempting to calculate it will cause an overflow. This means that
code in debug mode will trigger a panic on this case and optimized code will return `",
stringify!($SelfT), "::min_value()` without a panic.

# Examples

Basic usage:

```
", $Feature, "assert_eq!(10", stringify!($SelfT), ".abs(), 10);
assert_eq!((-10", stringify!($SelfT), ").abs(), 10);",
$EndFeature, "
```"),
            #[stable(feature = "rust1", since = "1.0.0")]
            #[inline]
            #[rustc_inherit_overflow_checks]
            pub const fn abs(self) -> Self {
                // Note that the #[inline] above means that the overflow
                // semantics of the subtraction depend on the crate we're being
                // inlined into.

                // sign is -1 (all ones) for negative numbers, 0 otherwise.
                let sign = self >> ($BITS - 1);
                // For positive self, sign == 0 so the expression is simply
                // (self ^ 0) - 0 == self == abs(self).
                //
                // For negative self, self ^ sign == self ^ all_ones.
                // But all_ones ^ self == all_ones - self == -1 - self.
                // So for negative numbers, (self ^ sign) - sign is
                // (-1 - self) - -1 == -self == abs(self).
                //
                // The subtraction overflows when self is min_value(), because
                // (-1 - min_value()) - -1 is max_value() - -1 which overflows.
                // This is exactly when we want self.abs() to overflow.
                (self ^ sign) - sign
            }
        }

        doc_comment! {
            concat!("Returns a number representing sign of `self`.

 - `0` if the number is zero
 - `1` if the number is positive
 - `-1` if the number is negative

# Examples

Basic usage:

```
", $Feature, "assert_eq!(10", stringify!($SelfT), ".signum(), 1);
assert_eq!(0", stringify!($SelfT), ".signum(), 0);
assert_eq!((-10", stringify!($SelfT), ").signum(), -1);",
$EndFeature, "
```"),
            #[stable(feature = "rust1", since = "1.0.0")]
            #[rustc_const_unstable(feature = "const_int_sign")]
            #[inline]
            pub const fn signum(self) -> Self {
                (self > 0) as Self - (self < 0) as Self
            }
        }

        doc_comment! {
            concat!("Returns `true` if `self` is positive and `false` if the number is zero or
negative.

# Examples

Basic usage:

```
", $Feature, "assert!(10", stringify!($SelfT), ".is_positive());
assert!(!(-10", stringify!($SelfT), ").is_positive());",
$EndFeature, "
```"),
            #[stable(feature = "rust1", since = "1.0.0")]
            #[inline]
            pub const fn is_positive(self) -> bool { self > 0 }
        }

        doc_comment! {
            concat!("Returns `true` if `self` is negative and `false` if the number is zero or
positive.

# Examples

Basic usage:

```
", $Feature, "assert!((-10", stringify!($SelfT), ").is_negative());
assert!(!10", stringify!($SelfT), ".is_negative());",
$EndFeature, "
```"),
            #[stable(feature = "rust1", since = "1.0.0")]
            #[inline]
            pub const fn is_negative(self) -> bool { self < 0 }
        }

        doc_comment! {
            concat!("Return the memory representation of this integer as a byte array in
big-endian (network) byte order.
",
$to_xe_bytes_doc,
"
# Examples

```
let bytes = ", $swap_op, stringify!($SelfT), ".to_be_bytes();
assert_eq!(bytes, ", $be_bytes, ");
```"),
            #[stable(feature = "int_to_from_bytes", since = "1.32.0")]
            #[rustc_const_unstable(feature = "const_int_conversion")]
            #[inline]
            pub const fn to_be_bytes(self) -> [u8; mem::size_of::<Self>()] {
                self.to_be().to_ne_bytes()
            }
        }

doc_comment! {
            concat!("Return the memory representation of this integer as a byte array in
little-endian byte order.
",
$to_xe_bytes_doc,
"
# Examples

```
let bytes = ", $swap_op, stringify!($SelfT), ".to_le_bytes();
assert_eq!(bytes, ", $le_bytes, ");
```"),
            #[stable(feature = "int_to_from_bytes", since = "1.32.0")]
            #[rustc_const_unstable(feature = "const_int_conversion")]
            #[inline]
            pub const fn to_le_bytes(self) -> [u8; mem::size_of::<Self>()] {
                self.to_le().to_ne_bytes()
            }
        }

        doc_comment! {
            concat!("
Return the memory representation of this integer as a byte array in
native byte order.

As the target platform's native endianness is used, portable code
should use [`to_be_bytes`] or [`to_le_bytes`], as appropriate,
instead.
",
$to_xe_bytes_doc,
"
[`to_be_bytes`]: #method.to_be_bytes
[`to_le_bytes`]: #method.to_le_bytes

# Examples

```
let bytes = ", $swap_op, stringify!($SelfT), ".to_ne_bytes();
assert_eq!(
    bytes,
    if cfg!(target_endian = \"big\") {
        ", $be_bytes, "
    } else {
        ", $le_bytes, "
    }
);
```"),
            #[stable(feature = "int_to_from_bytes", since = "1.32.0")]
            #[rustc_const_unstable(feature = "const_int_conversion")]
            #[inline]
            pub const fn to_ne_bytes(self) -> [u8; mem::size_of::<Self>()] {
                // SAFETY: integers are plain old datatypes so we can always transmute them to
                // arrays of bytes
                unsafe { mem::transmute(self) }
            }
        }

doc_comment! {
            concat!("Create an integer value from its representation as a byte array in
big endian.
",
$from_xe_bytes_doc,
"
# Examples

```
let value = ", stringify!($SelfT), "::from_be_bytes(", $be_bytes, ");
assert_eq!(value, ", $swap_op, ");
```

When starting from a slice rather than an array, fallible conversion APIs can be used:

```
use std::convert::TryInto;

fn read_be_", stringify!($SelfT), "(input: &mut &[u8]) -> ", stringify!($SelfT), " {
    let (int_bytes, rest) = input.split_at(std::mem::size_of::<", stringify!($SelfT), ">());
    *input = rest;
    ", stringify!($SelfT), "::from_be_bytes(int_bytes.try_into().unwrap())
}
```"),
            #[stable(feature = "int_to_from_bytes", since = "1.32.0")]
            #[rustc_const_unstable(feature = "const_int_conversion")]
            #[inline]
            pub const fn from_be_bytes(bytes: [u8; mem::size_of::<Self>()]) -> Self {
                Self::from_be(Self::from_ne_bytes(bytes))
            }
        }

doc_comment! {
            concat!("
Create an integer value from its representation as a byte array in
little endian.
",
$from_xe_bytes_doc,
"
# Examples

```
let value = ", stringify!($SelfT), "::from_le_bytes(", $le_bytes, ");
assert_eq!(value, ", $swap_op, ");
```

When starting from a slice rather than an array, fallible conversion APIs can be used:

```
use std::convert::TryInto;

fn read_le_", stringify!($SelfT), "(input: &mut &[u8]) -> ", stringify!($SelfT), " {
    let (int_bytes, rest) = input.split_at(std::mem::size_of::<", stringify!($SelfT), ">());
    *input = rest;
    ", stringify!($SelfT), "::from_le_bytes(int_bytes.try_into().unwrap())
}
```"),
            #[stable(feature = "int_to_from_bytes", since = "1.32.0")]
            #[rustc_const_unstable(feature = "const_int_conversion")]
            #[inline]
            pub const fn from_le_bytes(bytes: [u8; mem::size_of::<Self>()]) -> Self {
                Self::from_le(Self::from_ne_bytes(bytes))
            }
        }

        doc_comment! {
            concat!("Create an integer value from its memory representation as a byte
array in native endianness.

As the target platform's native endianness is used, portable code
likely wants to use [`from_be_bytes`] or [`from_le_bytes`], as
appropriate instead.

[`from_be_bytes`]: #method.from_be_bytes
[`from_le_bytes`]: #method.from_le_bytes
",
$from_xe_bytes_doc,
"
# Examples

```
let value = ", stringify!($SelfT), "::from_ne_bytes(if cfg!(target_endian = \"big\") {
    ", $be_bytes, "
} else {
    ", $le_bytes, "
});
assert_eq!(value, ", $swap_op, ");
```

When starting from a slice rather than an array, fallible conversion APIs can be used:

```
use std::convert::TryInto;

fn read_ne_", stringify!($SelfT), "(input: &mut &[u8]) -> ", stringify!($SelfT), " {
    let (int_bytes, rest) = input.split_at(std::mem::size_of::<", stringify!($SelfT), ">());
    *input = rest;
    ", stringify!($SelfT), "::from_ne_bytes(int_bytes.try_into().unwrap())
}
```"),
            #[stable(feature = "int_to_from_bytes", since = "1.32.0")]
            #[rustc_const_unstable(feature = "const_int_conversion")]
            #[inline]
            pub const fn from_ne_bytes(bytes: [u8; mem::size_of::<Self>()]) -> Self {
                // SAFETY: integers are plain old datatypes so we can always transmute to them
                unsafe { mem::transmute(bytes) }
            }
        }
    }
}

#[lang = "i8"]
impl i8 {
    int_impl! { i8, i8, u8, 8, -128, 127, "", "", 2, "-0x7e", "0xa", "0x12", "0x12", "0x48",
        "[0x12]", "[0x12]", "", "" }
}

#[lang = "i16"]
impl i16 {
    int_impl! { i16, i16, u16, 16, -32768, 32767, "", "", 4, "-0x5ffd", "0x3a", "0x1234", "0x3412",
        "0x2c48", "[0x34, 0x12]", "[0x12, 0x34]", "", "" }
}

#[lang = "i32"]
impl i32 {
    int_impl! { i32, i32, u32, 32, -2147483648, 2147483647, "", "", 8, "0x10000b3", "0xb301",
        "0x12345678", "0x78563412", "0x1e6a2c48", "[0x78, 0x56, 0x34, 0x12]",
        "[0x12, 0x34, 0x56, 0x78]", "", "" }
}

#[lang = "i64"]
impl i64 {
    int_impl! { i64, i64, u64, 64, -9223372036854775808, 9223372036854775807, "", "", 12,
         "0xaa00000000006e1", "0x6e10aa", "0x1234567890123456", "0x5634129078563412",
         "0x6a2c48091e6a2c48", "[0x56, 0x34, 0x12, 0x90, 0x78, 0x56, 0x34, 0x12]",
         "[0x12, 0x34, 0x56, 0x78, 0x90, 0x12, 0x34, 0x56]", "", "" }
}

#[lang = "i128"]
impl i128 {
    int_impl! { i128, i128, u128, 128, -170141183460469231731687303715884105728,
        170141183460469231731687303715884105727, "", "", 16,
        "0x13f40000000000000000000000004f76", "0x4f7613f4", "0x12345678901234567890123456789012",
        "0x12907856341290785634129078563412", "0x48091e6a2c48091e6a2c48091e6a2c48",
        "[0x12, 0x90, 0x78, 0x56, 0x34, 0x12, 0x90, 0x78, \
          0x56, 0x34, 0x12, 0x90, 0x78, 0x56, 0x34, 0x12]",
        "[0x12, 0x34, 0x56, 0x78, 0x90, 0x12, 0x34, 0x56, \
          0x78, 0x90, 0x12, 0x34, 0x56, 0x78, 0x90, 0x12]", "", "" }
}

#[cfg(target_pointer_width = "16")]
#[lang = "isize"]
impl isize {
    int_impl! { isize, i16, u16, 16, -32768, 32767, "", "", 4, "-0x5ffd", "0x3a", "0x1234",
        "0x3412", "0x2c48", "[0x34, 0x12]", "[0x12, 0x34]",
        usize_isize_to_xe_bytes_doc!(), usize_isize_from_xe_bytes_doc!() }
}

#[cfg(target_pointer_width = "32")]
#[lang = "isize"]
impl isize {
    int_impl! { isize, i32, u32, 32, -2147483648, 2147483647, "", "", 8, "0x10000b3", "0xb301",
        "0x12345678", "0x78563412", "0x1e6a2c48", "[0x78, 0x56, 0x34, 0x12]",
        "[0x12, 0x34, 0x56, 0x78]",
        usize_isize_to_xe_bytes_doc!(), usize_isize_from_xe_bytes_doc!() }
}

#[cfg(target_pointer_width = "64")]
#[lang = "isize"]
impl isize {
    int_impl! { isize, i64, u64, 64, -9223372036854775808, 9223372036854775807, "", "",
        12, "0xaa00000000006e1", "0x6e10aa",  "0x1234567890123456", "0x5634129078563412",
         "0x6a2c48091e6a2c48", "[0x56, 0x34, 0x12, 0x90, 0x78, 0x56, 0x34, 0x12]",
         "[0x12, 0x34, 0x56, 0x78, 0x90, 0x12, 0x34, 0x56]",
         usize_isize_to_xe_bytes_doc!(), usize_isize_from_xe_bytes_doc!() }
}

macro_rules! uint_impl {
    ($SelfT:ty, $ActualT:ty, $BITS:expr, $MaxV:expr, $Feature:expr, $EndFeature:expr,
        $rot:expr, $rot_op:expr, $rot_result:expr, $swap_op:expr, $swapped:expr,
        $reversed:expr, $le_bytes:expr, $be_bytes:expr,
        $to_xe_bytes_doc:expr, $from_xe_bytes_doc:expr) => {
        doc_comment! {
            concat!("Returns the smallest value that can be represented by this integer type.

# Examples

Basic usage:

```
", $Feature, "assert_eq!(", stringify!($SelfT), "::min_value(), 0);", $EndFeature, "
```"),
            #[stable(feature = "rust1", since = "1.0.0")]
            #[rustc_promotable]
            #[inline(always)]
            pub const fn min_value() -> Self { 0 }
        }

        doc_comment! {
            concat!("Returns the largest value that can be represented by this integer type.

# Examples

Basic usage:

```
", $Feature, "assert_eq!(", stringify!($SelfT), "::max_value(), ",
stringify!($MaxV), ");", $EndFeature, "
```"),
            #[stable(feature = "rust1", since = "1.0.0")]
            #[rustc_promotable]
            #[inline(always)]
            pub const fn max_value() -> Self { !0 }
        }

        doc_comment! {
            concat!("Converts a string slice in a given base to an integer.

The string is expected to be an optional `+` sign
followed by digits.
Leading and trailing whitespace represent an error.
Digits are a subset of these characters, depending on `radix`:

* `0-9`
* `a-z`
* `A-Z`

# Panics

This function panics if `radix` is not in the range from 2 to 36.

# Examples

Basic usage:

```
", $Feature, "assert_eq!(", stringify!($SelfT), "::from_str_radix(\"A\", 16), Ok(10));",
$EndFeature, "
```"),
            #[stable(feature = "rust1", since = "1.0.0")]
            pub fn from_str_radix(src: &str, radix: u32) -> Result<Self, ParseIntError> {
                from_str_radix(src, radix)
            }
        }

        doc_comment! {
            concat!("Returns the number of ones in the binary representation of `self`.

# Examples

Basic usage:

```
", $Feature, "let n = 0b01001100", stringify!($SelfT), ";

assert_eq!(n.count_ones(), 3);", $EndFeature, "
```"),
            #[stable(feature = "rust1", since = "1.0.0")]
            #[inline]
            pub const fn count_ones(self) -> u32 {
                intrinsics::ctpop(self as $ActualT) as u32
            }
        }

        doc_comment! {
            concat!("Returns the number of zeros in the binary representation of `self`.

# Examples

Basic usage:

```
", $Feature, "assert_eq!(", stringify!($SelfT), "::max_value().count_zeros(), 0);", $EndFeature, "
```"),
            #[stable(feature = "rust1", since = "1.0.0")]
            #[inline]
            pub const fn count_zeros(self) -> u32 {
                (!self).count_ones()
            }
        }

        doc_comment! {
            concat!("Returns the number of leading zeros in the binary representation of `self`.

# Examples

Basic usage:

```
", $Feature, "let n = ", stringify!($SelfT), "::max_value() >> 2;

assert_eq!(n.leading_zeros(), 2);", $EndFeature, "
```"),
            #[stable(feature = "rust1", since = "1.0.0")]
            #[inline]
            pub const fn leading_zeros(self) -> u32 {
                intrinsics::ctlz(self as $ActualT) as u32
            }
        }

        doc_comment! {
            concat!("Returns the number of trailing zeros in the binary representation
of `self`.

# Examples

Basic usage:

```
", $Feature, "let n = 0b0101000", stringify!($SelfT), ";

assert_eq!(n.trailing_zeros(), 3);", $EndFeature, "
```"),
            #[stable(feature = "rust1", since = "1.0.0")]
            #[inline]
            pub const fn trailing_zeros(self) -> u32 {
                intrinsics::cttz(self) as u32
            }
        }

        doc_comment! {
            concat!("Shifts the bits to the left by a specified amount, `n`,
wrapping the truncated bits to the end of the resulting integer.

Please note this isn't the same operation as the `<<` shifting operator!

# Examples

Basic usage:

```
let n = ", $rot_op, stringify!($SelfT), ";
let m = ", $rot_result, ";

assert_eq!(n.rotate_left(", $rot, "), m);
```"),
            #[stable(feature = "rust1", since = "1.0.0")]
            #[must_use = "this returns the result of the operation, \
                          without modifying the original"]
            #[inline]
            pub const fn rotate_left(self, n: u32) -> Self {
                intrinsics::rotate_left(self, n as $SelfT)
            }
        }

        doc_comment! {
            concat!("Shifts the bits to the right by a specified amount, `n`,
wrapping the truncated bits to the beginning of the resulting
integer.

Please note this isn't the same operation as the `>>` shifting operator!

# Examples

Basic usage:

```
let n = ", $rot_result, stringify!($SelfT), ";
let m = ", $rot_op, ";

assert_eq!(n.rotate_right(", $rot, "), m);
```"),
            #[stable(feature = "rust1", since = "1.0.0")]
            #[must_use = "this returns the result of the operation, \
                          without modifying the original"]
            #[inline]
            pub const fn rotate_right(self, n: u32) -> Self {
                intrinsics::rotate_right(self, n as $SelfT)
            }
        }

        doc_comment! {
            concat!("
Reverses the byte order of the integer.

# Examples

Basic usage:

```
let n = ", $swap_op, stringify!($SelfT), ";
let m = n.swap_bytes();

assert_eq!(m, ", $swapped, ");
```"),
            #[stable(feature = "rust1", since = "1.0.0")]
            #[inline]
            pub const fn swap_bytes(self) -> Self {
                intrinsics::bswap(self as $ActualT) as Self
            }
        }

        doc_comment! {
            concat!("Reverses the bit pattern of the integer.

# Examples

Basic usage:

```
let n = ", $swap_op, stringify!($SelfT), ";
let m = n.reverse_bits();

assert_eq!(m, ", $reversed, ");
```"),
            #[stable(feature = "reverse_bits", since = "1.37.0")]
            #[inline]
            #[must_use]
            pub const fn reverse_bits(self) -> Self {
                intrinsics::bitreverse(self as $ActualT) as Self
            }
        }

        doc_comment! {
            concat!("Converts an integer from big endian to the target's endianness.

On big endian this is a no-op. On little endian the bytes are
swapped.

# Examples

Basic usage:

```
", $Feature, "let n = 0x1A", stringify!($SelfT), ";

if cfg!(target_endian = \"big\") {
    assert_eq!(", stringify!($SelfT), "::from_be(n), n)
} else {
    assert_eq!(", stringify!($SelfT), "::from_be(n), n.swap_bytes())
}", $EndFeature, "
```"),
            #[stable(feature = "rust1", since = "1.0.0")]
            #[inline]
            pub const fn from_be(x: Self) -> Self {
                #[cfg(target_endian = "big")]
                {
                    x
                }
                #[cfg(not(target_endian = "big"))]
                {
                    x.swap_bytes()
                }
            }
        }

        doc_comment! {
            concat!("Converts an integer from little endian to the target's endianness.

On little endian this is a no-op. On big endian the bytes are
swapped.

# Examples

Basic usage:

```
", $Feature, "let n = 0x1A", stringify!($SelfT), ";

if cfg!(target_endian = \"little\") {
    assert_eq!(", stringify!($SelfT), "::from_le(n), n)
} else {
    assert_eq!(", stringify!($SelfT), "::from_le(n), n.swap_bytes())
}", $EndFeature, "
```"),
            #[stable(feature = "rust1", since = "1.0.0")]
            #[inline]
            pub const fn from_le(x: Self) -> Self {
                #[cfg(target_endian = "little")]
                {
                    x
                }
                #[cfg(not(target_endian = "little"))]
                {
                    x.swap_bytes()
                }
            }
        }

        doc_comment! {
            concat!("Converts `self` to big endian from the target's endianness.

On big endian this is a no-op. On little endian the bytes are
swapped.

# Examples

Basic usage:

```
", $Feature, "let n = 0x1A", stringify!($SelfT), ";

if cfg!(target_endian = \"big\") {
    assert_eq!(n.to_be(), n)
} else {
    assert_eq!(n.to_be(), n.swap_bytes())
}", $EndFeature, "
```"),
            #[stable(feature = "rust1", since = "1.0.0")]
            #[inline]
            pub const fn to_be(self) -> Self { // or not to be?
                #[cfg(target_endian = "big")]
                {
                    self
                }
                #[cfg(not(target_endian = "big"))]
                {
                    self.swap_bytes()
                }
            }
        }

        doc_comment! {
            concat!("Converts `self` to little endian from the target's endianness.

On little endian this is a no-op. On big endian the bytes are
swapped.

# Examples

Basic usage:

```
", $Feature, "let n = 0x1A", stringify!($SelfT), ";

if cfg!(target_endian = \"little\") {
    assert_eq!(n.to_le(), n)
} else {
    assert_eq!(n.to_le(), n.swap_bytes())
}", $EndFeature, "
```"),
            #[stable(feature = "rust1", since = "1.0.0")]
            #[inline]
            pub const fn to_le(self) -> Self {
                #[cfg(target_endian = "little")]
                {
                    self
                }
                #[cfg(not(target_endian = "little"))]
                {
                    self.swap_bytes()
                }
            }
        }

        doc_comment! {
            concat!("Checked integer addition. Computes `self + rhs`, returning `None`
if overflow occurred.

# Examples

Basic usage:

```
", $Feature, "assert_eq!((", stringify!($SelfT), "::max_value() - 2).checked_add(1), ",
"Some(", stringify!($SelfT), "::max_value() - 1));
assert_eq!((", stringify!($SelfT), "::max_value() - 2).checked_add(3), None);", $EndFeature, "
```"),
            #[stable(feature = "rust1", since = "1.0.0")]
            #[must_use = "this returns the result of the operation, \
                          without modifying the original"]
            #[inline]
            pub fn checked_add(self, rhs: Self) -> Option<Self> {
                let (a, b) = self.overflowing_add(rhs);
                if b {None} else {Some(a)}
            }
        }

        doc_comment! {
            concat!("Checked integer subtraction. Computes `self - rhs`, returning
`None` if overflow occurred.

# Examples

Basic usage:

```
", $Feature, "assert_eq!(1", stringify!($SelfT), ".checked_sub(1), Some(0));
assert_eq!(0", stringify!($SelfT), ".checked_sub(1), None);", $EndFeature, "
```"),
            #[stable(feature = "rust1", since = "1.0.0")]
            #[must_use = "this returns the result of the operation, \
                          without modifying the original"]
            #[inline]
            pub fn checked_sub(self, rhs: Self) -> Option<Self> {
                let (a, b) = self.overflowing_sub(rhs);
                if b {None} else {Some(a)}
            }
        }

        doc_comment! {
            concat!("Checked integer multiplication. Computes `self * rhs`, returning
`None` if overflow occurred.

# Examples

Basic usage:

```
", $Feature, "assert_eq!(5", stringify!($SelfT), ".checked_mul(1), Some(5));
assert_eq!(", stringify!($SelfT), "::max_value().checked_mul(2), None);", $EndFeature, "
```"),
            #[stable(feature = "rust1", since = "1.0.0")]
            #[must_use = "this returns the result of the operation, \
                          without modifying the original"]
            #[inline]
            pub fn checked_mul(self, rhs: Self) -> Option<Self> {
                let (a, b) = self.overflowing_mul(rhs);
                if b {None} else {Some(a)}
            }
        }

        doc_comment! {
            concat!("Checked integer division. Computes `self / rhs`, returning `None`
if `rhs == 0`.

# Examples

Basic usage:

```
", $Feature, "assert_eq!(128", stringify!($SelfT), ".checked_div(2), Some(64));
assert_eq!(1", stringify!($SelfT), ".checked_div(0), None);", $EndFeature, "
```"),
            #[stable(feature = "rust1", since = "1.0.0")]
            #[must_use = "this returns the result of the operation, \
                          without modifying the original"]
            #[inline]
            pub fn checked_div(self, rhs: Self) -> Option<Self> {
                match rhs {
                    0 => None,
                    // SAFETY: div by zero has been checked above and unsigned types have no other
                    // failure modes for division
                    rhs => Some(unsafe { intrinsics::unchecked_div(self, rhs) }),
                }
            }
        }

        doc_comment! {
            concat!("Checked Euclidean division. Computes `self.div_euclid(rhs)`, returning `None`
if `rhs == 0`.

# Examples

Basic usage:

```
assert_eq!(128", stringify!($SelfT), ".checked_div_euclid(2), Some(64));
assert_eq!(1", stringify!($SelfT), ".checked_div_euclid(0), None);
```"),
            #[stable(feature = "euclidean_division", since = "1.38.0")]
            #[must_use = "this returns the result of the operation, \
                          without modifying the original"]
            #[inline]
            pub fn checked_div_euclid(self, rhs: Self) -> Option<Self> {
                if rhs == 0 {
                    None
                } else {
                    Some(self.div_euclid(rhs))
                }
            }
        }


        doc_comment! {
            concat!("Checked integer remainder. Computes `self % rhs`, returning `None`
if `rhs == 0`.

# Examples

Basic usage:

```
", $Feature, "assert_eq!(5", stringify!($SelfT), ".checked_rem(2), Some(1));
assert_eq!(5", stringify!($SelfT), ".checked_rem(0), None);", $EndFeature, "
```"),
            #[stable(feature = "wrapping", since = "1.7.0")]
            #[must_use = "this returns the result of the operation, \
                          without modifying the original"]
            #[inline]
            pub fn checked_rem(self, rhs: Self) -> Option<Self> {
                if rhs == 0 {
                    None
                } else {
                    // SAFETY: div by zero has been checked above and unsigned types have no other
                    // failure modes for division
                    Some(unsafe { intrinsics::unchecked_rem(self, rhs) })
                }
            }
        }

        doc_comment! {
            concat!("Checked Euclidean modulo. Computes `self.rem_euclid(rhs)`, returning `None`
if `rhs == 0`.

# Examples

Basic usage:

```
assert_eq!(5", stringify!($SelfT), ".checked_rem_euclid(2), Some(1));
assert_eq!(5", stringify!($SelfT), ".checked_rem_euclid(0), None);
```"),
            #[stable(feature = "euclidean_division", since = "1.38.0")]
            #[must_use = "this returns the result of the operation, \
                          without modifying the original"]
            #[inline]
            pub fn checked_rem_euclid(self, rhs: Self) -> Option<Self> {
                if rhs == 0 {
                    None
                } else {
                    Some(self.rem_euclid(rhs))
                }
            }
        }

        doc_comment! {
            concat!("Checked negation. Computes `-self`, returning `None` unless `self ==
0`.

Note that negating any positive integer will overflow.

# Examples

Basic usage:

```
", $Feature, "assert_eq!(0", stringify!($SelfT), ".checked_neg(), Some(0));
assert_eq!(1", stringify!($SelfT), ".checked_neg(), None);", $EndFeature, "
```"),
            #[stable(feature = "wrapping", since = "1.7.0")]
            #[inline]
            pub fn checked_neg(self) -> Option<Self> {
                let (a, b) = self.overflowing_neg();
                if b {None} else {Some(a)}
            }
        }

        doc_comment! {
            concat!("Checked shift left. Computes `self << rhs`, returning `None`
if `rhs` is larger than or equal to the number of bits in `self`.

# Examples

Basic usage:

```
", $Feature, "assert_eq!(0x1", stringify!($SelfT), ".checked_shl(4), Some(0x10));
assert_eq!(0x10", stringify!($SelfT), ".checked_shl(129), None);", $EndFeature, "
```"),
            #[stable(feature = "wrapping", since = "1.7.0")]
            #[must_use = "this returns the result of the operation, \
                          without modifying the original"]
            #[inline]
            pub fn checked_shl(self, rhs: u32) -> Option<Self> {
                let (a, b) = self.overflowing_shl(rhs);
                if b {None} else {Some(a)}
            }
        }

        doc_comment! {
            concat!("Checked shift right. Computes `self >> rhs`, returning `None`
if `rhs` is larger than or equal to the number of bits in `self`.

# Examples

Basic usage:

```
", $Feature, "assert_eq!(0x10", stringify!($SelfT), ".checked_shr(4), Some(0x1));
assert_eq!(0x10", stringify!($SelfT), ".checked_shr(129), None);", $EndFeature, "
```"),
            #[stable(feature = "wrapping", since = "1.7.0")]
            #[must_use = "this returns the result of the operation, \
                          without modifying the original"]
            #[inline]
            pub fn checked_shr(self, rhs: u32) -> Option<Self> {
                let (a, b) = self.overflowing_shr(rhs);
                if b {None} else {Some(a)}
            }
        }

        doc_comment! {
            concat!("Checked exponentiation. Computes `self.pow(exp)`, returning `None` if
overflow occurred.

# Examples

Basic usage:

```
", $Feature, "assert_eq!(2", stringify!($SelfT), ".checked_pow(5), Some(32));
assert_eq!(", stringify!($SelfT), "::max_value().checked_pow(2), None);", $EndFeature, "
```"),
            #[stable(feature = "no_panic_pow", since = "1.34.0")]
            #[must_use = "this returns the result of the operation, \
                          without modifying the original"]
            #[inline]
            pub fn checked_pow(self, mut exp: u32) -> Option<Self> {
                let mut base = self;
                let mut acc: Self = 1;

                while exp > 1 {
                    if (exp & 1) == 1 {
                        acc = acc.checked_mul(base)?;
                    }
                    exp /= 2;
                    base = base.checked_mul(base)?;
                }

                // Deal with the final bit of the exponent separately, since
                // squaring the base afterwards is not necessary and may cause a
                // needless overflow.
                if exp == 1 {
                    acc = acc.checked_mul(base)?;
                }

                Some(acc)
            }
        }

        doc_comment! {
            concat!("Saturating integer addition. Computes `self + rhs`, saturating at
the numeric bounds instead of overflowing.

# Examples

Basic usage:

```
", $Feature, "assert_eq!(100", stringify!($SelfT), ".saturating_add(1), 101);
assert_eq!(200u8.saturating_add(127), 255);", $EndFeature, "
```"),

            #[stable(feature = "rust1", since = "1.0.0")]
            #[must_use = "this returns the result of the operation, \
                          without modifying the original"]
            #[rustc_const_unstable(feature = "const_saturating_int_methods")]
            #[inline]
            pub const fn saturating_add(self, rhs: Self) -> Self {
                intrinsics::saturating_add(self, rhs)
            }
        }

        doc_comment! {
            concat!("Saturating integer subtraction. Computes `self - rhs`, saturating
at the numeric bounds instead of overflowing.

# Examples

Basic usage:

```
", $Feature, "assert_eq!(100", stringify!($SelfT), ".saturating_sub(27), 73);
assert_eq!(13", stringify!($SelfT), ".saturating_sub(127), 0);", $EndFeature, "
```"),
            #[stable(feature = "rust1", since = "1.0.0")]
            #[must_use = "this returns the result of the operation, \
                          without modifying the original"]
            #[rustc_const_unstable(feature = "const_saturating_int_methods")]
            #[inline]
            pub const fn saturating_sub(self, rhs: Self) -> Self {
                intrinsics::saturating_sub(self, rhs)
            }
        }

        doc_comment! {
            concat!("Saturating integer multiplication. Computes `self * rhs`,
saturating at the numeric bounds instead of overflowing.

# Examples

Basic usage:

```
", $Feature, "use std::", stringify!($SelfT), ";

assert_eq!(2", stringify!($SelfT), ".saturating_mul(10), 20);
assert_eq!((", stringify!($SelfT), "::MAX).saturating_mul(10), ", stringify!($SelfT),
"::MAX);", $EndFeature, "
```"),
            #[stable(feature = "wrapping", since = "1.7.0")]
            #[must_use = "this returns the result of the operation, \
                          without modifying the original"]
            #[inline]
            pub fn saturating_mul(self, rhs: Self) -> Self {
                self.checked_mul(rhs).unwrap_or(Self::max_value())
            }
        }

        doc_comment! {
            concat!("Saturating integer exponentiation. Computes `self.pow(exp)`,
saturating at the numeric bounds instead of overflowing.

# Examples

Basic usage:

```
", $Feature, "use std::", stringify!($SelfT), ";

assert_eq!(4", stringify!($SelfT), ".saturating_pow(3), 64);
assert_eq!(", stringify!($SelfT), "::MAX.saturating_pow(2), ", stringify!($SelfT), "::MAX);",
$EndFeature, "
```"),
            #[stable(feature = "no_panic_pow", since = "1.34.0")]
            #[must_use = "this returns the result of the operation, \
                          without modifying the original"]
            #[inline]
            pub fn saturating_pow(self, exp: u32) -> Self {
                match self.checked_pow(exp) {
                    Some(x) => x,
                    None => Self::max_value(),
                }
            }
        }

        doc_comment! {
            concat!("Wrapping (modular) addition. Computes `self + rhs`,
wrapping around at the boundary of the type.

# Examples

Basic usage:

```
", $Feature, "assert_eq!(200", stringify!($SelfT), ".wrapping_add(55), 255);
assert_eq!(200", stringify!($SelfT), ".wrapping_add(", stringify!($SelfT), "::max_value()), 199);",
$EndFeature, "
```"),
            #[stable(feature = "rust1", since = "1.0.0")]
            #[must_use = "this returns the result of the operation, \
                          without modifying the original"]
            #[inline]
            pub const fn wrapping_add(self, rhs: Self) -> Self {
                intrinsics::wrapping_add(self, rhs)
            }
        }

        doc_comment! {
            concat!("Wrapping (modular) subtraction. Computes `self - rhs`,
wrapping around at the boundary of the type.

# Examples

Basic usage:

```
", $Feature, "assert_eq!(100", stringify!($SelfT), ".wrapping_sub(100), 0);
assert_eq!(100", stringify!($SelfT), ".wrapping_sub(", stringify!($SelfT), "::max_value()), 101);",
$EndFeature, "
```"),
            #[stable(feature = "rust1", since = "1.0.0")]
            #[must_use = "this returns the result of the operation, \
                          without modifying the original"]
            #[inline]
            pub const fn wrapping_sub(self, rhs: Self) -> Self {
                intrinsics::wrapping_sub(self, rhs)
            }
        }

        /// Wrapping (modular) multiplication. Computes `self *
        /// rhs`, wrapping around at the boundary of the type.
        ///
        /// # Examples
        ///
        /// Basic usage:
        ///
        /// Please note that this example is shared between integer types.
        /// Which explains why `u8` is used here.
        ///
        /// ```
        /// assert_eq!(10u8.wrapping_mul(12), 120);
        /// assert_eq!(25u8.wrapping_mul(12), 44);
        /// ```
        #[stable(feature = "rust1", since = "1.0.0")]
        #[must_use = "this returns the result of the operation, \
                          without modifying the original"]
        #[inline]
        pub const fn wrapping_mul(self, rhs: Self) -> Self {
            intrinsics::wrapping_mul(self, rhs)
        }

        doc_comment! {
            concat!("Wrapping (modular) division. Computes `self / rhs`.
Wrapped division on unsigned types is just normal division.
There's no way wrapping could ever happen.
This function exists, so that all operations
are accounted for in the wrapping operations.

# Examples

Basic usage:

```
", $Feature, "assert_eq!(100", stringify!($SelfT), ".wrapping_div(10), 10);", $EndFeature, "
```"),
            #[stable(feature = "num_wrapping", since = "1.2.0")]
            #[must_use = "this returns the result of the operation, \
                          without modifying the original"]
            #[inline]
            pub fn wrapping_div(self, rhs: Self) -> Self {
                self / rhs
            }
        }

        doc_comment! {
            concat!("Wrapping Euclidean division. Computes `self.div_euclid(rhs)`.
Wrapped division on unsigned types is just normal division.
There's no way wrapping could ever happen.
This function exists, so that all operations
are accounted for in the wrapping operations.
Since, for the positive integers, all common
definitions of division are equal, this
is exactly equal to `self.wrapping_div(rhs)`.

# Examples

Basic usage:

```
assert_eq!(100", stringify!($SelfT), ".wrapping_div_euclid(10), 10);
```"),
            #[stable(feature = "euclidean_division", since = "1.38.0")]
            #[must_use = "this returns the result of the operation, \
                          without modifying the original"]
            #[inline]
            pub fn wrapping_div_euclid(self, rhs: Self) -> Self {
                self / rhs
            }
        }

        doc_comment! {
            concat!("Wrapping (modular) remainder. Computes `self % rhs`.
Wrapped remainder calculation on unsigned types is
just the regular remainder calculation.
There's no way wrapping could ever happen.
This function exists, so that all operations
are accounted for in the wrapping operations.

# Examples

Basic usage:

```
", $Feature, "assert_eq!(100", stringify!($SelfT), ".wrapping_rem(10), 0);", $EndFeature, "
```"),
            #[stable(feature = "num_wrapping", since = "1.2.0")]
            #[must_use = "this returns the result of the operation, \
                          without modifying the original"]
            #[inline]
            pub fn wrapping_rem(self, rhs: Self) -> Self {
                self % rhs
            }
        }

        doc_comment! {
            concat!("Wrapping Euclidean modulo. Computes `self.rem_euclid(rhs)`.
Wrapped modulo calculation on unsigned types is
just the regular remainder calculation.
There's no way wrapping could ever happen.
This function exists, so that all operations
are accounted for in the wrapping operations.
Since, for the positive integers, all common
definitions of division are equal, this
is exactly equal to `self.wrapping_rem(rhs)`.

# Examples

Basic usage:

```
assert_eq!(100", stringify!($SelfT), ".wrapping_rem_euclid(10), 0);
```"),
            #[stable(feature = "euclidean_division", since = "1.38.0")]
            #[must_use = "this returns the result of the operation, \
                          without modifying the original"]
            #[inline]
            pub fn wrapping_rem_euclid(self, rhs: Self) -> Self {
                self % rhs
            }
        }

        /// Wrapping (modular) negation. Computes `-self`,
        /// wrapping around at the boundary of the type.
        ///
        /// Since unsigned types do not have negative equivalents
        /// all applications of this function will wrap (except for `-0`).
        /// For values smaller than the corresponding signed type's maximum
        /// the result is the same as casting the corresponding signed value.
        /// Any larger values are equivalent to `MAX + 1 - (val - MAX - 1)` where
        /// `MAX` is the corresponding signed type's maximum.
        ///
        /// # Examples
        ///
        /// Basic usage:
        ///
        /// Please note that this example is shared between integer types.
        /// Which explains why `i8` is used here.
        ///
        /// ```
        /// assert_eq!(100i8.wrapping_neg(), -100);
        /// assert_eq!((-128i8).wrapping_neg(), -128);
        /// ```
        #[stable(feature = "num_wrapping", since = "1.2.0")]
        #[inline]
        pub const fn wrapping_neg(self) -> Self {
            self.overflowing_neg().0
        }

        doc_comment! {
            concat!("Panic-free bitwise shift-left; yields `self << mask(rhs)`,
where `mask` removes any high-order bits of `rhs` that
would cause the shift to exceed the bitwidth of the type.

Note that this is *not* the same as a rotate-left; the
RHS of a wrapping shift-left is restricted to the range
of the type, rather than the bits shifted out of the LHS
being returned to the other end. The primitive integer
types all implement a `rotate_left` function, which may
be what you want instead.

# Examples

Basic usage:

```
", $Feature, "assert_eq!(1", stringify!($SelfT), ".wrapping_shl(7), 128);
assert_eq!(1", stringify!($SelfT), ".wrapping_shl(128), 1);", $EndFeature, "
```"),
            #[stable(feature = "num_wrapping", since = "1.2.0")]
            #[must_use = "this returns the result of the operation, \
                          without modifying the original"]
            #[inline]
            pub const fn wrapping_shl(self, rhs: u32) -> Self {
                // SAFETY: the masking by the bitsize of the type ensures that we do not shift
                // out of bounds
                unsafe {
                    intrinsics::unchecked_shl(self, (rhs & ($BITS - 1)) as $SelfT)
                }
            }
        }

        doc_comment! {
            concat!("Panic-free bitwise shift-right; yields `self >> mask(rhs)`,
where `mask` removes any high-order bits of `rhs` that
would cause the shift to exceed the bitwidth of the type.

Note that this is *not* the same as a rotate-right; the
RHS of a wrapping shift-right is restricted to the range
of the type, rather than the bits shifted out of the LHS
being returned to the other end. The primitive integer
types all implement a `rotate_right` function, which may
be what you want instead.

# Examples

Basic usage:

```
", $Feature, "assert_eq!(128", stringify!($SelfT), ".wrapping_shr(7), 1);
assert_eq!(128", stringify!($SelfT), ".wrapping_shr(128), 128);", $EndFeature, "
```"),
            #[stable(feature = "num_wrapping", since = "1.2.0")]
            #[must_use = "this returns the result of the operation, \
                          without modifying the original"]
            #[inline]
            pub const fn wrapping_shr(self, rhs: u32) -> Self {
                // SAFETY: the masking by the bitsize of the type ensures that we do not shift
                // out of bounds
                unsafe {
                    intrinsics::unchecked_shr(self, (rhs & ($BITS - 1)) as $SelfT)
                }
            }
        }

        doc_comment! {
            concat!("Wrapping (modular) exponentiation. Computes `self.pow(exp)`,
wrapping around at the boundary of the type.

# Examples

Basic usage:

```
", $Feature, "assert_eq!(3", stringify!($SelfT), ".wrapping_pow(5), 243);
assert_eq!(3u8.wrapping_pow(6), 217);", $EndFeature, "
```"),
            #[stable(feature = "no_panic_pow", since = "1.34.0")]
            #[must_use = "this returns the result of the operation, \
                          without modifying the original"]
            #[inline]
            pub fn wrapping_pow(self, mut exp: u32) -> Self {
                let mut base = self;
                let mut acc: Self = 1;

                while exp > 1 {
                    if (exp & 1) == 1 {
                        acc = acc.wrapping_mul(base);
                    }
                    exp /= 2;
                    base = base.wrapping_mul(base);
                }

                // Deal with the final bit of the exponent separately, since
                // squaring the base afterwards is not necessary and may cause a
                // needless overflow.
                if exp == 1 {
                    acc = acc.wrapping_mul(base);
                }

                acc
            }
        }

        doc_comment! {
            concat!("Calculates `self` + `rhs`

Returns a tuple of the addition along with a boolean indicating
whether an arithmetic overflow would occur. If an overflow would
have occurred then the wrapped value is returned.

# Examples

Basic usage

```
", $Feature, "use std::", stringify!($SelfT), ";

assert_eq!(5", stringify!($SelfT), ".overflowing_add(2), (7, false));
assert_eq!(", stringify!($SelfT), "::MAX.overflowing_add(1), (0, true));", $EndFeature, "
```"),
            #[stable(feature = "wrapping", since = "1.7.0")]
            #[must_use = "this returns the result of the operation, \
                          without modifying the original"]
            #[inline]
            pub const fn overflowing_add(self, rhs: Self) -> (Self, bool) {
                let (a, b) = intrinsics::add_with_overflow(self as $ActualT, rhs as $ActualT);
                (a as Self, b)
            }
        }

        doc_comment! {
            concat!("Calculates `self` - `rhs`

Returns a tuple of the subtraction along with a boolean indicating
whether an arithmetic overflow would occur. If an overflow would
have occurred then the wrapped value is returned.

# Examples

Basic usage

```
", $Feature, "use std::", stringify!($SelfT), ";

assert_eq!(5", stringify!($SelfT), ".overflowing_sub(2), (3, false));
assert_eq!(0", stringify!($SelfT), ".overflowing_sub(1), (", stringify!($SelfT), "::MAX, true));",
$EndFeature, "
```"),
            #[stable(feature = "wrapping", since = "1.7.0")]
            #[must_use = "this returns the result of the operation, \
                          without modifying the original"]
            #[inline]
            pub const fn overflowing_sub(self, rhs: Self) -> (Self, bool) {
                let (a, b) = intrinsics::sub_with_overflow(self as $ActualT, rhs as $ActualT);
                (a as Self, b)
            }
        }

        /// Calculates the multiplication of `self` and `rhs`.
        ///
        /// Returns a tuple of the multiplication along with a boolean
        /// indicating whether an arithmetic overflow would occur. If an
        /// overflow would have occurred then the wrapped value is returned.
        ///
        /// # Examples
        ///
        /// Basic usage:
        ///
        /// Please note that this example is shared between integer types.
        /// Which explains why `u32` is used here.
        ///
        /// ```
        /// assert_eq!(5u32.overflowing_mul(2), (10, false));
        /// assert_eq!(1_000_000_000u32.overflowing_mul(10), (1410065408, true));
        /// ```
        #[stable(feature = "wrapping", since = "1.7.0")]
        #[must_use = "this returns the result of the operation, \
                          without modifying the original"]
        #[inline]
        pub const fn overflowing_mul(self, rhs: Self) -> (Self, bool) {
            let (a, b) = intrinsics::mul_with_overflow(self as $ActualT, rhs as $ActualT);
            (a as Self, b)
        }

        doc_comment! {
            concat!("Calculates the divisor when `self` is divided by `rhs`.

Returns a tuple of the divisor along with a boolean indicating
whether an arithmetic overflow would occur. Note that for unsigned
integers overflow never occurs, so the second value is always
`false`.

# Panics

This function will panic if `rhs` is 0.

# Examples

Basic usage

```
", $Feature, "assert_eq!(5", stringify!($SelfT), ".overflowing_div(2), (2, false));", $EndFeature, "
```"),
            #[inline]
            #[stable(feature = "wrapping", since = "1.7.0")]
            #[must_use = "this returns the result of the operation, \
                          without modifying the original"]
            pub fn overflowing_div(self, rhs: Self) -> (Self, bool) {
                (self / rhs, false)
            }
        }

        doc_comment! {
            concat!("Calculates the quotient of Euclidean division `self.div_euclid(rhs)`.

Returns a tuple of the divisor along with a boolean indicating
whether an arithmetic overflow would occur. Note that for unsigned
integers overflow never occurs, so the second value is always
`false`.
Since, for the positive integers, all common
definitions of division are equal, this
is exactly equal to `self.overflowing_div(rhs)`.

# Panics

This function will panic if `rhs` is 0.

# Examples

Basic usage

```
assert_eq!(5", stringify!($SelfT), ".overflowing_div_euclid(2), (2, false));
```"),
            #[inline]
            #[stable(feature = "euclidean_division", since = "1.38.0")]
            #[must_use = "this returns the result of the operation, \
                          without modifying the original"]
            pub fn overflowing_div_euclid(self, rhs: Self) -> (Self, bool) {
                (self / rhs, false)
            }
        }

        doc_comment! {
            concat!("Calculates the remainder when `self` is divided by `rhs`.

Returns a tuple of the remainder after dividing along with a boolean
indicating whether an arithmetic overflow would occur. Note that for
unsigned integers overflow never occurs, so the second value is
always `false`.

# Panics

This function will panic if `rhs` is 0.

# Examples

Basic usage

```
", $Feature, "assert_eq!(5", stringify!($SelfT), ".overflowing_rem(2), (1, false));", $EndFeature, "
```"),
            #[inline]
            #[stable(feature = "wrapping", since = "1.7.0")]
            #[must_use = "this returns the result of the operation, \
                          without modifying the original"]
            pub fn overflowing_rem(self, rhs: Self) -> (Self, bool) {
                (self % rhs, false)
            }
        }

        doc_comment! {
            concat!("Calculates the remainder `self.rem_euclid(rhs)` as if by Euclidean division.

Returns a tuple of the modulo after dividing along with a boolean
indicating whether an arithmetic overflow would occur. Note that for
unsigned integers overflow never occurs, so the second value is
always `false`.
Since, for the positive integers, all common
definitions of division are equal, this operation
is exactly equal to `self.overflowing_rem(rhs)`.

# Panics

This function will panic if `rhs` is 0.

# Examples

Basic usage

```
assert_eq!(5", stringify!($SelfT), ".overflowing_rem_euclid(2), (1, false));
```"),
            #[inline]
            #[stable(feature = "euclidean_division", since = "1.38.0")]
            #[must_use = "this returns the result of the operation, \
                          without modifying the original"]
            pub fn overflowing_rem_euclid(self, rhs: Self) -> (Self, bool) {
                (self % rhs, false)
            }
        }

        doc_comment! {
            concat!("Negates self in an overflowing fashion.

Returns `!self + 1` using wrapping operations to return the value
that represents the negation of this unsigned value. Note that for
positive unsigned values overflow always occurs, but negating 0 does
not overflow.

# Examples

Basic usage

```
", $Feature, "assert_eq!(0", stringify!($SelfT), ".overflowing_neg(), (0, false));
assert_eq!(2", stringify!($SelfT), ".overflowing_neg(), (-2i32 as ", stringify!($SelfT),
", true));", $EndFeature, "
```"),
            #[inline]
            #[stable(feature = "wrapping", since = "1.7.0")]
            pub const fn overflowing_neg(self) -> (Self, bool) {
                ((!self).wrapping_add(1), self != 0)
            }
        }

        doc_comment! {
            concat!("Shifts self left by `rhs` bits.

Returns a tuple of the shifted version of self along with a boolean
indicating whether the shift value was larger than or equal to the
number of bits. If the shift value is too large, then value is
masked (N-1) where N is the number of bits, and this value is then
used to perform the shift.

# Examples

Basic usage

```
", $Feature, "assert_eq!(0x1", stringify!($SelfT), ".overflowing_shl(4), (0x10, false));
assert_eq!(0x1", stringify!($SelfT), ".overflowing_shl(132), (0x10, true));", $EndFeature, "
```"),
            #[stable(feature = "wrapping", since = "1.7.0")]
            #[must_use = "this returns the result of the operation, \
                          without modifying the original"]
            #[inline]
            pub const fn overflowing_shl(self, rhs: u32) -> (Self, bool) {
                (self.wrapping_shl(rhs), (rhs > ($BITS - 1)))
            }
        }

        doc_comment! {
            concat!("Shifts self right by `rhs` bits.

Returns a tuple of the shifted version of self along with a boolean
indicating whether the shift value was larger than or equal to the
number of bits. If the shift value is too large, then value is
masked (N-1) where N is the number of bits, and this value is then
used to perform the shift.

# Examples

Basic usage

```
", $Feature, "assert_eq!(0x10", stringify!($SelfT), ".overflowing_shr(4), (0x1, false));
assert_eq!(0x10", stringify!($SelfT), ".overflowing_shr(132), (0x1, true));", $EndFeature, "
```"),
            #[stable(feature = "wrapping", since = "1.7.0")]
            #[must_use = "this returns the result of the operation, \
                          without modifying the original"]
            #[inline]
            pub const fn overflowing_shr(self, rhs: u32) -> (Self, bool) {
                (self.wrapping_shr(rhs), (rhs > ($BITS - 1)))
            }
        }

        doc_comment! {
            concat!("Raises self to the power of `exp`, using exponentiation by squaring.

Returns a tuple of the exponentiation along with a bool indicating
whether an overflow happened.

# Examples

Basic usage:

```
", $Feature, "assert_eq!(3", stringify!($SelfT), ".overflowing_pow(5), (243, false));
assert_eq!(3u8.overflowing_pow(6), (217, true));", $EndFeature, "
```"),
            #[stable(feature = "no_panic_pow", since = "1.34.0")]
            #[must_use = "this returns the result of the operation, \
                          without modifying the original"]
            #[inline]
            pub fn overflowing_pow(self, mut exp: u32) -> (Self, bool) {
                let mut base = self;
                let mut acc: Self = 1;
                let mut overflown = false;
                // Scratch space for storing results of overflowing_mul.
                let mut r;

                while exp > 1 {
                    if (exp & 1) == 1 {
                        r = acc.overflowing_mul(base);
                        acc = r.0;
                        overflown |= r.1;
                    }
                    exp /= 2;
                    r = base.overflowing_mul(base);
                    base = r.0;
                    overflown |= r.1;
                }

                // Deal with the final bit of the exponent separately, since
                // squaring the base afterwards is not necessary and may cause a
                // needless overflow.
                if exp == 1 {
                    r = acc.overflowing_mul(base);
                    acc = r.0;
                    overflown |= r.1;
                }

                (acc, overflown)
            }
        }

        doc_comment! {
            concat!("Raises self to the power of `exp`, using exponentiation by squaring.

# Examples

Basic usage:

```
", $Feature, "assert_eq!(2", stringify!($SelfT), ".pow(5), 32);", $EndFeature, "
```"),
        #[stable(feature = "rust1", since = "1.0.0")]
        #[must_use = "this returns the result of the operation, \
                          without modifying the original"]
        #[inline]
        #[rustc_inherit_overflow_checks]
        pub fn pow(self, mut exp: u32) -> Self {
            let mut base = self;
            let mut acc = 1;

            while exp > 1 {
                if (exp & 1) == 1 {
                    acc = acc * base;
                }
                exp /= 2;
                base = base * base;
            }

            // Deal with the final bit of the exponent separately, since
            // squaring the base afterwards is not necessary and may cause a
            // needless overflow.
            if exp == 1 {
                acc = acc * base;
            }

            acc
        }
    }

            doc_comment! {
            concat!("Performs Euclidean division.

Since, for the positive integers, all common
definitions of division are equal, this
is exactly equal to `self / rhs`.

# Panics

This function will panic if `rhs` is 0.

# Examples

Basic usage:

```
assert_eq!(7", stringify!($SelfT), ".div_euclid(4), 1); // or any other integer type
```"),
            #[stable(feature = "euclidean_division", since = "1.38.0")]
            #[must_use = "this returns the result of the operation, \
                          without modifying the original"]
            #[inline]
            #[rustc_inherit_overflow_checks]
            pub fn div_euclid(self, rhs: Self) -> Self {
                self / rhs
            }
        }


        doc_comment! {
            concat!("Calculates the least remainder of `self (mod rhs)`.

Since, for the positive integers, all common
definitions of division are equal, this
is exactly equal to `self % rhs`.

# Panics

This function will panic if `rhs` is 0.

# Examples

Basic usage:

```
assert_eq!(7", stringify!($SelfT), ".rem_euclid(4), 3); // or any other integer type
```"),
            #[stable(feature = "euclidean_division", since = "1.38.0")]
            #[must_use = "this returns the result of the operation, \
                          without modifying the original"]
            #[inline]
            #[rustc_inherit_overflow_checks]
            pub fn rem_euclid(self, rhs: Self) -> Self {
                self % rhs
            }
        }

        doc_comment! {
            concat!("Returns `true` if and only if `self == 2^k` for some `k`.

# Examples

Basic usage:

```
", $Feature, "assert!(16", stringify!($SelfT), ".is_power_of_two());
assert!(!10", stringify!($SelfT), ".is_power_of_two());", $EndFeature, "
```"),
            #[stable(feature = "rust1", since = "1.0.0")]
            #[inline]
            pub const fn is_power_of_two(self) -> bool {
                self.count_ones() == 1
            }
        }

        // Returns one less than next power of two.
        // (For 8u8 next power of two is 8u8 and for 6u8 it is 8u8)
        //
        // 8u8.one_less_than_next_power_of_two() == 7
        // 6u8.one_less_than_next_power_of_two() == 7
        //
        // This method cannot overflow, as in the `next_power_of_two`
        // overflow cases it instead ends up returning the maximum value
        // of the type, and can return 0 for 0.
        #[inline]
        fn one_less_than_next_power_of_two(self) -> Self {
            if self <= 1 { return 0; }

            let p = self - 1;
            // SAFETY: Because `p > 0`, it cannot consist entirely of leading zeros.
            // That means the shift is always in-bounds, and some processors
            // (such as intel pre-haswell) have more efficient ctlz
            // intrinsics when the argument is non-zero.
            let z = unsafe { intrinsics::ctlz_nonzero(p) };
            <$SelfT>::max_value() >> z
        }

        doc_comment! {
            concat!("Returns the smallest power of two greater than or equal to `self`.

When return value overflows (i.e., `self > (1 << (N-1))` for type
`uN`), it panics in debug mode and return value is wrapped to 0 in
release mode (the only situation in which method can return 0).

# Examples

Basic usage:

```
", $Feature, "assert_eq!(2", stringify!($SelfT), ".next_power_of_two(), 2);
assert_eq!(3", stringify!($SelfT), ".next_power_of_two(), 4);", $EndFeature, "
```"),
            #[stable(feature = "rust1", since = "1.0.0")]
            #[inline]
            pub fn next_power_of_two(self) -> Self {
                // Call the trait to get overflow checks
                ops::Add::add(self.one_less_than_next_power_of_two(), 1)
            }
        }

        doc_comment! {
            concat!("Returns the smallest power of two greater than or equal to `n`. If
the next power of two is greater than the type's maximum value,
`None` is returned, otherwise the power of two is wrapped in `Some`.

# Examples

Basic usage:

```
", $Feature, "assert_eq!(2", stringify!($SelfT),
".checked_next_power_of_two(), Some(2));
assert_eq!(3", stringify!($SelfT), ".checked_next_power_of_two(), Some(4));
assert_eq!(", stringify!($SelfT), "::max_value().checked_next_power_of_two(), None);",
$EndFeature, "
```"),
            #[inline]
            #[stable(feature = "rust1", since = "1.0.0")]
            pub fn checked_next_power_of_two(self) -> Option<Self> {
                self.one_less_than_next_power_of_two().checked_add(1)
            }
        }

        doc_comment! {
            concat!("Returns the smallest power of two greater than or equal to `n`. If
the next power of two is greater than the type's maximum value,
the return value is wrapped to `0`.

# Examples

Basic usage:

```
#![feature(wrapping_next_power_of_two)]
", $Feature, "
assert_eq!(2", stringify!($SelfT), ".wrapping_next_power_of_two(), 2);
assert_eq!(3", stringify!($SelfT), ".wrapping_next_power_of_two(), 4);
assert_eq!(", stringify!($SelfT), "::max_value().wrapping_next_power_of_two(), 0);",
$EndFeature, "
```"),
            #[unstable(feature = "wrapping_next_power_of_two", issue = "32463",
                       reason = "needs decision on wrapping behaviour")]
            pub fn wrapping_next_power_of_two(self) -> Self {
                self.one_less_than_next_power_of_two().wrapping_add(1)
            }
        }

        doc_comment! {
            concat!("Return the memory representation of this integer as a byte array in
big-endian (network) byte order.
",
$to_xe_bytes_doc,
"
# Examples

```
let bytes = ", $swap_op, stringify!($SelfT), ".to_be_bytes();
assert_eq!(bytes, ", $be_bytes, ");
```"),
            #[stable(feature = "int_to_from_bytes", since = "1.32.0")]
            #[rustc_const_unstable(feature = "const_int_conversion")]
            #[inline]
            pub const fn to_be_bytes(self) -> [u8; mem::size_of::<Self>()] {
                self.to_be().to_ne_bytes()
            }
        }

        doc_comment! {
            concat!("Return the memory representation of this integer as a byte array in
little-endian byte order.
",
$to_xe_bytes_doc,
"
# Examples

```
let bytes = ", $swap_op, stringify!($SelfT), ".to_le_bytes();
assert_eq!(bytes, ", $le_bytes, ");
```"),
            #[stable(feature = "int_to_from_bytes", since = "1.32.0")]
            #[rustc_const_unstable(feature = "const_int_conversion")]
            #[inline]
            pub const fn to_le_bytes(self) -> [u8; mem::size_of::<Self>()] {
                self.to_le().to_ne_bytes()
            }
        }

        doc_comment! {
            concat!("
Return the memory representation of this integer as a byte array in
native byte order.

As the target platform's native endianness is used, portable code
should use [`to_be_bytes`] or [`to_le_bytes`], as appropriate,
instead.
",
$to_xe_bytes_doc,
"
[`to_be_bytes`]: #method.to_be_bytes
[`to_le_bytes`]: #method.to_le_bytes

# Examples

```
let bytes = ", $swap_op, stringify!($SelfT), ".to_ne_bytes();
assert_eq!(
    bytes,
    if cfg!(target_endian = \"big\") {
        ", $be_bytes, "
    } else {
        ", $le_bytes, "
    }
);
```"),
            #[stable(feature = "int_to_from_bytes", since = "1.32.0")]
            #[rustc_const_unstable(feature = "const_int_conversion")]
            #[inline]
            pub const fn to_ne_bytes(self) -> [u8; mem::size_of::<Self>()] {
                // SAFETY: integers are plain old datatypes so we can always transmute them to
                // arrays of bytes
                unsafe { mem::transmute(self) }
            }
        }

        doc_comment! {
            concat!("Create an integer value from its representation as a byte array in
big endian.
",
$from_xe_bytes_doc,
"
# Examples

```
let value = ", stringify!($SelfT), "::from_be_bytes(", $be_bytes, ");
assert_eq!(value, ", $swap_op, ");
```

When starting from a slice rather than an array, fallible conversion APIs can be used:

```
use std::convert::TryInto;

fn read_be_", stringify!($SelfT), "(input: &mut &[u8]) -> ", stringify!($SelfT), " {
    let (int_bytes, rest) = input.split_at(std::mem::size_of::<", stringify!($SelfT), ">());
    *input = rest;
    ", stringify!($SelfT), "::from_be_bytes(int_bytes.try_into().unwrap())
}
```"),
            #[stable(feature = "int_to_from_bytes", since = "1.32.0")]
            #[rustc_const_unstable(feature = "const_int_conversion")]
            #[inline]
            pub const fn from_be_bytes(bytes: [u8; mem::size_of::<Self>()]) -> Self {
                Self::from_be(Self::from_ne_bytes(bytes))
            }
        }

        doc_comment! {
            concat!("
Create an integer value from its representation as a byte array in
little endian.
",
$from_xe_bytes_doc,
"
# Examples

```
let value = ", stringify!($SelfT), "::from_le_bytes(", $le_bytes, ");
assert_eq!(value, ", $swap_op, ");
```

When starting from a slice rather than an array, fallible conversion APIs can be used:

```
use std::convert::TryInto;

fn read_le_", stringify!($SelfT), "(input: &mut &[u8]) -> ", stringify!($SelfT), " {
    let (int_bytes, rest) = input.split_at(std::mem::size_of::<", stringify!($SelfT), ">());
    *input = rest;
    ", stringify!($SelfT), "::from_le_bytes(int_bytes.try_into().unwrap())
}
```"),
            #[stable(feature = "int_to_from_bytes", since = "1.32.0")]
            #[rustc_const_unstable(feature = "const_int_conversion")]
            #[inline]
            pub const fn from_le_bytes(bytes: [u8; mem::size_of::<Self>()]) -> Self {
                Self::from_le(Self::from_ne_bytes(bytes))
            }
        }

        doc_comment! {
            concat!("Create an integer value from its memory representation as a byte
array in native endianness.

As the target platform's native endianness is used, portable code
likely wants to use [`from_be_bytes`] or [`from_le_bytes`], as
appropriate instead.

[`from_be_bytes`]: #method.from_be_bytes
[`from_le_bytes`]: #method.from_le_bytes
",
$from_xe_bytes_doc,
"
# Examples

```
let value = ", stringify!($SelfT), "::from_ne_bytes(if cfg!(target_endian = \"big\") {
    ", $be_bytes, "
} else {
    ", $le_bytes, "
});
assert_eq!(value, ", $swap_op, ");
```

When starting from a slice rather than an array, fallible conversion APIs can be used:

```
use std::convert::TryInto;

fn read_ne_", stringify!($SelfT), "(input: &mut &[u8]) -> ", stringify!($SelfT), " {
    let (int_bytes, rest) = input.split_at(std::mem::size_of::<", stringify!($SelfT), ">());
    *input = rest;
    ", stringify!($SelfT), "::from_ne_bytes(int_bytes.try_into().unwrap())
}
```"),
            #[stable(feature = "int_to_from_bytes", since = "1.32.0")]
            #[rustc_const_unstable(feature = "const_int_conversion")]
            #[inline]
            pub const fn from_ne_bytes(bytes: [u8; mem::size_of::<Self>()]) -> Self {
                // SAFETY: integers are plain old datatypes so we can always transmute to them
                unsafe { mem::transmute(bytes) }
            }
        }
    }
}

#[lang = "u8"]
impl u8 {
    uint_impl! { u8, u8, 8, 255, "", "", 2, "0x82", "0xa", "0x12", "0x12", "0x48", "[0x12]",
        "[0x12]", "", "" }


    /// Checks if the value is within the ASCII range.
    ///
    /// # Examples
    ///
    /// ```
    /// let ascii = 97u8;
    /// let non_ascii = 150u8;
    ///
    /// assert!(ascii.is_ascii());
    /// assert!(!non_ascii.is_ascii());
    /// ```
    #[stable(feature = "ascii_methods_on_intrinsics", since = "1.23.0")]
    #[inline]
    pub fn is_ascii(&self) -> bool {
        *self & 128 == 0
    }

    /// Makes a copy of the value in its ASCII upper case equivalent.
    ///
    /// ASCII letters 'a' to 'z' are mapped to 'A' to 'Z',
    /// but non-ASCII letters are unchanged.
    ///
    /// To uppercase the value in-place, use [`make_ascii_uppercase`].
    ///
    /// # Examples
    ///
    /// ```
    /// let lowercase_a = 97u8;
    ///
    /// assert_eq!(65, lowercase_a.to_ascii_uppercase());
    /// ```
    ///
    /// [`make_ascii_uppercase`]: #method.make_ascii_uppercase
    #[stable(feature = "ascii_methods_on_intrinsics", since = "1.23.0")]
    #[inline]
    pub fn to_ascii_uppercase(&self) -> u8 {
        // Unset the fith bit if this is a lowercase letter
        *self & !((self.is_ascii_lowercase() as u8) << 5)
    }

    /// Makes a copy of the value in its ASCII lower case equivalent.
    ///
    /// ASCII letters 'A' to 'Z' are mapped to 'a' to 'z',
    /// but non-ASCII letters are unchanged.
    ///
    /// To lowercase the value in-place, use [`make_ascii_lowercase`].
    ///
    /// # Examples
    ///
    /// ```
    /// let uppercase_a = 65u8;
    ///
    /// assert_eq!(97, uppercase_a.to_ascii_lowercase());
    /// ```
    ///
    /// [`make_ascii_lowercase`]: #method.make_ascii_lowercase
    #[stable(feature = "ascii_methods_on_intrinsics", since = "1.23.0")]
    #[inline]
    pub fn to_ascii_lowercase(&self) -> u8 {
        // Set the fith bit if this is an uppercase letter
        *self | ((self.is_ascii_uppercase() as u8) << 5)
    }

    /// Checks that two values are an ASCII case-insensitive match.
    ///
    /// This is equivalent to `to_ascii_lowercase(a) == to_ascii_lowercase(b)`.
    ///
    /// # Examples
    ///
    /// ```
    /// let lowercase_a = 97u8;
    /// let uppercase_a = 65u8;
    ///
    /// assert!(lowercase_a.eq_ignore_ascii_case(&uppercase_a));
    /// ```
    #[stable(feature = "ascii_methods_on_intrinsics", since = "1.23.0")]
    #[inline]
    pub fn eq_ignore_ascii_case(&self, other: &u8) -> bool {
        self.to_ascii_lowercase() == other.to_ascii_lowercase()
    }

    /// Converts this value to its ASCII upper case equivalent in-place.
    ///
    /// ASCII letters 'a' to 'z' are mapped to 'A' to 'Z',
    /// but non-ASCII letters are unchanged.
    ///
    /// To return a new uppercased value without modifying the existing one, use
    /// [`to_ascii_uppercase`].
    ///
    /// # Examples
    ///
    /// ```
    /// let mut byte = b'a';
    ///
    /// byte.make_ascii_uppercase();
    ///
    /// assert_eq!(b'A', byte);
    /// ```
    ///
    /// [`to_ascii_uppercase`]: #method.to_ascii_uppercase
    #[stable(feature = "ascii_methods_on_intrinsics", since = "1.23.0")]
    #[inline]
    pub fn make_ascii_uppercase(&mut self) {
        *self = self.to_ascii_uppercase();
    }

    /// Converts this value to its ASCII lower case equivalent in-place.
    ///
    /// ASCII letters 'A' to 'Z' are mapped to 'a' to 'z',
    /// but non-ASCII letters are unchanged.
    ///
    /// To return a new lowercased value without modifying the existing one, use
    /// [`to_ascii_lowercase`].
    ///
    /// # Examples
    ///
    /// ```
    /// let mut byte = b'A';
    ///
    /// byte.make_ascii_lowercase();
    ///
    /// assert_eq!(b'a', byte);
    /// ```
    ///
    /// [`to_ascii_lowercase`]: #method.to_ascii_lowercase
    #[stable(feature = "ascii_methods_on_intrinsics", since = "1.23.0")]
    #[inline]
    pub fn make_ascii_lowercase(&mut self) {
        *self = self.to_ascii_lowercase();
    }

    /// Checks if the value is an ASCII alphabetic character:
    ///
    /// - U+0041 'A' ..= U+005A 'Z', or
    /// - U+0061 'a' ..= U+007A 'z'.
    ///
    /// # Examples
    ///
    /// ```
    /// let uppercase_a = b'A';
    /// let uppercase_g = b'G';
    /// let a = b'a';
    /// let g = b'g';
    /// let zero = b'0';
    /// let percent = b'%';
    /// let space = b' ';
    /// let lf = b'\n';
    /// let esc = 0x1b_u8;
    ///
    /// assert!(uppercase_a.is_ascii_alphabetic());
    /// assert!(uppercase_g.is_ascii_alphabetic());
    /// assert!(a.is_ascii_alphabetic());
    /// assert!(g.is_ascii_alphabetic());
    /// assert!(!zero.is_ascii_alphabetic());
    /// assert!(!percent.is_ascii_alphabetic());
    /// assert!(!space.is_ascii_alphabetic());
    /// assert!(!lf.is_ascii_alphabetic());
    /// assert!(!esc.is_ascii_alphabetic());
    /// ```
    #[stable(feature = "ascii_ctype_on_intrinsics", since = "1.24.0")]
    #[inline]
    pub fn is_ascii_alphabetic(&self) -> bool {
        match *self {
            b'A'..=b'Z' | b'a'..=b'z' => true,
            _ => false
        }
    }

    /// Checks if the value is an ASCII uppercase character:
    /// U+0041 'A' ..= U+005A 'Z'.
    ///
    /// # Examples
    ///
    /// ```
    /// let uppercase_a = b'A';
    /// let uppercase_g = b'G';
    /// let a = b'a';
    /// let g = b'g';
    /// let zero = b'0';
    /// let percent = b'%';
    /// let space = b' ';
    /// let lf = b'\n';
    /// let esc = 0x1b_u8;
    ///
    /// assert!(uppercase_a.is_ascii_uppercase());
    /// assert!(uppercase_g.is_ascii_uppercase());
    /// assert!(!a.is_ascii_uppercase());
    /// assert!(!g.is_ascii_uppercase());
    /// assert!(!zero.is_ascii_uppercase());
    /// assert!(!percent.is_ascii_uppercase());
    /// assert!(!space.is_ascii_uppercase());
    /// assert!(!lf.is_ascii_uppercase());
    /// assert!(!esc.is_ascii_uppercase());
    /// ```
    #[stable(feature = "ascii_ctype_on_intrinsics", since = "1.24.0")]
    #[inline]
    pub fn is_ascii_uppercase(&self) -> bool {
        match *self {
            b'A'..=b'Z' => true,
            _ => false
        }
    }

    /// Checks if the value is an ASCII lowercase character:
    /// U+0061 'a' ..= U+007A 'z'.
    ///
    /// # Examples
    ///
    /// ```
    /// let uppercase_a = b'A';
    /// let uppercase_g = b'G';
    /// let a = b'a';
    /// let g = b'g';
    /// let zero = b'0';
    /// let percent = b'%';
    /// let space = b' ';
    /// let lf = b'\n';
    /// let esc = 0x1b_u8;
    ///
    /// assert!(!uppercase_a.is_ascii_lowercase());
    /// assert!(!uppercase_g.is_ascii_lowercase());
    /// assert!(a.is_ascii_lowercase());
    /// assert!(g.is_ascii_lowercase());
    /// assert!(!zero.is_ascii_lowercase());
    /// assert!(!percent.is_ascii_lowercase());
    /// assert!(!space.is_ascii_lowercase());
    /// assert!(!lf.is_ascii_lowercase());
    /// assert!(!esc.is_ascii_lowercase());
    /// ```
    #[stable(feature = "ascii_ctype_on_intrinsics", since = "1.24.0")]
    #[inline]
    pub fn is_ascii_lowercase(&self) -> bool {
        match *self {
            b'a'..=b'z' => true,
            _ => false
        }
    }

    /// Checks if the value is an ASCII alphanumeric character:
    ///
    /// - U+0041 'A' ..= U+005A 'Z', or
    /// - U+0061 'a' ..= U+007A 'z', or
    /// - U+0030 '0' ..= U+0039 '9'.
    ///
    /// # Examples
    ///
    /// ```
    /// let uppercase_a = b'A';
    /// let uppercase_g = b'G';
    /// let a = b'a';
    /// let g = b'g';
    /// let zero = b'0';
    /// let percent = b'%';
    /// let space = b' ';
    /// let lf = b'\n';
    /// let esc = 0x1b_u8;
    ///
    /// assert!(uppercase_a.is_ascii_alphanumeric());
    /// assert!(uppercase_g.is_ascii_alphanumeric());
    /// assert!(a.is_ascii_alphanumeric());
    /// assert!(g.is_ascii_alphanumeric());
    /// assert!(zero.is_ascii_alphanumeric());
    /// assert!(!percent.is_ascii_alphanumeric());
    /// assert!(!space.is_ascii_alphanumeric());
    /// assert!(!lf.is_ascii_alphanumeric());
    /// assert!(!esc.is_ascii_alphanumeric());
    /// ```
    #[stable(feature = "ascii_ctype_on_intrinsics", since = "1.24.0")]
    #[inline]
    pub fn is_ascii_alphanumeric(&self) -> bool {
        match *self {
            b'0'..=b'9' | b'A'..=b'Z' | b'a'..=b'z' => true,
            _ => false
        }
    }

    /// Checks if the value is an ASCII decimal digit:
    /// U+0030 '0' ..= U+0039 '9'.
    ///
    /// # Examples
    ///
    /// ```
    /// let uppercase_a = b'A';
    /// let uppercase_g = b'G';
    /// let a = b'a';
    /// let g = b'g';
    /// let zero = b'0';
    /// let percent = b'%';
    /// let space = b' ';
    /// let lf = b'\n';
    /// let esc = 0x1b_u8;
    ///
    /// assert!(!uppercase_a.is_ascii_digit());
    /// assert!(!uppercase_g.is_ascii_digit());
    /// assert!(!a.is_ascii_digit());
    /// assert!(!g.is_ascii_digit());
    /// assert!(zero.is_ascii_digit());
    /// assert!(!percent.is_ascii_digit());
    /// assert!(!space.is_ascii_digit());
    /// assert!(!lf.is_ascii_digit());
    /// assert!(!esc.is_ascii_digit());
    /// ```
    #[stable(feature = "ascii_ctype_on_intrinsics", since = "1.24.0")]
    #[inline]
    pub fn is_ascii_digit(&self) -> bool {
        match *self {
            b'0'..=b'9' => true,
            _ => false
        }
    }

    /// Checks if the value is an ASCII hexadecimal digit:
    ///
    /// - U+0030 '0' ..= U+0039 '9', or
    /// - U+0041 'A' ..= U+0046 'F', or
    /// - U+0061 'a' ..= U+0066 'f'.
    ///
    /// # Examples
    ///
    /// ```
    /// let uppercase_a = b'A';
    /// let uppercase_g = b'G';
    /// let a = b'a';
    /// let g = b'g';
    /// let zero = b'0';
    /// let percent = b'%';
    /// let space = b' ';
    /// let lf = b'\n';
    /// let esc = 0x1b_u8;
    ///
    /// assert!(uppercase_a.is_ascii_hexdigit());
    /// assert!(!uppercase_g.is_ascii_hexdigit());
    /// assert!(a.is_ascii_hexdigit());
    /// assert!(!g.is_ascii_hexdigit());
    /// assert!(zero.is_ascii_hexdigit());
    /// assert!(!percent.is_ascii_hexdigit());
    /// assert!(!space.is_ascii_hexdigit());
    /// assert!(!lf.is_ascii_hexdigit());
    /// assert!(!esc.is_ascii_hexdigit());
    /// ```
    #[stable(feature = "ascii_ctype_on_intrinsics", since = "1.24.0")]
    #[inline]
    pub fn is_ascii_hexdigit(&self) -> bool {
        match *self {
            b'0'..=b'9' | b'A'..=b'F' | b'a'..=b'f' => true,
            _ => false
        }
    }

    /// Checks if the value is an ASCII punctuation character:
    ///
    /// - U+0021 ..= U+002F `! " # $ % & ' ( ) * + , - . /`, or
    /// - U+003A ..= U+0040 `: ; < = > ? @`, or
    /// - U+005B ..= U+0060 ``[ \ ] ^ _ ` ``, or
    /// - U+007B ..= U+007E `{ | } ~`
    ///
    /// # Examples
    ///
    /// ```
    /// let uppercase_a = b'A';
    /// let uppercase_g = b'G';
    /// let a = b'a';
    /// let g = b'g';
    /// let zero = b'0';
    /// let percent = b'%';
    /// let space = b' ';
    /// let lf = b'\n';
    /// let esc = 0x1b_u8;
    ///
    /// assert!(!uppercase_a.is_ascii_punctuation());
    /// assert!(!uppercase_g.is_ascii_punctuation());
    /// assert!(!a.is_ascii_punctuation());
    /// assert!(!g.is_ascii_punctuation());
    /// assert!(!zero.is_ascii_punctuation());
    /// assert!(percent.is_ascii_punctuation());
    /// assert!(!space.is_ascii_punctuation());
    /// assert!(!lf.is_ascii_punctuation());
    /// assert!(!esc.is_ascii_punctuation());
    /// ```
    #[stable(feature = "ascii_ctype_on_intrinsics", since = "1.24.0")]
    #[inline]
    pub fn is_ascii_punctuation(&self) -> bool {
        match *self {
            b'!'..=b'/' | b':'..=b'@' | b'['..=b'`' | b'{'..=b'~' => true,
            _ => false
        }
    }

    /// Checks if the value is an ASCII graphic character:
    /// U+0021 '!' ..= U+007E '~'.
    ///
    /// # Examples
    ///
    /// ```
    /// let uppercase_a = b'A';
    /// let uppercase_g = b'G';
    /// let a = b'a';
    /// let g = b'g';
    /// let zero = b'0';
    /// let percent = b'%';
    /// let space = b' ';
    /// let lf = b'\n';
    /// let esc = 0x1b_u8;
    ///
    /// assert!(uppercase_a.is_ascii_graphic());
    /// assert!(uppercase_g.is_ascii_graphic());
    /// assert!(a.is_ascii_graphic());
    /// assert!(g.is_ascii_graphic());
    /// assert!(zero.is_ascii_graphic());
    /// assert!(percent.is_ascii_graphic());
    /// assert!(!space.is_ascii_graphic());
    /// assert!(!lf.is_ascii_graphic());
    /// assert!(!esc.is_ascii_graphic());
    /// ```
    #[stable(feature = "ascii_ctype_on_intrinsics", since = "1.24.0")]
    #[inline]
    pub fn is_ascii_graphic(&self) -> bool {
        match *self {
            b'!'..=b'~' => true,
            _ => false
        }
    }

    /// Checks if the value is an ASCII whitespace character:
    /// U+0020 SPACE, U+0009 HORIZONTAL TAB, U+000A LINE FEED,
    /// U+000C FORM FEED, or U+000D CARRIAGE RETURN.
    ///
    /// Rust uses the WhatWG Infra Standard's [definition of ASCII
    /// whitespace][infra-aw]. There are several other definitions in
    /// wide use. For instance, [the POSIX locale][pct] includes
    /// U+000B VERTICAL TAB as well as all the above characters,
    /// but—from the very same specification—[the default rule for
    /// "field splitting" in the Bourne shell][bfs] considers *only*
    /// SPACE, HORIZONTAL TAB, and LINE FEED as whitespace.
    ///
    /// If you are writing a program that will process an existing
    /// file format, check what that format's definition of whitespace is
    /// before using this function.
    ///
    /// [infra-aw]: https://infra.spec.whatwg.org/#ascii-whitespace
    /// [pct]: http://pubs.opengroup.org/onlinepubs/9699919799/basedefs/V1_chap07.html#tag_07_03_01
    /// [bfs]: http://pubs.opengroup.org/onlinepubs/9699919799/utilities/V3_chap02.html#tag_18_06_05
    ///
    /// # Examples
    ///
    /// ```
    /// let uppercase_a = b'A';
    /// let uppercase_g = b'G';
    /// let a = b'a';
    /// let g = b'g';
    /// let zero = b'0';
    /// let percent = b'%';
    /// let space = b' ';
    /// let lf = b'\n';
    /// let esc = 0x1b_u8;
    ///
    /// assert!(!uppercase_a.is_ascii_whitespace());
    /// assert!(!uppercase_g.is_ascii_whitespace());
    /// assert!(!a.is_ascii_whitespace());
    /// assert!(!g.is_ascii_whitespace());
    /// assert!(!zero.is_ascii_whitespace());
    /// assert!(!percent.is_ascii_whitespace());
    /// assert!(space.is_ascii_whitespace());
    /// assert!(lf.is_ascii_whitespace());
    /// assert!(!esc.is_ascii_whitespace());
    /// ```
    #[stable(feature = "ascii_ctype_on_intrinsics", since = "1.24.0")]
    #[inline]
    pub fn is_ascii_whitespace(&self) -> bool {
        match *self {
            b'\t' | b'\n' | b'\x0C' | b'\r' | b' ' => true,
            _ => false
        }
    }

    /// Checks if the value is an ASCII control character:
    /// U+0000 NUL ..= U+001F UNIT SEPARATOR, or U+007F DELETE.
    /// Note that most ASCII whitespace characters are control
    /// characters, but SPACE is not.
    ///
    /// # Examples
    ///
    /// ```
    /// let uppercase_a = b'A';
    /// let uppercase_g = b'G';
    /// let a = b'a';
    /// let g = b'g';
    /// let zero = b'0';
    /// let percent = b'%';
    /// let space = b' ';
    /// let lf = b'\n';
    /// let esc = 0x1b_u8;
    ///
    /// assert!(!uppercase_a.is_ascii_control());
    /// assert!(!uppercase_g.is_ascii_control());
    /// assert!(!a.is_ascii_control());
    /// assert!(!g.is_ascii_control());
    /// assert!(!zero.is_ascii_control());
    /// assert!(!percent.is_ascii_control());
    /// assert!(!space.is_ascii_control());
    /// assert!(lf.is_ascii_control());
    /// assert!(esc.is_ascii_control());
    /// ```
    #[stable(feature = "ascii_ctype_on_intrinsics", since = "1.24.0")]
    #[inline]
    pub fn is_ascii_control(&self) -> bool {
        match *self {
            b'\0'..=b'\x1F' | b'\x7F' => true,
            _ => false
        }
    }
}

#[lang = "u16"]
impl u16 {
    uint_impl! { u16, u16, 16, 65535, "", "", 4, "0xa003", "0x3a", "0x1234", "0x3412", "0x2c48",
        "[0x34, 0x12]", "[0x12, 0x34]", "", "" }
}

#[lang = "u32"]
impl u32 {
    uint_impl! { u32, u32, 32, 4294967295, "", "", 8, "0x10000b3", "0xb301", "0x12345678",
        "0x78563412", "0x1e6a2c48", "[0x78, 0x56, 0x34, 0x12]", "[0x12, 0x34, 0x56, 0x78]", "", "" }
}

#[lang = "u64"]
impl u64 {
    uint_impl! { u64, u64, 64, 18446744073709551615, "", "", 12, "0xaa00000000006e1", "0x6e10aa",
        "0x1234567890123456", "0x5634129078563412", "0x6a2c48091e6a2c48",
        "[0x56, 0x34, 0x12, 0x90, 0x78, 0x56, 0x34, 0x12]",
        "[0x12, 0x34, 0x56, 0x78, 0x90, 0x12, 0x34, 0x56]",
        "", ""}
}

#[lang = "u128"]
impl u128 {
    uint_impl! { u128, u128, 128, 340282366920938463463374607431768211455, "", "", 16,
        "0x13f40000000000000000000000004f76", "0x4f7613f4", "0x12345678901234567890123456789012",
        "0x12907856341290785634129078563412", "0x48091e6a2c48091e6a2c48091e6a2c48",
        "[0x12, 0x90, 0x78, 0x56, 0x34, 0x12, 0x90, 0x78, \
          0x56, 0x34, 0x12, 0x90, 0x78, 0x56, 0x34, 0x12]",
        "[0x12, 0x34, 0x56, 0x78, 0x90, 0x12, 0x34, 0x56, \
          0x78, 0x90, 0x12, 0x34, 0x56, 0x78, 0x90, 0x12]",
         "", ""}
}

#[cfg(target_pointer_width = "16")]
#[lang = "usize"]
impl usize {
    uint_impl! { usize, u16, 16, 65535, "", "", 4, "0xa003", "0x3a", "0x1234", "0x3412", "0x2c48",
        "[0x34, 0x12]", "[0x12, 0x34]",
        usize_isize_to_xe_bytes_doc!(), usize_isize_from_xe_bytes_doc!() }
}
#[cfg(target_pointer_width = "32")]
#[lang = "usize"]
impl usize {
    uint_impl! { usize, u32, 32, 4294967295, "", "", 8, "0x10000b3", "0xb301", "0x12345678",
        "0x78563412", "0x1e6a2c48", "[0x78, 0x56, 0x34, 0x12]", "[0x12, 0x34, 0x56, 0x78]",
        usize_isize_to_xe_bytes_doc!(), usize_isize_from_xe_bytes_doc!() }
}

#[cfg(target_pointer_width = "64")]
#[lang = "usize"]
impl usize {
    uint_impl! { usize, u64, 64, 18446744073709551615, "", "", 12, "0xaa00000000006e1", "0x6e10aa",
        "0x1234567890123456", "0x5634129078563412", "0x6a2c48091e6a2c48",
        "[0x56, 0x34, 0x12, 0x90, 0x78, 0x56, 0x34, 0x12]",
         "[0x12, 0x34, 0x56, 0x78, 0x90, 0x12, 0x34, 0x56]",
        usize_isize_to_xe_bytes_doc!(), usize_isize_from_xe_bytes_doc!() }
}

/// A classification of floating point numbers.
///
/// This `enum` is used as the return type for [`f32::classify`] and [`f64::classify`]. See
/// their documentation for more.
///
/// [`f32::classify`]: ../../std/primitive.f32.html#method.classify
/// [`f64::classify`]: ../../std/primitive.f64.html#method.classify
///
/// # Examples
///
/// ```
/// use std::num::FpCategory;
/// use std::f32;
///
/// let num = 12.4_f32;
/// let inf = f32::INFINITY;
/// let zero = 0f32;
/// let sub: f32 = 1.1754942e-38;
/// let nan = f32::NAN;
///
/// assert_eq!(num.classify(), FpCategory::Normal);
/// assert_eq!(inf.classify(), FpCategory::Infinite);
/// assert_eq!(zero.classify(), FpCategory::Zero);
/// assert_eq!(nan.classify(), FpCategory::Nan);
/// assert_eq!(sub.classify(), FpCategory::Subnormal);
/// ```
#[derive(Copy, Clone, PartialEq, Eq, Debug)]
#[stable(feature = "rust1", since = "1.0.0")]
pub enum FpCategory {
    /// "Not a Number", often obtained by dividing by zero.
    #[stable(feature = "rust1", since = "1.0.0")]
    Nan,

    /// Positive or negative infinity.
    #[stable(feature = "rust1", since = "1.0.0")]
    Infinite,

    /// Positive or negative zero.
    #[stable(feature = "rust1", since = "1.0.0")]
    Zero,

    /// De-normalized floating point representation (less precise than `Normal`).
    #[stable(feature = "rust1", since = "1.0.0")]
    Subnormal,

    /// A regular floating point number.
    #[stable(feature = "rust1", since = "1.0.0")]
    Normal,
}

macro_rules! from_str_radix_int_impl {
    ($($t:ty)*) => {$(
        #[stable(feature = "rust1", since = "1.0.0")]
        impl FromStr for $t {
            type Err = ParseIntError;
            fn from_str(src: &str) -> Result<Self, ParseIntError> {
                from_str_radix(src, 10)
            }
        }
    )*}
}
from_str_radix_int_impl! { isize i8 i16 i32 i64 i128 usize u8 u16 u32 u64 u128 }

/// The error type returned when a checked integral type conversion fails.
#[stable(feature = "try_from", since = "1.34.0")]
#[derive(Debug, Copy, Clone, PartialEq, Eq)]
pub struct TryFromIntError(pub(crate) ());

impl TryFromIntError {
    #[unstable(feature = "int_error_internals",
               reason = "available through Error trait and this method should \
                         not be exposed publicly",
               issue = "0")]
    #[doc(hidden)]
    pub fn __description(&self) -> &str {
        "out of range integral type conversion attempted"
    }
}

#[stable(feature = "try_from", since = "1.34.0")]
impl fmt::Display for TryFromIntError {
    fn fmt(&self, fmt: &mut fmt::Formatter<'_>) -> fmt::Result {
        self.__description().fmt(fmt)
    }
}

#[stable(feature = "try_from", since = "1.34.0")]
impl From<!> for TryFromIntError {
    fn from(never: !) -> TryFromIntError {
        match never {}
    }
}

#[doc(hidden)]
trait FromStrRadixHelper: PartialOrd + Copy {
    fn min_value() -> Self;
    fn max_value() -> Self;
    fn from_u32(u: u32) -> Self;
    fn checked_mul(&self, other: u32) -> Option<Self>;
    fn checked_sub(&self, other: u32) -> Option<Self>;
    fn checked_add(&self, other: u32) -> Option<Self>;
}

macro_rules! doit {
    ($($t:ty)*) => ($(impl FromStrRadixHelper for $t {
        #[inline]
        fn min_value() -> Self { Self::min_value() }
        #[inline]
        fn max_value() -> Self { Self::max_value() }
        #[inline]
        fn from_u32(u: u32) -> Self { u as Self }
        #[inline]
        fn checked_mul(&self, other: u32) -> Option<Self> {
            Self::checked_mul(*self, other as Self)
        }
        #[inline]
        fn checked_sub(&self, other: u32) -> Option<Self> {
            Self::checked_sub(*self, other as Self)
        }
        #[inline]
        fn checked_add(&self, other: u32) -> Option<Self> {
            Self::checked_add(*self, other as Self)
        }
    })*)
}
doit! { i8 i16 i32 i64 i128 isize u8 u16 u32 u64 u128 usize }

fn from_str_radix<T: FromStrRadixHelper>(src: &str, radix: u32) -> Result<T, ParseIntError> {
    use self::IntErrorKind::*;
    use self::ParseIntError as PIE;

    assert!(radix >= 2 && radix <= 36,
           "from_str_radix_int: must lie in the range `[2, 36]` - found {}",
           radix);

    if src.is_empty() {
        return Err(PIE { kind: Empty });
    }

    let is_signed_ty = T::from_u32(0) > T::min_value();

    // all valid digits are ascii, so we will just iterate over the utf8 bytes
    // and cast them to chars. .to_digit() will safely return None for anything
    // other than a valid ascii digit for the given radix, including the first-byte
    // of multi-byte sequences
    let src = src.as_bytes();

    let (is_positive, digits) = match src[0] {
        b'+' => (true, &src[1..]),
        b'-' if is_signed_ty => (false, &src[1..]),
        _ => (true, src),
    };

    if digits.is_empty() {
        return Err(PIE { kind: Empty });
    }

    let mut result = T::from_u32(0);
    if is_positive {
        // The number is positive
        for &c in digits {
            let x = match (c as char).to_digit(radix) {
                Some(x) => x,
                None => return Err(PIE { kind: InvalidDigit }),
            };
            result = match result.checked_mul(radix) {
                Some(result) => result,
                None => return Err(PIE { kind: Overflow }),
            };
            result = match result.checked_add(x) {
                Some(result) => result,
                None => return Err(PIE { kind: Overflow }),
            };
        }
    } else {
        // The number is negative
        for &c in digits {
            let x = match (c as char).to_digit(radix) {
                Some(x) => x,
                None => return Err(PIE { kind: InvalidDigit }),
            };
            result = match result.checked_mul(radix) {
                Some(result) => result,
                None => return Err(PIE { kind: Underflow }),
            };
            result = match result.checked_sub(x) {
                Some(result) => result,
                None => return Err(PIE { kind: Underflow }),
            };
        }
    }
    Ok(result)
}

/// An error which can be returned when parsing an integer.
///
/// This error is used as the error type for the `from_str_radix()` functions
/// on the primitive integer types, such as [`i8::from_str_radix`].
///
/// # Potential causes
///
/// Among other causes, `ParseIntError` can be thrown because of leading or trailing whitespace
/// in the string e.g., when it is obtained from the standard input.
/// Using the [`str.trim()`] method ensures that no whitespace remains before parsing.
///
/// [`str.trim()`]: ../../std/primitive.str.html#method.trim
/// [`i8::from_str_radix`]: ../../std/primitive.i8.html#method.from_str_radix
#[derive(Debug, Clone, PartialEq, Eq)]
#[stable(feature = "rust1", since = "1.0.0")]
pub struct ParseIntError {
    kind: IntErrorKind,
}

/// Enum to store the various types of errors that can cause parsing an integer to fail.
#[unstable(feature = "int_error_matching",
           reason = "it can be useful to match errors when making error messages \
                     for integer parsing",
           issue = "22639")]
#[derive(Debug, Clone, PartialEq, Eq)]
#[non_exhaustive]
pub enum IntErrorKind {
    /// Value being parsed is empty.
    ///
    /// Among other causes, this variant will be constructed when parsing an empty string.
    Empty,
    /// Contains an invalid digit.
    ///
    /// Among other causes, this variant will be constructed when parsing a string that
    /// contains a letter.
    InvalidDigit,
    /// Integer is too large to store in target integer type.
    Overflow,
    /// Integer is too small to store in target integer type.
    Underflow,
    /// Value was Zero
    ///
    /// This variant will be emitted when the parsing string has a value of zero, which
    /// would be illegal for non-zero types.
    Zero,
}

impl ParseIntError {
    /// Outputs the detailed cause of parsing an integer failing.
    #[unstable(feature = "int_error_matching",
               reason = "it can be useful to match errors when making error messages \
                         for integer parsing",
               issue = "22639")]
    pub fn kind(&self) -> &IntErrorKind {
        &self.kind
    }
    #[unstable(feature = "int_error_internals",
               reason = "available through Error trait and this method should \
                         not be exposed publicly",
               issue = "0")]
    #[doc(hidden)]
    pub fn __description(&self) -> &str {
        match self.kind {
            IntErrorKind::Empty => "cannot parse integer from empty string",
            IntErrorKind::InvalidDigit => "invalid digit found in string",
            IntErrorKind::Overflow => "number too large to fit in target type",
            IntErrorKind::Underflow => "number too small to fit in target type",
            IntErrorKind::Zero => "number would be zero for non-zero type",
        }
    }
}

#[stable(feature = "rust1", since = "1.0.0")]
impl fmt::Display for ParseIntError {
    fn fmt(&self, f: &mut fmt::Formatter<'_>) -> fmt::Result {
        self.__description().fmt(f)
    }
}

#[stable(feature = "rust1", since = "1.0.0")]
<<<<<<< HEAD
pub use crate::num::dec2flt::ParseFloatError;

// Conversion traits for primitive integer and float types
// Conversions T -> T are covered by a blanket impl and therefore excluded
// Some conversions from and to usize/isize are not implemented due to portability concerns
macro_rules! impl_from {
    ($Small: ty, $Large: ty, #[$attr:meta], $doc: expr) => {
        #[$attr]
        #[doc = $doc]
        impl From<$Small> for $Large {
            #[inline]
            fn from(small: $Small) -> $Large {
                small as $Large
            }
        }
    };
    ($Small: ty, $Large: ty, #[$attr:meta]) => {
        impl_from!($Small,
                   $Large,
                   #[$attr],
                   concat!("Converts `",
                           stringify!($Small),
                           "` to `",
                           stringify!($Large),
                           "` losslessly."));
    }
}

macro_rules! impl_from_bool {
    ($target: ty, #[$attr:meta]) => {
        impl_from!(bool, $target, #[$attr], concat!("Converts a `bool` to a `",
            stringify!($target), "`. The resulting value is `0` for `false` and `1` for `true`
values.

# Examples

```
assert_eq!(", stringify!($target), "::from(true), 1);
assert_eq!(", stringify!($target), "::from(false), 0);
```"));
    };
}

// Bool -> Any
impl_from_bool! { u8, #[stable(feature = "from_bool", since = "1.28.0")] }
impl_from_bool! { u16, #[stable(feature = "from_bool", since = "1.28.0")] }
impl_from_bool! { u32, #[stable(feature = "from_bool", since = "1.28.0")] }
impl_from_bool! { u64, #[stable(feature = "from_bool", since = "1.28.0")] }
impl_from_bool! { u128, #[stable(feature = "from_bool", since = "1.28.0")] }
impl_from_bool! { usize, #[stable(feature = "from_bool", since = "1.28.0")] }
impl_from_bool! { i8, #[stable(feature = "from_bool", since = "1.28.0")] }
impl_from_bool! { i16, #[stable(feature = "from_bool", since = "1.28.0")] }
impl_from_bool! { i32, #[stable(feature = "from_bool", since = "1.28.0")] }
impl_from_bool! { i64, #[stable(feature = "from_bool", since = "1.28.0")] }
impl_from_bool! { i128, #[stable(feature = "from_bool", since = "1.28.0")] }
impl_from_bool! { isize, #[stable(feature = "from_bool", since = "1.28.0")] }

// Unsigned -> Unsigned
impl_from! { u8, u16, #[stable(feature = "lossless_int_conv", since = "1.5.0")] }
impl_from! { u8, u32, #[stable(feature = "lossless_int_conv", since = "1.5.0")] }
impl_from! { u8, u64, #[stable(feature = "lossless_int_conv", since = "1.5.0")] }
impl_from! { u8, u128, #[stable(feature = "i128", since = "1.26.0")] }
impl_from! { u8, usize, #[stable(feature = "lossless_int_conv", since = "1.5.0")] }
impl_from! { u16, u32, #[stable(feature = "lossless_int_conv", since = "1.5.0")] }
impl_from! { u16, u64, #[stable(feature = "lossless_int_conv", since = "1.5.0")] }
impl_from! { u16, u128, #[stable(feature = "i128", since = "1.26.0")] }
impl_from! { u32, u64, #[stable(feature = "lossless_int_conv", since = "1.5.0")] }
impl_from! { u32, u128, #[stable(feature = "i128", since = "1.26.0")] }
impl_from! { u64, u128, #[stable(feature = "i128", since = "1.26.0")] }

// Signed -> Signed
impl_from! { i8, i16, #[stable(feature = "lossless_int_conv", since = "1.5.0")] }
impl_from! { i8, i32, #[stable(feature = "lossless_int_conv", since = "1.5.0")] }
impl_from! { i8, i64, #[stable(feature = "lossless_int_conv", since = "1.5.0")] }
impl_from! { i8, i128, #[stable(feature = "i128", since = "1.26.0")] }
impl_from! { i8, isize, #[stable(feature = "lossless_int_conv", since = "1.5.0")] }
impl_from! { i16, i32, #[stable(feature = "lossless_int_conv", since = "1.5.0")] }
impl_from! { i16, i64, #[stable(feature = "lossless_int_conv", since = "1.5.0")] }
impl_from! { i16, i128, #[stable(feature = "i128", since = "1.26.0")] }
impl_from! { i32, i64, #[stable(feature = "lossless_int_conv", since = "1.5.0")] }
impl_from! { i32, i128, #[stable(feature = "i128", since = "1.26.0")] }
impl_from! { i64, i128, #[stable(feature = "i128", since = "1.26.0")] }

// Unsigned -> Signed
impl_from! { u8, i16, #[stable(feature = "lossless_int_conv", since = "1.5.0")] }
impl_from! { u8, i32, #[stable(feature = "lossless_int_conv", since = "1.5.0")] }
impl_from! { u8, i64, #[stable(feature = "lossless_int_conv", since = "1.5.0")] }
impl_from! { u8, i128, #[stable(feature = "i128", since = "1.26.0")] }
impl_from! { u16, i32, #[stable(feature = "lossless_int_conv", since = "1.5.0")] }
impl_from! { u16, i64, #[stable(feature = "lossless_int_conv", since = "1.5.0")] }
impl_from! { u16, i128, #[stable(feature = "i128", since = "1.26.0")] }
impl_from! { u32, i64, #[stable(feature = "lossless_int_conv", since = "1.5.0")] }
impl_from! { u32, i128, #[stable(feature = "i128", since = "1.26.0")] }
impl_from! { u64, i128, #[stable(feature = "i128", since = "1.26.0")] }

// The C99 standard defines bounds on INTPTR_MIN, INTPTR_MAX, and UINTPTR_MAX
// which imply that pointer-sized integers must be at least 16 bits:
// https://port70.net/~nsz/c/c99/n1256.html#7.18.2.4
impl_from! { u16, usize, #[stable(feature = "lossless_iusize_conv", since = "1.26.0")] }
impl_from! { u8, isize, #[stable(feature = "lossless_iusize_conv", since = "1.26.0")] }
impl_from! { i16, isize, #[stable(feature = "lossless_iusize_conv", since = "1.26.0")] }

// RISC-V defines the possibility of a 128-bit address space (RV128).

// CHERI proposes 256-bit “capabilities”. Unclear if this would be relevant to usize/isize.
// https://www.cl.cam.ac.uk/research/security/ctsrd/pdfs/20171017a-cheri-poster.pdf
// http://www.csl.sri.com/users/neumann/2012resolve-cheri.pdf


// Note: integers can only be represented with full precision in a float if
// they fit in the significand, which is 24 bits in f32 and 53 bits in f64.
// Lossy float conversions are not implemented at this time.

// Signed -> Float
impl_from! { i8, f32, #[stable(feature = "lossless_float_conv", since = "1.6.0")] }
impl_from! { i8, f64, #[stable(feature = "lossless_float_conv", since = "1.6.0")] }
impl_from! { i16, f32, #[stable(feature = "lossless_float_conv", since = "1.6.0")] }
impl_from! { i16, f64, #[stable(feature = "lossless_float_conv", since = "1.6.0")] }
impl_from! { i32, f64, #[stable(feature = "lossless_float_conv", since = "1.6.0")] }

// Unsigned -> Float
impl_from! { u8, f32, #[stable(feature = "lossless_float_conv", since = "1.6.0")] }
impl_from! { u8, f64, #[stable(feature = "lossless_float_conv", since = "1.6.0")] }
impl_from! { u16, f32, #[stable(feature = "lossless_float_conv", since = "1.6.0")] }
impl_from! { u16, f64, #[stable(feature = "lossless_float_conv", since = "1.6.0")] }
impl_from! { u32, f64, #[stable(feature = "lossless_float_conv", since = "1.6.0")] }

// Float -> Float
impl_from! { f32, f64, #[stable(feature = "lossless_float_conv", since = "1.6.0")] }

// Conversion traits for non-zero integer types
macro_rules! nzint_impl_from {
    ($Small: ty, $Large: ty, #[$attr:meta], $doc: expr) => {
        #[$attr]
        #[doc = $doc]
        impl From<$Small> for $Large {
            #[inline]
            fn from(small: $Small) -> $Large {
                // SAFETY: input type guarantees the value is non-zero
                unsafe {
                    <$Large>::new_unchecked(small.get().into())
                }
            }
        }
    };
    ($Small: ty, $Large: ty, #[$attr:meta]) => {
        nzint_impl_from!($Small,
                   $Large,
                   #[$attr],
                   concat!("Converts `",
                           stringify!($Small),
                           "` to `",
                           stringify!($Large),
                           "` losslessly."));
    }
}

// Non-zero Unsigned -> Non-zero Unsigned
nzint_impl_from! { NonZeroU8, NonZeroU16, #[stable(feature = "nz_int_conv", since = "1.41.0")] }
nzint_impl_from! { NonZeroU8, NonZeroU32, #[stable(feature = "nz_int_conv", since = "1.41.0")] }
nzint_impl_from! { NonZeroU8, NonZeroU64, #[stable(feature = "nz_int_conv", since = "1.41.0")] }
nzint_impl_from! { NonZeroU8, NonZeroU128, #[stable(feature = "nz_int_conv", since = "1.41.0")] }
nzint_impl_from! { NonZeroU8, NonZeroUsize, #[stable(feature = "nz_int_conv", since = "1.41.0")] }
nzint_impl_from! { NonZeroU16, NonZeroU32, #[stable(feature = "nz_int_conv", since = "1.41.0")] }
nzint_impl_from! { NonZeroU16, NonZeroU64, #[stable(feature = "nz_int_conv", since = "1.41.0")] }
nzint_impl_from! { NonZeroU16, NonZeroU128, #[stable(feature = "nz_int_conv", since = "1.41.0")] }
nzint_impl_from! { NonZeroU16, NonZeroUsize, #[stable(feature = "nz_int_conv", since = "1.41.0")] }
nzint_impl_from! { NonZeroU32, NonZeroU64, #[stable(feature = "nz_int_conv", since = "1.41.0")] }
nzint_impl_from! { NonZeroU32, NonZeroU128, #[stable(feature = "nz_int_conv", since = "1.41.0")] }
nzint_impl_from! { NonZeroU64, NonZeroU128, #[stable(feature = "nz_int_conv", since = "1.41.0")] }

// Non-zero Signed -> Non-zero Signed
nzint_impl_from! { NonZeroI8, NonZeroI16, #[stable(feature = "nz_int_conv", since = "1.41.0")] }
nzint_impl_from! { NonZeroI8, NonZeroI32, #[stable(feature = "nz_int_conv", since = "1.41.0")] }
nzint_impl_from! { NonZeroI8, NonZeroI64, #[stable(feature = "nz_int_conv", since = "1.41.0")] }
nzint_impl_from! { NonZeroI8, NonZeroI128, #[stable(feature = "nz_int_conv", since = "1.41.0")] }
nzint_impl_from! { NonZeroI8, NonZeroIsize, #[stable(feature = "nz_int_conv", since = "1.41.0")] }
nzint_impl_from! { NonZeroI16, NonZeroI32, #[stable(feature = "nz_int_conv", since = "1.41.0")] }
nzint_impl_from! { NonZeroI16, NonZeroI64, #[stable(feature = "nz_int_conv", since = "1.41.0")] }
nzint_impl_from! { NonZeroI16, NonZeroI128, #[stable(feature = "nz_int_conv", since = "1.41.0")] }
nzint_impl_from! { NonZeroI16, NonZeroIsize, #[stable(feature = "nz_int_conv", since = "1.41.0")] }
nzint_impl_from! { NonZeroI32, NonZeroI64, #[stable(feature = "nz_int_conv", since = "1.41.0")] }
nzint_impl_from! { NonZeroI32, NonZeroI128, #[stable(feature = "nz_int_conv", since = "1.41.0")] }
nzint_impl_from! { NonZeroI64, NonZeroI128, #[stable(feature = "nz_int_conv", since = "1.41.0")] }

// NonZero UnSigned -> Non-zero Signed
nzint_impl_from! { NonZeroU8, NonZeroI16, #[stable(feature = "nz_int_conv", since = "1.41.0")] }
nzint_impl_from! { NonZeroU8, NonZeroI32, #[stable(feature = "nz_int_conv", since = "1.41.0")] }
nzint_impl_from! { NonZeroU8, NonZeroI64, #[stable(feature = "nz_int_conv", since = "1.41.0")] }
nzint_impl_from! { NonZeroU8, NonZeroI128, #[stable(feature = "nz_int_conv", since = "1.41.0")] }
nzint_impl_from! { NonZeroU8, NonZeroIsize, #[stable(feature = "nz_int_conv", since = "1.41.0")] }
nzint_impl_from! { NonZeroU16, NonZeroI32, #[stable(feature = "nz_int_conv", since = "1.41.0")] }
nzint_impl_from! { NonZeroU16, NonZeroI64, #[stable(feature = "nz_int_conv", since = "1.41.0")] }
nzint_impl_from! { NonZeroU16, NonZeroI128, #[stable(feature = "nz_int_conv", since = "1.41.0")] }
nzint_impl_from! { NonZeroU32, NonZeroI64, #[stable(feature = "nz_int_conv", since = "1.41.0")] }
nzint_impl_from! { NonZeroU32, NonZeroI128, #[stable(feature = "nz_int_conv", since = "1.41.0")] }
nzint_impl_from! { NonZeroU64, NonZeroI128, #[stable(feature = "nz_int_conv", since = "1.41.0")] }
=======
pub use crate::num::dec2flt::ParseFloatError;
>>>>>>> 59947fca
<|MERGE_RESOLUTION|>--- conflicted
+++ resolved
@@ -131,7 +131,7 @@
 }
 
 from_str_radix_nzint_impl! { NonZeroU8 NonZeroU16 NonZeroU32 NonZeroU64 NonZeroU128 NonZeroUsize
-                             NonZeroI8 NonZeroI16 NonZeroI32 NonZeroI64 NonZeroI128 NonZeroIsize }
+NonZeroI8 NonZeroI16 NonZeroI32 NonZeroI64 NonZeroI128 NonZeroIsize }
 
 /// Provides intentionally-wrapped arithmetic on `T`.
 ///
@@ -162,8 +162,7 @@
 #[stable(feature = "rust1", since = "1.0.0")]
 #[derive(PartialEq, Eq, PartialOrd, Ord, Clone, Copy, Default, Hash)]
 #[repr(transparent)]
-pub struct Wrapping<T>(#[stable(feature = "rust1", since = "1.0.0")]
-                       pub T);
+pub struct Wrapping<T>(#[stable(feature = "rust1", since = "1.0.0")] pub T);
 
 #[stable(feature = "rust1", since = "1.0.0")]
 impl<T: fmt::Debug> fmt::Debug for Wrapping<T> {
@@ -208,30 +207,33 @@
 }
 
 // All these modules are technically private and only exposed for coretests:
+pub mod bignum;
+pub mod dec2flt;
+pub mod diy_float;
 pub mod flt2dec;
-pub mod dec2flt;
-pub mod bignum;
-pub mod diy_float;
 
 mod wrapping;
 
 macro_rules! usize_isize_to_xe_bytes_doc {
-    () => {"
+    () => {
+        "
 
 **Note**: This function returns an array of length 2, 4 or 8 bytes
 depending on the target pointer size.
 
-"}
+"
+    };
 }
 
-
 macro_rules! usize_isize_from_xe_bytes_doc {
-    () => {"
+    () => {
+        "
 
 **Note**: This function takes an array of length 2, 4 or 8 bytes
 depending on the target pointer size.
 
-"}
+"
+    };
 }
 
 macro_rules! int_impl {
@@ -2238,67 +2240,67 @@
 #[lang = "i8"]
 impl i8 {
     int_impl! { i8, i8, u8, 8, -128, 127, "", "", 2, "-0x7e", "0xa", "0x12", "0x12", "0x48",
-        "[0x12]", "[0x12]", "", "" }
+    "[0x12]", "[0x12]", "", "" }
 }
 
 #[lang = "i16"]
 impl i16 {
     int_impl! { i16, i16, u16, 16, -32768, 32767, "", "", 4, "-0x5ffd", "0x3a", "0x1234", "0x3412",
-        "0x2c48", "[0x34, 0x12]", "[0x12, 0x34]", "", "" }
+    "0x2c48", "[0x34, 0x12]", "[0x12, 0x34]", "", "" }
 }
 
 #[lang = "i32"]
 impl i32 {
     int_impl! { i32, i32, u32, 32, -2147483648, 2147483647, "", "", 8, "0x10000b3", "0xb301",
-        "0x12345678", "0x78563412", "0x1e6a2c48", "[0x78, 0x56, 0x34, 0x12]",
-        "[0x12, 0x34, 0x56, 0x78]", "", "" }
+    "0x12345678", "0x78563412", "0x1e6a2c48", "[0x78, 0x56, 0x34, 0x12]",
+    "[0x12, 0x34, 0x56, 0x78]", "", "" }
 }
 
 #[lang = "i64"]
 impl i64 {
     int_impl! { i64, i64, u64, 64, -9223372036854775808, 9223372036854775807, "", "", 12,
-         "0xaa00000000006e1", "0x6e10aa", "0x1234567890123456", "0x5634129078563412",
-         "0x6a2c48091e6a2c48", "[0x56, 0x34, 0x12, 0x90, 0x78, 0x56, 0x34, 0x12]",
-         "[0x12, 0x34, 0x56, 0x78, 0x90, 0x12, 0x34, 0x56]", "", "" }
+    "0xaa00000000006e1", "0x6e10aa", "0x1234567890123456", "0x5634129078563412",
+    "0x6a2c48091e6a2c48", "[0x56, 0x34, 0x12, 0x90, 0x78, 0x56, 0x34, 0x12]",
+    "[0x12, 0x34, 0x56, 0x78, 0x90, 0x12, 0x34, 0x56]", "", "" }
 }
 
 #[lang = "i128"]
 impl i128 {
     int_impl! { i128, i128, u128, 128, -170141183460469231731687303715884105728,
-        170141183460469231731687303715884105727, "", "", 16,
-        "0x13f40000000000000000000000004f76", "0x4f7613f4", "0x12345678901234567890123456789012",
-        "0x12907856341290785634129078563412", "0x48091e6a2c48091e6a2c48091e6a2c48",
-        "[0x12, 0x90, 0x78, 0x56, 0x34, 0x12, 0x90, 0x78, \
-          0x56, 0x34, 0x12, 0x90, 0x78, 0x56, 0x34, 0x12]",
-        "[0x12, 0x34, 0x56, 0x78, 0x90, 0x12, 0x34, 0x56, \
-          0x78, 0x90, 0x12, 0x34, 0x56, 0x78, 0x90, 0x12]", "", "" }
+    170141183460469231731687303715884105727, "", "", 16,
+    "0x13f40000000000000000000000004f76", "0x4f7613f4", "0x12345678901234567890123456789012",
+    "0x12907856341290785634129078563412", "0x48091e6a2c48091e6a2c48091e6a2c48",
+    "[0x12, 0x90, 0x78, 0x56, 0x34, 0x12, 0x90, 0x78, \
+      0x56, 0x34, 0x12, 0x90, 0x78, 0x56, 0x34, 0x12]",
+    "[0x12, 0x34, 0x56, 0x78, 0x90, 0x12, 0x34, 0x56, \
+      0x78, 0x90, 0x12, 0x34, 0x56, 0x78, 0x90, 0x12]", "", "" }
 }
 
 #[cfg(target_pointer_width = "16")]
 #[lang = "isize"]
 impl isize {
     int_impl! { isize, i16, u16, 16, -32768, 32767, "", "", 4, "-0x5ffd", "0x3a", "0x1234",
-        "0x3412", "0x2c48", "[0x34, 0x12]", "[0x12, 0x34]",
-        usize_isize_to_xe_bytes_doc!(), usize_isize_from_xe_bytes_doc!() }
+    "0x3412", "0x2c48", "[0x34, 0x12]", "[0x12, 0x34]",
+    usize_isize_to_xe_bytes_doc!(), usize_isize_from_xe_bytes_doc!() }
 }
 
 #[cfg(target_pointer_width = "32")]
 #[lang = "isize"]
 impl isize {
     int_impl! { isize, i32, u32, 32, -2147483648, 2147483647, "", "", 8, "0x10000b3", "0xb301",
-        "0x12345678", "0x78563412", "0x1e6a2c48", "[0x78, 0x56, 0x34, 0x12]",
-        "[0x12, 0x34, 0x56, 0x78]",
-        usize_isize_to_xe_bytes_doc!(), usize_isize_from_xe_bytes_doc!() }
+    "0x12345678", "0x78563412", "0x1e6a2c48", "[0x78, 0x56, 0x34, 0x12]",
+    "[0x12, 0x34, 0x56, 0x78]",
+    usize_isize_to_xe_bytes_doc!(), usize_isize_from_xe_bytes_doc!() }
 }
 
 #[cfg(target_pointer_width = "64")]
 #[lang = "isize"]
 impl isize {
     int_impl! { isize, i64, u64, 64, -9223372036854775808, 9223372036854775807, "", "",
-        12, "0xaa00000000006e1", "0x6e10aa",  "0x1234567890123456", "0x5634129078563412",
-         "0x6a2c48091e6a2c48", "[0x56, 0x34, 0x12, 0x90, 0x78, 0x56, 0x34, 0x12]",
-         "[0x12, 0x34, 0x56, 0x78, 0x90, 0x12, 0x34, 0x56]",
-         usize_isize_to_xe_bytes_doc!(), usize_isize_from_xe_bytes_doc!() }
+    12, "0xaa00000000006e1", "0x6e10aa",  "0x1234567890123456", "0x5634129078563412",
+     "0x6a2c48091e6a2c48", "[0x56, 0x34, 0x12, 0x90, 0x78, 0x56, 0x34, 0x12]",
+     "[0x12, 0x34, 0x56, 0x78, 0x90, 0x12, 0x34, 0x56]",
+     usize_isize_to_xe_bytes_doc!(), usize_isize_from_xe_bytes_doc!() }
 }
 
 macro_rules! uint_impl {
@@ -4060,8 +4062,7 @@
 #[lang = "u8"]
 impl u8 {
     uint_impl! { u8, u8, 8, 255, "", "", 2, "0x82", "0xa", "0x12", "0x12", "0x48", "[0x12]",
-        "[0x12]", "", "" }
-
+    "[0x12]", "", "" }
 
     /// Checks if the value is within the ASCII range.
     ///
@@ -4227,7 +4228,7 @@
     pub fn is_ascii_alphabetic(&self) -> bool {
         match *self {
             b'A'..=b'Z' | b'a'..=b'z' => true,
-            _ => false
+            _ => false,
         }
     }
 
@@ -4262,7 +4263,7 @@
     pub fn is_ascii_uppercase(&self) -> bool {
         match *self {
             b'A'..=b'Z' => true,
-            _ => false
+            _ => false,
         }
     }
 
@@ -4297,7 +4298,7 @@
     pub fn is_ascii_lowercase(&self) -> bool {
         match *self {
             b'a'..=b'z' => true,
-            _ => false
+            _ => false,
         }
     }
 
@@ -4335,7 +4336,7 @@
     pub fn is_ascii_alphanumeric(&self) -> bool {
         match *self {
             b'0'..=b'9' | b'A'..=b'Z' | b'a'..=b'z' => true,
-            _ => false
+            _ => false,
         }
     }
 
@@ -4370,7 +4371,7 @@
     pub fn is_ascii_digit(&self) -> bool {
         match *self {
             b'0'..=b'9' => true,
-            _ => false
+            _ => false,
         }
     }
 
@@ -4408,7 +4409,7 @@
     pub fn is_ascii_hexdigit(&self) -> bool {
         match *self {
             b'0'..=b'9' | b'A'..=b'F' | b'a'..=b'f' => true,
-            _ => false
+            _ => false,
         }
     }
 
@@ -4447,7 +4448,7 @@
     pub fn is_ascii_punctuation(&self) -> bool {
         match *self {
             b'!'..=b'/' | b':'..=b'@' | b'['..=b'`' | b'{'..=b'~' => true,
-            _ => false
+            _ => false,
         }
     }
 
@@ -4482,7 +4483,7 @@
     pub fn is_ascii_graphic(&self) -> bool {
         match *self {
             b'!'..=b'~' => true,
-            _ => false
+            _ => false,
         }
     }
 
@@ -4534,7 +4535,7 @@
     pub fn is_ascii_whitespace(&self) -> bool {
         match *self {
             b'\t' | b'\n' | b'\x0C' | b'\r' | b' ' => true,
-            _ => false
+            _ => false,
         }
     }
 
@@ -4571,7 +4572,7 @@
     pub fn is_ascii_control(&self) -> bool {
         match *self {
             b'\0'..=b'\x1F' | b'\x7F' => true,
-            _ => false
+            _ => false,
         }
     }
 }
@@ -4579,59 +4580,59 @@
 #[lang = "u16"]
 impl u16 {
     uint_impl! { u16, u16, 16, 65535, "", "", 4, "0xa003", "0x3a", "0x1234", "0x3412", "0x2c48",
-        "[0x34, 0x12]", "[0x12, 0x34]", "", "" }
+    "[0x34, 0x12]", "[0x12, 0x34]", "", "" }
 }
 
 #[lang = "u32"]
 impl u32 {
     uint_impl! { u32, u32, 32, 4294967295, "", "", 8, "0x10000b3", "0xb301", "0x12345678",
-        "0x78563412", "0x1e6a2c48", "[0x78, 0x56, 0x34, 0x12]", "[0x12, 0x34, 0x56, 0x78]", "", "" }
+    "0x78563412", "0x1e6a2c48", "[0x78, 0x56, 0x34, 0x12]", "[0x12, 0x34, 0x56, 0x78]", "", "" }
 }
 
 #[lang = "u64"]
 impl u64 {
     uint_impl! { u64, u64, 64, 18446744073709551615, "", "", 12, "0xaa00000000006e1", "0x6e10aa",
-        "0x1234567890123456", "0x5634129078563412", "0x6a2c48091e6a2c48",
-        "[0x56, 0x34, 0x12, 0x90, 0x78, 0x56, 0x34, 0x12]",
-        "[0x12, 0x34, 0x56, 0x78, 0x90, 0x12, 0x34, 0x56]",
-        "", ""}
+    "0x1234567890123456", "0x5634129078563412", "0x6a2c48091e6a2c48",
+    "[0x56, 0x34, 0x12, 0x90, 0x78, 0x56, 0x34, 0x12]",
+    "[0x12, 0x34, 0x56, 0x78, 0x90, 0x12, 0x34, 0x56]",
+    "", ""}
 }
 
 #[lang = "u128"]
 impl u128 {
     uint_impl! { u128, u128, 128, 340282366920938463463374607431768211455, "", "", 16,
-        "0x13f40000000000000000000000004f76", "0x4f7613f4", "0x12345678901234567890123456789012",
-        "0x12907856341290785634129078563412", "0x48091e6a2c48091e6a2c48091e6a2c48",
-        "[0x12, 0x90, 0x78, 0x56, 0x34, 0x12, 0x90, 0x78, \
-          0x56, 0x34, 0x12, 0x90, 0x78, 0x56, 0x34, 0x12]",
-        "[0x12, 0x34, 0x56, 0x78, 0x90, 0x12, 0x34, 0x56, \
-          0x78, 0x90, 0x12, 0x34, 0x56, 0x78, 0x90, 0x12]",
-         "", ""}
+    "0x13f40000000000000000000000004f76", "0x4f7613f4", "0x12345678901234567890123456789012",
+    "0x12907856341290785634129078563412", "0x48091e6a2c48091e6a2c48091e6a2c48",
+    "[0x12, 0x90, 0x78, 0x56, 0x34, 0x12, 0x90, 0x78, \
+      0x56, 0x34, 0x12, 0x90, 0x78, 0x56, 0x34, 0x12]",
+    "[0x12, 0x34, 0x56, 0x78, 0x90, 0x12, 0x34, 0x56, \
+      0x78, 0x90, 0x12, 0x34, 0x56, 0x78, 0x90, 0x12]",
+     "", ""}
 }
 
 #[cfg(target_pointer_width = "16")]
 #[lang = "usize"]
 impl usize {
     uint_impl! { usize, u16, 16, 65535, "", "", 4, "0xa003", "0x3a", "0x1234", "0x3412", "0x2c48",
-        "[0x34, 0x12]", "[0x12, 0x34]",
-        usize_isize_to_xe_bytes_doc!(), usize_isize_from_xe_bytes_doc!() }
+    "[0x34, 0x12]", "[0x12, 0x34]",
+    usize_isize_to_xe_bytes_doc!(), usize_isize_from_xe_bytes_doc!() }
 }
 #[cfg(target_pointer_width = "32")]
 #[lang = "usize"]
 impl usize {
     uint_impl! { usize, u32, 32, 4294967295, "", "", 8, "0x10000b3", "0xb301", "0x12345678",
-        "0x78563412", "0x1e6a2c48", "[0x78, 0x56, 0x34, 0x12]", "[0x12, 0x34, 0x56, 0x78]",
-        usize_isize_to_xe_bytes_doc!(), usize_isize_from_xe_bytes_doc!() }
+    "0x78563412", "0x1e6a2c48", "[0x78, 0x56, 0x34, 0x12]", "[0x12, 0x34, 0x56, 0x78]",
+    usize_isize_to_xe_bytes_doc!(), usize_isize_from_xe_bytes_doc!() }
 }
 
 #[cfg(target_pointer_width = "64")]
 #[lang = "usize"]
 impl usize {
     uint_impl! { usize, u64, 64, 18446744073709551615, "", "", 12, "0xaa00000000006e1", "0x6e10aa",
-        "0x1234567890123456", "0x5634129078563412", "0x6a2c48091e6a2c48",
-        "[0x56, 0x34, 0x12, 0x90, 0x78, 0x56, 0x34, 0x12]",
-         "[0x12, 0x34, 0x56, 0x78, 0x90, 0x12, 0x34, 0x56]",
-        usize_isize_to_xe_bytes_doc!(), usize_isize_from_xe_bytes_doc!() }
+    "0x1234567890123456", "0x5634129078563412", "0x6a2c48091e6a2c48",
+    "[0x56, 0x34, 0x12, 0x90, 0x78, 0x56, 0x34, 0x12]",
+     "[0x12, 0x34, 0x56, 0x78, 0x90, 0x12, 0x34, 0x56]",
+    usize_isize_to_xe_bytes_doc!(), usize_isize_from_xe_bytes_doc!() }
 }
 
 /// A classification of floating point numbers.
@@ -4703,10 +4704,12 @@
 pub struct TryFromIntError(pub(crate) ());
 
 impl TryFromIntError {
-    #[unstable(feature = "int_error_internals",
-               reason = "available through Error trait and this method should \
-                         not be exposed publicly",
-               issue = "0")]
+    #[unstable(
+        feature = "int_error_internals",
+        reason = "available through Error trait and this method should \
+                  not be exposed publicly",
+        issue = "0"
+    )]
     #[doc(hidden)]
     pub fn __description(&self) -> &str {
         "out of range integral type conversion attempted"
@@ -4765,9 +4768,11 @@
     use self::IntErrorKind::*;
     use self::ParseIntError as PIE;
 
-    assert!(radix >= 2 && radix <= 36,
-           "from_str_radix_int: must lie in the range `[2, 36]` - found {}",
-           radix);
+    assert!(
+        radix >= 2 && radix <= 36,
+        "from_str_radix_int: must lie in the range `[2, 36]` - found {}",
+        radix
+    );
 
     if src.is_empty() {
         return Err(PIE { kind: Empty });
@@ -4848,10 +4853,12 @@
 }
 
 /// Enum to store the various types of errors that can cause parsing an integer to fail.
-#[unstable(feature = "int_error_matching",
-           reason = "it can be useful to match errors when making error messages \
-                     for integer parsing",
-           issue = "22639")]
+#[unstable(
+    feature = "int_error_matching",
+    reason = "it can be useful to match errors when making error messages \
+              for integer parsing",
+    issue = "22639"
+)]
 #[derive(Debug, Clone, PartialEq, Eq)]
 #[non_exhaustive]
 pub enum IntErrorKind {
@@ -4877,17 +4884,21 @@
 
 impl ParseIntError {
     /// Outputs the detailed cause of parsing an integer failing.
-    #[unstable(feature = "int_error_matching",
-               reason = "it can be useful to match errors when making error messages \
-                         for integer parsing",
-               issue = "22639")]
+    #[unstable(
+        feature = "int_error_matching",
+        reason = "it can be useful to match errors when making error messages \
+                  for integer parsing",
+        issue = "22639"
+    )]
     pub fn kind(&self) -> &IntErrorKind {
         &self.kind
     }
-    #[unstable(feature = "int_error_internals",
-               reason = "available through Error trait and this method should \
-                         not be exposed publicly",
-               issue = "0")]
+    #[unstable(
+        feature = "int_error_internals",
+        reason = "available through Error trait and this method should \
+                  not be exposed publicly",
+        issue = "0"
+    )]
     #[doc(hidden)]
     pub fn __description(&self) -> &str {
         match self.kind {
@@ -4908,204 +4919,4 @@
 }
 
 #[stable(feature = "rust1", since = "1.0.0")]
-<<<<<<< HEAD
-pub use crate::num::dec2flt::ParseFloatError;
-
-// Conversion traits for primitive integer and float types
-// Conversions T -> T are covered by a blanket impl and therefore excluded
-// Some conversions from and to usize/isize are not implemented due to portability concerns
-macro_rules! impl_from {
-    ($Small: ty, $Large: ty, #[$attr:meta], $doc: expr) => {
-        #[$attr]
-        #[doc = $doc]
-        impl From<$Small> for $Large {
-            #[inline]
-            fn from(small: $Small) -> $Large {
-                small as $Large
-            }
-        }
-    };
-    ($Small: ty, $Large: ty, #[$attr:meta]) => {
-        impl_from!($Small,
-                   $Large,
-                   #[$attr],
-                   concat!("Converts `",
-                           stringify!($Small),
-                           "` to `",
-                           stringify!($Large),
-                           "` losslessly."));
-    }
-}
-
-macro_rules! impl_from_bool {
-    ($target: ty, #[$attr:meta]) => {
-        impl_from!(bool, $target, #[$attr], concat!("Converts a `bool` to a `",
-            stringify!($target), "`. The resulting value is `0` for `false` and `1` for `true`
-values.
-
-# Examples
-
-```
-assert_eq!(", stringify!($target), "::from(true), 1);
-assert_eq!(", stringify!($target), "::from(false), 0);
-```"));
-    };
-}
-
-// Bool -> Any
-impl_from_bool! { u8, #[stable(feature = "from_bool", since = "1.28.0")] }
-impl_from_bool! { u16, #[stable(feature = "from_bool", since = "1.28.0")] }
-impl_from_bool! { u32, #[stable(feature = "from_bool", since = "1.28.0")] }
-impl_from_bool! { u64, #[stable(feature = "from_bool", since = "1.28.0")] }
-impl_from_bool! { u128, #[stable(feature = "from_bool", since = "1.28.0")] }
-impl_from_bool! { usize, #[stable(feature = "from_bool", since = "1.28.0")] }
-impl_from_bool! { i8, #[stable(feature = "from_bool", since = "1.28.0")] }
-impl_from_bool! { i16, #[stable(feature = "from_bool", since = "1.28.0")] }
-impl_from_bool! { i32, #[stable(feature = "from_bool", since = "1.28.0")] }
-impl_from_bool! { i64, #[stable(feature = "from_bool", since = "1.28.0")] }
-impl_from_bool! { i128, #[stable(feature = "from_bool", since = "1.28.0")] }
-impl_from_bool! { isize, #[stable(feature = "from_bool", since = "1.28.0")] }
-
-// Unsigned -> Unsigned
-impl_from! { u8, u16, #[stable(feature = "lossless_int_conv", since = "1.5.0")] }
-impl_from! { u8, u32, #[stable(feature = "lossless_int_conv", since = "1.5.0")] }
-impl_from! { u8, u64, #[stable(feature = "lossless_int_conv", since = "1.5.0")] }
-impl_from! { u8, u128, #[stable(feature = "i128", since = "1.26.0")] }
-impl_from! { u8, usize, #[stable(feature = "lossless_int_conv", since = "1.5.0")] }
-impl_from! { u16, u32, #[stable(feature = "lossless_int_conv", since = "1.5.0")] }
-impl_from! { u16, u64, #[stable(feature = "lossless_int_conv", since = "1.5.0")] }
-impl_from! { u16, u128, #[stable(feature = "i128", since = "1.26.0")] }
-impl_from! { u32, u64, #[stable(feature = "lossless_int_conv", since = "1.5.0")] }
-impl_from! { u32, u128, #[stable(feature = "i128", since = "1.26.0")] }
-impl_from! { u64, u128, #[stable(feature = "i128", since = "1.26.0")] }
-
-// Signed -> Signed
-impl_from! { i8, i16, #[stable(feature = "lossless_int_conv", since = "1.5.0")] }
-impl_from! { i8, i32, #[stable(feature = "lossless_int_conv", since = "1.5.0")] }
-impl_from! { i8, i64, #[stable(feature = "lossless_int_conv", since = "1.5.0")] }
-impl_from! { i8, i128, #[stable(feature = "i128", since = "1.26.0")] }
-impl_from! { i8, isize, #[stable(feature = "lossless_int_conv", since = "1.5.0")] }
-impl_from! { i16, i32, #[stable(feature = "lossless_int_conv", since = "1.5.0")] }
-impl_from! { i16, i64, #[stable(feature = "lossless_int_conv", since = "1.5.0")] }
-impl_from! { i16, i128, #[stable(feature = "i128", since = "1.26.0")] }
-impl_from! { i32, i64, #[stable(feature = "lossless_int_conv", since = "1.5.0")] }
-impl_from! { i32, i128, #[stable(feature = "i128", since = "1.26.0")] }
-impl_from! { i64, i128, #[stable(feature = "i128", since = "1.26.0")] }
-
-// Unsigned -> Signed
-impl_from! { u8, i16, #[stable(feature = "lossless_int_conv", since = "1.5.0")] }
-impl_from! { u8, i32, #[stable(feature = "lossless_int_conv", since = "1.5.0")] }
-impl_from! { u8, i64, #[stable(feature = "lossless_int_conv", since = "1.5.0")] }
-impl_from! { u8, i128, #[stable(feature = "i128", since = "1.26.0")] }
-impl_from! { u16, i32, #[stable(feature = "lossless_int_conv", since = "1.5.0")] }
-impl_from! { u16, i64, #[stable(feature = "lossless_int_conv", since = "1.5.0")] }
-impl_from! { u16, i128, #[stable(feature = "i128", since = "1.26.0")] }
-impl_from! { u32, i64, #[stable(feature = "lossless_int_conv", since = "1.5.0")] }
-impl_from! { u32, i128, #[stable(feature = "i128", since = "1.26.0")] }
-impl_from! { u64, i128, #[stable(feature = "i128", since = "1.26.0")] }
-
-// The C99 standard defines bounds on INTPTR_MIN, INTPTR_MAX, and UINTPTR_MAX
-// which imply that pointer-sized integers must be at least 16 bits:
-// https://port70.net/~nsz/c/c99/n1256.html#7.18.2.4
-impl_from! { u16, usize, #[stable(feature = "lossless_iusize_conv", since = "1.26.0")] }
-impl_from! { u8, isize, #[stable(feature = "lossless_iusize_conv", since = "1.26.0")] }
-impl_from! { i16, isize, #[stable(feature = "lossless_iusize_conv", since = "1.26.0")] }
-
-// RISC-V defines the possibility of a 128-bit address space (RV128).
-
-// CHERI proposes 256-bit “capabilities”. Unclear if this would be relevant to usize/isize.
-// https://www.cl.cam.ac.uk/research/security/ctsrd/pdfs/20171017a-cheri-poster.pdf
-// http://www.csl.sri.com/users/neumann/2012resolve-cheri.pdf
-
-
-// Note: integers can only be represented with full precision in a float if
-// they fit in the significand, which is 24 bits in f32 and 53 bits in f64.
-// Lossy float conversions are not implemented at this time.
-
-// Signed -> Float
-impl_from! { i8, f32, #[stable(feature = "lossless_float_conv", since = "1.6.0")] }
-impl_from! { i8, f64, #[stable(feature = "lossless_float_conv", since = "1.6.0")] }
-impl_from! { i16, f32, #[stable(feature = "lossless_float_conv", since = "1.6.0")] }
-impl_from! { i16, f64, #[stable(feature = "lossless_float_conv", since = "1.6.0")] }
-impl_from! { i32, f64, #[stable(feature = "lossless_float_conv", since = "1.6.0")] }
-
-// Unsigned -> Float
-impl_from! { u8, f32, #[stable(feature = "lossless_float_conv", since = "1.6.0")] }
-impl_from! { u8, f64, #[stable(feature = "lossless_float_conv", since = "1.6.0")] }
-impl_from! { u16, f32, #[stable(feature = "lossless_float_conv", since = "1.6.0")] }
-impl_from! { u16, f64, #[stable(feature = "lossless_float_conv", since = "1.6.0")] }
-impl_from! { u32, f64, #[stable(feature = "lossless_float_conv", since = "1.6.0")] }
-
-// Float -> Float
-impl_from! { f32, f64, #[stable(feature = "lossless_float_conv", since = "1.6.0")] }
-
-// Conversion traits for non-zero integer types
-macro_rules! nzint_impl_from {
-    ($Small: ty, $Large: ty, #[$attr:meta], $doc: expr) => {
-        #[$attr]
-        #[doc = $doc]
-        impl From<$Small> for $Large {
-            #[inline]
-            fn from(small: $Small) -> $Large {
-                // SAFETY: input type guarantees the value is non-zero
-                unsafe {
-                    <$Large>::new_unchecked(small.get().into())
-                }
-            }
-        }
-    };
-    ($Small: ty, $Large: ty, #[$attr:meta]) => {
-        nzint_impl_from!($Small,
-                   $Large,
-                   #[$attr],
-                   concat!("Converts `",
-                           stringify!($Small),
-                           "` to `",
-                           stringify!($Large),
-                           "` losslessly."));
-    }
-}
-
-// Non-zero Unsigned -> Non-zero Unsigned
-nzint_impl_from! { NonZeroU8, NonZeroU16, #[stable(feature = "nz_int_conv", since = "1.41.0")] }
-nzint_impl_from! { NonZeroU8, NonZeroU32, #[stable(feature = "nz_int_conv", since = "1.41.0")] }
-nzint_impl_from! { NonZeroU8, NonZeroU64, #[stable(feature = "nz_int_conv", since = "1.41.0")] }
-nzint_impl_from! { NonZeroU8, NonZeroU128, #[stable(feature = "nz_int_conv", since = "1.41.0")] }
-nzint_impl_from! { NonZeroU8, NonZeroUsize, #[stable(feature = "nz_int_conv", since = "1.41.0")] }
-nzint_impl_from! { NonZeroU16, NonZeroU32, #[stable(feature = "nz_int_conv", since = "1.41.0")] }
-nzint_impl_from! { NonZeroU16, NonZeroU64, #[stable(feature = "nz_int_conv", since = "1.41.0")] }
-nzint_impl_from! { NonZeroU16, NonZeroU128, #[stable(feature = "nz_int_conv", since = "1.41.0")] }
-nzint_impl_from! { NonZeroU16, NonZeroUsize, #[stable(feature = "nz_int_conv", since = "1.41.0")] }
-nzint_impl_from! { NonZeroU32, NonZeroU64, #[stable(feature = "nz_int_conv", since = "1.41.0")] }
-nzint_impl_from! { NonZeroU32, NonZeroU128, #[stable(feature = "nz_int_conv", since = "1.41.0")] }
-nzint_impl_from! { NonZeroU64, NonZeroU128, #[stable(feature = "nz_int_conv", since = "1.41.0")] }
-
-// Non-zero Signed -> Non-zero Signed
-nzint_impl_from! { NonZeroI8, NonZeroI16, #[stable(feature = "nz_int_conv", since = "1.41.0")] }
-nzint_impl_from! { NonZeroI8, NonZeroI32, #[stable(feature = "nz_int_conv", since = "1.41.0")] }
-nzint_impl_from! { NonZeroI8, NonZeroI64, #[stable(feature = "nz_int_conv", since = "1.41.0")] }
-nzint_impl_from! { NonZeroI8, NonZeroI128, #[stable(feature = "nz_int_conv", since = "1.41.0")] }
-nzint_impl_from! { NonZeroI8, NonZeroIsize, #[stable(feature = "nz_int_conv", since = "1.41.0")] }
-nzint_impl_from! { NonZeroI16, NonZeroI32, #[stable(feature = "nz_int_conv", since = "1.41.0")] }
-nzint_impl_from! { NonZeroI16, NonZeroI64, #[stable(feature = "nz_int_conv", since = "1.41.0")] }
-nzint_impl_from! { NonZeroI16, NonZeroI128, #[stable(feature = "nz_int_conv", since = "1.41.0")] }
-nzint_impl_from! { NonZeroI16, NonZeroIsize, #[stable(feature = "nz_int_conv", since = "1.41.0")] }
-nzint_impl_from! { NonZeroI32, NonZeroI64, #[stable(feature = "nz_int_conv", since = "1.41.0")] }
-nzint_impl_from! { NonZeroI32, NonZeroI128, #[stable(feature = "nz_int_conv", since = "1.41.0")] }
-nzint_impl_from! { NonZeroI64, NonZeroI128, #[stable(feature = "nz_int_conv", since = "1.41.0")] }
-
-// NonZero UnSigned -> Non-zero Signed
-nzint_impl_from! { NonZeroU8, NonZeroI16, #[stable(feature = "nz_int_conv", since = "1.41.0")] }
-nzint_impl_from! { NonZeroU8, NonZeroI32, #[stable(feature = "nz_int_conv", since = "1.41.0")] }
-nzint_impl_from! { NonZeroU8, NonZeroI64, #[stable(feature = "nz_int_conv", since = "1.41.0")] }
-nzint_impl_from! { NonZeroU8, NonZeroI128, #[stable(feature = "nz_int_conv", since = "1.41.0")] }
-nzint_impl_from! { NonZeroU8, NonZeroIsize, #[stable(feature = "nz_int_conv", since = "1.41.0")] }
-nzint_impl_from! { NonZeroU16, NonZeroI32, #[stable(feature = "nz_int_conv", since = "1.41.0")] }
-nzint_impl_from! { NonZeroU16, NonZeroI64, #[stable(feature = "nz_int_conv", since = "1.41.0")] }
-nzint_impl_from! { NonZeroU16, NonZeroI128, #[stable(feature = "nz_int_conv", since = "1.41.0")] }
-nzint_impl_from! { NonZeroU32, NonZeroI64, #[stable(feature = "nz_int_conv", since = "1.41.0")] }
-nzint_impl_from! { NonZeroU32, NonZeroI128, #[stable(feature = "nz_int_conv", since = "1.41.0")] }
-nzint_impl_from! { NonZeroU64, NonZeroI128, #[stable(feature = "nz_int_conv", since = "1.41.0")] }
-=======
-pub use crate::num::dec2flt::ParseFloatError;
->>>>>>> 59947fca
+pub use crate::num::dec2flt::ParseFloatError;