// Copyright 2014 The Rust Project Developers. See the COPYRIGHT
// file at the top-level directory of this distribution and at
// http://rust-lang.org/COPYRIGHT.
//
// Licensed under the Apache License, Version 2.0 <LICENSE-APACHE or
// http://www.apache.org/licenses/LICENSE-2.0> or the MIT license
// <LICENSE-MIT or http://opensource.org/licenses/MIT>, at your
// option. This file may not be copied, modified, or distributed
// except according to those terms.

fn op1() -> Result<isize, &'static str> { Ok(666) }
fn op2() -> Result<isize, &'static str> { Err("sadface") }

#[test]
fn test_and() {
    assert_eq!(op1().and(Ok(667)).unwrap(), 667);
    assert_eq!(op1().and(Err::<i32, &'static str>("bad")).unwrap_err(),
               "bad");

    assert_eq!(op2().and(Ok(667)).unwrap_err(), "sadface");
    assert_eq!(op2().and(Err::<i32,&'static str>("bad")).unwrap_err(),
               "sadface");
}

#[test]
fn test_and_then() {
    assert_eq!(op1().and_then(|i| Ok::<isize, &'static str>(i + 1)).unwrap(), 667);
    assert_eq!(op1().and_then(|_| Err::<isize, &'static str>("bad")).unwrap_err(),
               "bad");

    assert_eq!(op2().and_then(|i| Ok::<isize, &'static str>(i + 1)).unwrap_err(),
               "sadface");
    assert_eq!(op2().and_then(|_| Err::<isize, &'static str>("bad")).unwrap_err(),
               "sadface");
}

#[test]
fn test_or() {
    assert_eq!(op1().or(Ok::<_, &'static str>(667)).unwrap(), 666);
    assert_eq!(op1().or(Err("bad")).unwrap(), 666);

    assert_eq!(op2().or(Ok::<_, &'static str>(667)).unwrap(), 667);
    assert_eq!(op2().or(Err("bad")).unwrap_err(), "bad");
}

#[test]
fn test_or_else() {
    assert_eq!(op1().or_else(|_| Ok::<isize, &'static str>(667)).unwrap(), 666);
    assert_eq!(op1().or_else(|e| Err::<isize, &'static str>(e)).unwrap(), 666);

    assert_eq!(op2().or_else(|_| Ok::<isize, &'static str>(667)).unwrap(), 667);
    assert_eq!(op2().or_else(|e| Err::<isize, &'static str>(e)).unwrap_err(),
               "sadface");
}

#[test]
fn test_impl_map() {
    assert!(Ok::<isize, isize>(1).map(|x| x + 1) == Ok(2));
    assert!(Err::<isize, isize>(1).map(|x| x + 1) == Err(1));
}

#[test]
fn test_impl_map_err() {
    assert!(Ok::<isize, isize>(1).map_err(|x| x + 1) == Ok(1));
    assert!(Err::<isize, isize>(1).map_err(|x| x + 1) == Err(2));
}

#[test]
fn test_collect() {
    let v: Result<Vec<isize>, ()> = (0..0).map(|_| Ok::<isize, ()>(0)).collect();
    assert!(v == Ok(vec![]));

    let v: Result<Vec<isize>, ()> = (0..3).map(|x| Ok::<isize, ()>(x)).collect();
    assert!(v == Ok(vec![0, 1, 2]));

    let v: Result<Vec<isize>, isize> = (0..3).map(|x| {
        if x > 1 { Err(x) } else { Ok(x) }
    }).collect();
    assert!(v == Err(2));

    // test that it does not take more elements than it needs
    let mut functions: [Box<Fn() -> Result<(), isize>>; 3] =
        [box || Ok(()), box || Err(1), box || panic!()];

    let v: Result<Vec<()>, isize> = functions.iter_mut().map(|f| (*f)()).collect();
    assert!(v == Err(1));
}

#[test]
fn test_fmt_default() {
    let ok: Result<isize, &'static str> = Ok(100);
    let err: Result<isize, &'static str> = Err("Err");

    let s = format!("{:?}", ok);
    assert_eq!(s, "Ok(100)");
    let s = format!("{:?}", err);
    assert_eq!(s, "Err(\"Err\")");
}

#[test]
fn test_unwrap_or() {
    let ok: Result<isize, &'static str> = Ok(100);
    let ok_err: Result<isize, &'static str> = Err("Err");

    assert_eq!(ok.unwrap_or(50), 100);
    assert_eq!(ok_err.unwrap_or(50), 50);
}

#[test]
fn test_unwrap_or_else() {
    fn handler(msg: &'static str) -> isize {
        if msg == "I got this." {
            50
        } else {
            panic!("BadBad")
        }
    }

    let ok: Result<isize, &'static str> = Ok(100);
    let ok_err: Result<isize, &'static str> = Err("I got this.");

    assert_eq!(ok.unwrap_or_else(handler), 100);
    assert_eq!(ok_err.unwrap_or_else(handler), 50);
}

#[test]
#[should_panic]
pub fn test_unwrap_or_else_panic() {
    fn handler(msg: &'static str) -> isize {
        if msg == "I got this." {
            50
        } else {
            panic!("BadBad")
        }
    }

<<<<<<< HEAD
    let bad_err: Result<isize, &'static str> = Err("Unrecoverable mess.");
    let _ : isize = bad_err.unwrap_or_else(handler);
}


#[test]
pub fn test_expect_ok() {
    let ok: Result<isize, &'static str> = Ok(100);
    assert_eq!(ok.expect("Unexpected error"), 100);
}
#[test]
#[should_panic(expected="Got expected error: \"All good\"")]
pub fn test_expect_err() {
    let err: Result<isize, &'static str> = Err("All good");
    err.expect("Got expected error");
}


#[test]
pub fn test_expect_err_err() {
    let ok: Result<&'static str, isize> = Err(100);
    assert_eq!(ok.expect_err("Unexpected ok"), 100);
}
#[test]
#[should_panic(expected="Got expected ok: \"All good\"")]
pub fn test_expect_err_ok() {
    let err: Result<&'static str, isize> = Ok("All good");
    err.expect_err("Got expected ok");
}

#[test]
pub fn test_iter() {
    let ok: Result<isize, &'static str> = Ok(100);
    let mut it = ok.iter();
    assert_eq!(it.size_hint(), (1, Some(1)));
    assert_eq!(it.next(), Some(&100));
    assert_eq!(it.size_hint(), (0, Some(0)));
    assert!(it.next().is_none());
    assert_eq!((&ok).into_iter().next(), Some(&100));

    let err: Result<isize, &'static str> = Err("error");
    assert_eq!(err.iter().next(), None);
}

#[test]
pub fn test_iter_mut() {
    let mut ok: Result<isize, &'static str> = Ok(100);
    for loc in ok.iter_mut() {
        *loc = 200;
    }
    assert_eq!(ok, Ok(200));
    for loc in &mut ok {
        *loc = 300;
    }
    assert_eq!(ok, Ok(300));

    let mut err: Result<isize, &'static str> = Err("error");
    for loc in err.iter_mut() {
        *loc = 200;
    }
    assert_eq!(err, Err("error"));
}

#[test]
pub fn test_unwrap_or_default() {
    assert_eq!(op1().unwrap_or_default(), 666);
    assert_eq!(op2().unwrap_or_default(), 0);
=======
    let bad_err: Result<int, &'static str> = Err("Unrecoverable mess.");
    let _ : int = bad_err.unwrap_or_else(handler);
}

#[test]
pub fn test_ignore() {
    let ok: Result<int, &'static str> = Ok(100i);
    let ok_err: Result<int, &'static str> = Err("Err");

    ok.ignore();
    ok_err.ignore();
>>>>>>> 64f5de46
}<|MERGE_RESOLUTION|>--- conflicted
+++ resolved
@@ -134,7 +134,6 @@
         }
     }
 
-<<<<<<< HEAD
     let bad_err: Result<isize, &'static str> = Err("Unrecoverable mess.");
     let _ : isize = bad_err.unwrap_or_else(handler);
 }
@@ -202,9 +201,6 @@
 pub fn test_unwrap_or_default() {
     assert_eq!(op1().unwrap_or_default(), 666);
     assert_eq!(op2().unwrap_or_default(), 0);
-=======
-    let bad_err: Result<int, &'static str> = Err("Unrecoverable mess.");
-    let _ : int = bad_err.unwrap_or_else(handler);
 }
 
 #[test]
@@ -214,5 +210,4 @@
 
     ok.ignore();
     ok_err.ignore();
->>>>>>> 64f5de46
 }