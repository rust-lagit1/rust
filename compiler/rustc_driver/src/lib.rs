// This crate is intentionally empty and a rexport of `rustc_driver_impl` to allow the code in
// `rustc_driver_impl` to be compiled in parallel with other crates.

<<<<<<< HEAD
#![doc(html_root_url = "https://doc.rust-lang.org/nightly/nightly-rustc/")]
#![feature(nll)]
#![feature(let_else)]
#![feature(once_cell)]
#![recursion_limit = "256"]
#![allow(rustc::potential_query_instability)]

#[macro_use]
extern crate tracing;

pub extern crate rustc_plugin_impl as plugin;

use rustc_ast as ast;
use rustc_codegen_ssa::{traits::CodegenBackend, CodegenResults};
use rustc_data_structures::profiling::{get_resident_set_size, print_time_passes_entry};
use rustc_data_structures::sync::SeqCst;
use rustc_errors::registry::{InvalidErrorCode, Registry};
use rustc_errors::{ErrorGuaranteed, PResult};
use rustc_feature::find_gated_cfg;
use rustc_interface::util::{self, collect_crate_types, get_codegen_backend};
use rustc_interface::{interface, Queries};
use rustc_lint::LintStore;
use rustc_log::stdout_isatty;
use rustc_metadata::locator;
use rustc_save_analysis as save;
use rustc_save_analysis::DumpHandler;
use rustc_serialize::json::ToJson;
use rustc_session::config::{nightly_options, CG_OPTIONS, DB_OPTIONS};
use rustc_session::config::{ErrorOutputType, Input, OutputType, PrintRequest, TrimmedDefPaths};
use rustc_session::cstore::MetadataLoader;
use rustc_session::getopts;
use rustc_session::lint::{Lint, LintId};
use rustc_session::{config, DiagnosticOutput, Session};
use rustc_session::{early_error, early_error_no_abort, early_warn};
use rustc_span::source_map::{FileLoader, FileName};
use rustc_span::symbol::sym;

use std::borrow::Cow;
use std::cmp::max;
use std::default::Default;
use std::env;
use std::ffi::OsString;
use std::fs;
use std::io::{self, Read, Write};
use std::lazy::SyncLazy;
use std::panic::{self, catch_unwind};
use std::path::PathBuf;
use std::process::{self, Command, Stdio};
use std::str;
use std::time::Instant;

pub mod args;
pub mod pretty;

/// Exit status code used for successful compilation and help output.
pub const EXIT_SUCCESS: i32 = 0;

/// Exit status code used for compilation failures and invalid flags.
pub const EXIT_FAILURE: i32 = 1;

const BUG_REPORT_URL: &str = "https://github.com/rust-lang/rust/issues/new\
    ?labels=C-bug%2C+I-ICE%2C+T-compiler&template=ice.md";

const ICE_REPORT_COMPILER_FLAGS: &[&str] = &["-Z", "-C", "--crate-type"];

const ICE_REPORT_COMPILER_FLAGS_EXCLUDE: &[&str] = &["metadata", "extra-filename"];

const ICE_REPORT_COMPILER_FLAGS_STRIP_VALUE: &[&str] = &["incremental"];

pub fn abort_on_err<T>(result: Result<T, ErrorGuaranteed>, sess: &Session) -> T {
    match result {
        Err(..) => {
            sess.abort_if_errors();
            panic!("error reported but abort_if_errors didn't abort???");
        }
        Ok(x) => x,
    }
}

pub trait Callbacks {
    /// Called before creating the compiler instance
    fn config(&mut self, _config: &mut interface::Config) {}
    /// Called after parsing. Return value instructs the compiler whether to
    /// continue the compilation afterwards (defaults to `Compilation::Continue`)
    fn after_parsing<'tcx>(
        &mut self,
        _compiler: &interface::Compiler,
        _queries: &'tcx Queries<'tcx>,
    ) -> Compilation {
        Compilation::Continue
    }
    /// Called after expansion. Return value instructs the compiler whether to
    /// continue the compilation afterwards (defaults to `Compilation::Continue`)
    fn after_expansion<'tcx>(
        &mut self,
        _compiler: &interface::Compiler,
        _queries: &'tcx Queries<'tcx>,
    ) -> Compilation {
        Compilation::Continue
    }
    /// Called after analysis. Return value instructs the compiler whether to
    /// continue the compilation afterwards (defaults to `Compilation::Continue`)
    fn after_analysis<'tcx>(
        &mut self,
        _compiler: &interface::Compiler,
        _queries: &'tcx Queries<'tcx>,
    ) -> Compilation {
        Compilation::Continue
    }
}

#[derive(Default)]
pub struct TimePassesCallbacks {
    time_passes: bool,
}

impl Callbacks for TimePassesCallbacks {
    fn config(&mut self, config: &mut interface::Config) {
        // If a --prints=... option has been given, we don't print the "total"
        // time because it will mess up the --prints output. See #64339.
        self.time_passes = config.opts.prints.is_empty()
            && (config.opts.debugging_opts.time_passes || config.opts.debugging_opts.time);
        config.opts.trimmed_def_paths = TrimmedDefPaths::GoodPath;
    }
}

pub fn diagnostics_registry() -> Registry {
    Registry::new(rustc_error_codes::DIAGNOSTICS)
}

/// This is the primary entry point for rustc.
pub struct RunCompiler<'a, 'b> {
    at_args: &'a [String],
    callbacks: &'b mut (dyn Callbacks + Send),
    file_loader: Option<Box<dyn FileLoader + Send + Sync>>,
    emitter: Option<Box<dyn Write + Send>>,
    make_codegen_backend:
        Option<Box<dyn FnOnce(&config::Options) -> Box<dyn CodegenBackend> + Send>>,
}

impl<'a, 'b> RunCompiler<'a, 'b> {
    pub fn new(at_args: &'a [String], callbacks: &'b mut (dyn Callbacks + Send)) -> Self {
        Self { at_args, callbacks, file_loader: None, emitter: None, make_codegen_backend: None }
    }

    /// Set a custom codegen backend.
    ///
    /// Used by cg_clif.
    pub fn set_make_codegen_backend(
        &mut self,
        make_codegen_backend: Option<
            Box<dyn FnOnce(&config::Options) -> Box<dyn CodegenBackend> + Send>,
        >,
    ) -> &mut Self {
        self.make_codegen_backend = make_codegen_backend;
        self
    }

    /// Emit diagnostics to the specified location.
    ///
    /// Used by RLS.
    pub fn set_emitter(&mut self, emitter: Option<Box<dyn Write + Send>>) -> &mut Self {
        self.emitter = emitter;
        self
    }

    /// Load files from sources other than the file system.
    ///
    /// Used by RLS.
    pub fn set_file_loader(
        &mut self,
        file_loader: Option<Box<dyn FileLoader + Send + Sync>>,
    ) -> &mut Self {
        self.file_loader = file_loader;
        self
    }

    /// Parse args and run the compiler.
    pub fn run(self) -> interface::Result<()> {
        run_compiler(
            self.at_args,
            self.callbacks,
            self.file_loader,
            self.emitter,
            self.make_codegen_backend,
        )
    }
}
fn run_compiler(
    at_args: &[String],
    callbacks: &mut (dyn Callbacks + Send),
    file_loader: Option<Box<dyn FileLoader + Send + Sync>>,
    emitter: Option<Box<dyn Write + Send>>,
    make_codegen_backend: Option<
        Box<dyn FnOnce(&config::Options) -> Box<dyn CodegenBackend> + Send>,
    >,
) -> interface::Result<()> {
    let args = args::arg_expand_all(at_args);

    let diagnostic_output = emitter.map_or(DiagnosticOutput::Default, DiagnosticOutput::Raw);
    let Some(matches) = handle_options(&args) else { return Ok(()) };

    let sopts = config::build_session_options(&matches);

    if let Some(ref code) = matches.opt_str("explain") {
        handle_explain(diagnostics_registry(), code, sopts.error_format);
        return Ok(());
    }

    let cfg = interface::parse_cfgspecs(matches.opt_strs("cfg"));
    let check_cfg = interface::parse_check_cfg(matches.opt_strs("check-cfg"));
    let (odir, ofile) = make_output(&matches);
    let mut config = interface::Config {
        opts: sopts,
        crate_cfg: cfg,
        crate_check_cfg: check_cfg,
        input: Input::File(PathBuf::new()),
        input_path: None,
        output_file: ofile,
        output_dir: odir,
        file_loader,
        diagnostic_output,
        lint_caps: Default::default(),
        parse_sess_created: None,
        register_lints: None,
        override_queries: None,
        make_codegen_backend,
        registry: diagnostics_registry(),
    };

    match make_input(config.opts.error_format, &matches.free) {
        Err(reported) => return Err(reported),
        Ok(Some((input, input_file_path))) => {
            config.input = input;
            config.input_path = input_file_path;

            callbacks.config(&mut config);
        }
        Ok(None) => match matches.free.len() {
            0 => {
                callbacks.config(&mut config);
                interface::run_compiler(config, |compiler| {
                    let sopts = &compiler.session().opts;
                    if sopts.describe_lints {
                        let mut lint_store = rustc_lint::new_lint_store(
                            sopts.debugging_opts.no_interleave_lints,
                            compiler.session().unstable_options(),
                        );
                        let registered_lints =
                            if let Some(register_lints) = compiler.register_lints() {
                                register_lints(compiler.session(), &mut lint_store);
                                true
                            } else {
                                false
                            };
                        describe_lints(compiler.session(), &lint_store, registered_lints);
                        return;
                    }
                    let should_stop = print_crate_info(
                        &***compiler.codegen_backend(),
                        compiler.session(),
                        None,
                        compiler.output_dir(),
                        compiler.output_file(),
                        compiler.temps_dir(),
                    );

                    if should_stop == Compilation::Stop {
                        return;
                    }
                    early_error(sopts.error_format, "no input filename given")
                });
                return Ok(());
            }
            1 => panic!("make_input should have provided valid inputs"),
            _ => early_error(
                config.opts.error_format,
                &format!(
                    "multiple input filenames provided (first two filenames are `{}` and `{}`)",
                    matches.free[0], matches.free[1],
                ),
            ),
        },
    };

    interface::run_compiler(config, |compiler| {
        let sess = compiler.session();
        let should_stop = print_crate_info(
            &***compiler.codegen_backend(),
            sess,
            Some(compiler.input()),
            compiler.output_dir(),
            compiler.output_file(),
            compiler.temps_dir(),
        )
        .and_then(|| {
            list_metadata(sess, &*compiler.codegen_backend().metadata_loader(), compiler.input())
        })
        .and_then(|| try_process_rlink(sess, compiler));

        if should_stop == Compilation::Stop {
            return sess.compile_status();
        }

        let linker = compiler.enter(|queries| {
            let early_exit = || sess.compile_status().map(|_| None);
            queries.parse()?;

            if let Some(ppm) = &sess.opts.pretty {
                if ppm.needs_ast_map() {
                    let expanded_crate = queries.expansion()?.peek().0.clone();
                    queries.global_ctxt()?.peek_mut().enter(|tcx| {
                        pretty::print_after_hir_lowering(
                            tcx,
                            compiler.input(),
                            &*expanded_crate,
                            *ppm,
                            compiler.output_file().as_ref().map(|p| &**p),
                        );
                        Ok(())
                    })?;
                } else {
                    let krate = queries.parse()?.take();
                    pretty::print_after_parsing(
                        sess,
                        compiler.input(),
                        &krate,
                        *ppm,
                        compiler.output_file().as_ref().map(|p| &**p),
                    );
                }
                trace!("finished pretty-printing");
                return early_exit();
            }

            if callbacks.after_parsing(compiler, queries) == Compilation::Stop {
                return early_exit();
            }

            if sess.opts.debugging_opts.parse_only
                || sess.opts.debugging_opts.show_span.is_some()
                || sess.opts.debugging_opts.ast_json_noexpand
            {
                return early_exit();
            }

            {
                let (_, lint_store) = &*queries.register_plugins()?.peek();

                // Lint plugins are registered; now we can process command line flags.
                if sess.opts.describe_lints {
                    describe_lints(sess, lint_store, true);
                    return early_exit();
                }
            }

            queries.expansion()?;
            if callbacks.after_expansion(compiler, queries) == Compilation::Stop {
                return early_exit();
            }

            queries.prepare_outputs()?;

            if sess.opts.output_types.contains_key(&OutputType::DepInfo)
                && sess.opts.output_types.len() == 1
            {
                return early_exit();
            }

            queries.global_ctxt()?;

            if sess.opts.debugging_opts.no_analysis || sess.opts.debugging_opts.ast_json {
                return early_exit();
            }

            queries.global_ctxt()?.peek_mut().enter(|tcx| {
                let result = tcx.analysis(());
                if sess.opts.debugging_opts.save_analysis {
                    let crate_name = queries.crate_name()?.peek().clone();
                    sess.time("save_analysis", || {
                        save::process_crate(
                            tcx,
                            &crate_name,
                            compiler.input(),
                            None,
                            DumpHandler::new(
                                compiler.output_dir().as_ref().map(|p| &**p),
                                &crate_name,
                            ),
                        )
                    });
                }
                result
            })?;

            if callbacks.after_analysis(compiler, queries) == Compilation::Stop {
                return early_exit();
            }

            queries.ongoing_codegen()?;

            if sess.opts.debugging_opts.print_type_sizes {
                sess.code_stats.print_type_sizes();
            }

            let linker = queries.linker()?;
            Ok(Some(linker))
        })?;

        if let Some(linker) = linker {
            let _timer = sess.timer("link");
            linker.link()?
        }

        if sess.opts.debugging_opts.perf_stats {
            sess.print_perf_stats();
        }

        if sess.opts.debugging_opts.print_fuel.is_some() {
            eprintln!(
                "Fuel used by {}: {}",
                sess.opts.debugging_opts.print_fuel.as_ref().unwrap(),
                sess.print_fuel.load(SeqCst)
            );
        }

        Ok(())
    })
}

#[cfg(unix)]
pub fn set_sigpipe_handler() {
    unsafe {
        // Set the SIGPIPE signal handler, so that an EPIPE
        // will cause rustc to terminate, as expected.
        assert_ne!(libc::signal(libc::SIGPIPE, libc::SIG_DFL), libc::SIG_ERR);
    }
}

#[cfg(windows)]
pub fn set_sigpipe_handler() {}

// Extract output directory and file from matches.
fn make_output(matches: &getopts::Matches) -> (Option<PathBuf>, Option<PathBuf>) {
    let odir = matches.opt_str("out-dir").map(|o| PathBuf::from(&o));
    let ofile = matches.opt_str("o").map(|o| PathBuf::from(&o));
    (odir, ofile)
}

// Extract input (string or file and optional path) from matches.
fn make_input(
    error_format: ErrorOutputType,
    free_matches: &[String],
) -> Result<Option<(Input, Option<PathBuf>)>, ErrorGuaranteed> {
    if free_matches.len() == 1 {
        let ifile = &free_matches[0];
        if ifile == "-" {
            let mut src = String::new();
            if io::stdin().read_to_string(&mut src).is_err() {
                // Immediately stop compilation if there was an issue reading
                // the input (for example if the input stream is not UTF-8).
                let reported = early_error_no_abort(
                    error_format,
                    "couldn't read from stdin, as it did not contain valid UTF-8",
                );
                return Err(reported);
            }
            if let Ok(path) = env::var("UNSTABLE_RUSTDOC_TEST_PATH") {
                let line = env::var("UNSTABLE_RUSTDOC_TEST_LINE").expect(
                    "when UNSTABLE_RUSTDOC_TEST_PATH is set \
                                    UNSTABLE_RUSTDOC_TEST_LINE also needs to be set",
                );
                let line = isize::from_str_radix(&line, 10)
                    .expect("UNSTABLE_RUSTDOC_TEST_LINE needs to be an number");
                let file_name = FileName::doc_test_source_code(PathBuf::from(path), line);
                Ok(Some((Input::Str { name: file_name, input: src }, None)))
            } else {
                Ok(Some((Input::Str { name: FileName::anon_source_code(&src), input: src }, None)))
            }
        } else {
            Ok(Some((Input::File(PathBuf::from(ifile)), Some(PathBuf::from(ifile)))))
        }
    } else {
        Ok(None)
    }
}

/// Whether to stop or continue compilation.
#[derive(Copy, Clone, Debug, Eq, PartialEq)]
pub enum Compilation {
    Stop,
    Continue,
}

impl Compilation {
    pub fn and_then<F: FnOnce() -> Compilation>(self, next: F) -> Compilation {
        match self {
            Compilation::Stop => Compilation::Stop,
            Compilation::Continue => next(),
        }
    }
}

fn handle_explain(registry: Registry, code: &str, output: ErrorOutputType) {
    let upper_cased_code = code.to_ascii_uppercase();
    let normalised = if upper_cased_code.starts_with('E') {
        upper_cased_code
    } else {
        format!("E{0:0>4}", code)
    };
    match registry.try_find_description(&normalised) {
        Ok(Some(description)) => {
            let mut is_in_code_block = false;
            let mut text = String::new();
            // Slice off the leading newline and print.
            for line in description.lines() {
                let indent_level =
                    line.find(|c: char| !c.is_whitespace()).unwrap_or_else(|| line.len());
                let dedented_line = &line[indent_level..];
                if dedented_line.starts_with("```") {
                    is_in_code_block = !is_in_code_block;
                    text.push_str(&line[..(indent_level + 3)]);
                } else if is_in_code_block && dedented_line.starts_with("# ") {
                    continue;
                } else {
                    text.push_str(line);
                }
                text.push('\n');
            }
            if stdout_isatty() {
                show_content_with_pager(&text);
            } else {
                print!("{}", text);
            }
        }
        Ok(None) => {
            early_error(output, &format!("no extended information for {}", code));
        }
        Err(InvalidErrorCode) => {
            early_error(output, &format!("{} is not a valid error code", code));
        }
    }
}

fn show_content_with_pager(content: &str) {
    let pager_name = env::var_os("PAGER").unwrap_or_else(|| {
        if cfg!(windows) { OsString::from("more.com") } else { OsString::from("less") }
    });

    let mut fallback_to_println = false;

    match Command::new(pager_name).stdin(Stdio::piped()).spawn() {
        Ok(mut pager) => {
            if let Some(pipe) = pager.stdin.as_mut() {
                if pipe.write_all(content.as_bytes()).is_err() {
                    fallback_to_println = true;
                }
            }

            if pager.wait().is_err() {
                fallback_to_println = true;
            }
        }
        Err(_) => {
            fallback_to_println = true;
        }
    }

    // If pager fails for whatever reason, we should still print the content
    // to standard output
    if fallback_to_println {
        print!("{}", content);
    }
}

pub fn try_process_rlink(sess: &Session, compiler: &interface::Compiler) -> Compilation {
    if sess.opts.debugging_opts.link_only {
        if let Input::File(file) = compiler.input() {
            // FIXME: #![crate_type] and #![crate_name] support not implemented yet
            sess.init_crate_types(collect_crate_types(sess, &[]));
            let outputs = compiler.build_output_filenames(sess, &[]);
            let rlink_data = fs::read(file).unwrap_or_else(|err| {
                sess.fatal(&format!("failed to read rlink file: {}", err));
            });
            let codegen_results = match CodegenResults::deserialize_rlink(rlink_data) {
                Ok(codegen) => codegen,
                Err(error) => {
                    sess.fatal(&format!("Could not deserialize .rlink file: {error}"));
                }
            };
            let result = compiler.codegen_backend().link(sess, codegen_results, &outputs);
            abort_on_err(result, sess);
        } else {
            sess.fatal("rlink must be a file")
        }
        Compilation::Stop
    } else {
        Compilation::Continue
    }
}

pub fn list_metadata(
    sess: &Session,
    metadata_loader: &dyn MetadataLoader,
    input: &Input,
) -> Compilation {
    if sess.opts.debugging_opts.ls {
        match *input {
            Input::File(ref ifile) => {
                let path = &(*ifile);
                let mut v = Vec::new();
                locator::list_file_metadata(&sess.target, path, metadata_loader, &mut v).unwrap();
                println!("{}", String::from_utf8(v).unwrap());
            }
            Input::Str { .. } => {
                early_error(ErrorOutputType::default(), "cannot list metadata for stdin");
            }
        }
        return Compilation::Stop;
    }

    Compilation::Continue
}

fn print_crate_info(
    codegen_backend: &dyn CodegenBackend,
    sess: &Session,
    input: Option<&Input>,
    odir: &Option<PathBuf>,
    ofile: &Option<PathBuf>,
    temps_dir: &Option<PathBuf>,
) -> Compilation {
    use rustc_session::config::PrintRequest::*;
    // NativeStaticLibs and LinkArgs are special - printed during linking
    // (empty iterator returns true)
    if sess.opts.prints.iter().all(|&p| p == NativeStaticLibs || p == LinkArgs) {
        return Compilation::Continue;
    }

    let attrs = match input {
        None => None,
        Some(input) => {
            let result = parse_crate_attrs(sess, input);
            match result {
                Ok(attrs) => Some(attrs),
                Err(mut parse_error) => {
                    parse_error.emit();
                    return Compilation::Stop;
                }
            }
        }
    };
    for req in &sess.opts.prints {
        match *req {
            TargetList => {
                let mut targets = rustc_target::spec::TARGETS.iter().copied().collect::<Vec<_>>();
                targets.sort_unstable();
                println!("{}", targets.join("\n"));
            }
            Sysroot => println!("{}", sess.sysroot.display()),
            TargetLibdir => println!("{}", sess.target_tlib_path.dir.display()),
            TargetSpec => println!("{}", sess.target.to_json().pretty()),
            FileNames | CrateName => {
                let input = input.unwrap_or_else(|| {
                    early_error(ErrorOutputType::default(), "no input file provided")
                });
                let attrs = attrs.as_ref().unwrap();
                let t_outputs = rustc_interface::util::build_output_filenames(
                    input, odir, ofile, temps_dir, attrs, sess,
                );
                let id = rustc_session::output::find_crate_name(sess, attrs, input);
                if *req == PrintRequest::CrateName {
                    println!("{}", id);
                    continue;
                }
                let crate_types = collect_crate_types(sess, attrs);
                for &style in &crate_types {
                    let fname =
                        rustc_session::output::filename_for_input(sess, style, &id, &t_outputs);
                    println!("{}", fname.file_name().unwrap().to_string_lossy());
                }
            }
            Cfg => {
                let mut cfgs = sess
                    .parse_sess
                    .config
                    .iter()
                    .filter_map(|&(name, value)| {
                        // Note that crt-static is a specially recognized cfg
                        // directive that's printed out here as part of
                        // rust-lang/rust#37406, but in general the
                        // `target_feature` cfg is gated under
                        // rust-lang/rust#29717. For now this is just
                        // specifically allowing the crt-static cfg and that's
                        // it, this is intended to get into Cargo and then go
                        // through to build scripts.
                        if (name != sym::target_feature || value != Some(sym::crt_dash_static))
                            && !sess.is_nightly_build()
                            && find_gated_cfg(|cfg_sym| cfg_sym == name).is_some()
                        {
                            return None;
                        }

                        if let Some(value) = value {
                            Some(format!("{}=\"{}\"", name, value))
                        } else {
                            Some(name.to_string())
                        }
                    })
                    .collect::<Vec<String>>();

                cfgs.sort();
                for cfg in cfgs {
                    println!("{}", cfg);
                }
            }
            RelocationModels
            | CodeModels
            | TlsModels
            | TargetCPUs
            | StackProtectorStrategies
            | TargetFeatures => {
                codegen_backend.print(*req, sess);
            }
            // Any output here interferes with Cargo's parsing of other printed output
            NativeStaticLibs => {}
            LinkArgs => {}
            SplitDebuginfo => {
                use rustc_target::spec::SplitDebuginfo::{Off, Packed, Unpacked};

                for split in &[Off, Packed, Unpacked] {
                    let stable = true; // sess.target.options.supported_split_debuginfo.contains(split);
                    let unstable_ok = sess.unstable_options();
                    if stable || unstable_ok {
                        println!("{}", split);
                    }
                }
            }
        }
    }
    Compilation::Stop
}

/// Prints version information
pub fn version(binary: &str, matches: &getopts::Matches) {
    let verbose = matches.opt_present("verbose");

    println!("{} {}", binary, util::version_str().unwrap_or("unknown version"));

    if verbose {
        fn unw(x: Option<&str>) -> &str {
            x.unwrap_or("unknown")
        }
        println!("binary: {}", binary);
        println!("commit-hash: {}", unw(util::commit_hash_str()));
        println!("commit-date: {}", unw(util::commit_date_str()));
        println!("host: {}", config::host_triple());
        println!("release: {}", unw(util::release_str()));

        let debug_flags = matches.opt_strs("Z");
        let backend_name = debug_flags.iter().find_map(|x| x.strip_prefix("codegen-backend="));
        get_codegen_backend(&None, backend_name).print_version();
    }
}

fn usage(verbose: bool, include_unstable_options: bool, nightly_build: bool) {
    let groups = if verbose { config::rustc_optgroups() } else { config::rustc_short_optgroups() };
    let mut options = getopts::Options::new();
    for option in groups.iter().filter(|x| include_unstable_options || x.is_stable()) {
        (option.apply)(&mut options);
    }
    let message = "Usage: rustc [OPTIONS] INPUT";
    let nightly_help = if nightly_build {
        "\n    -Z help             Print unstable compiler options"
    } else {
        ""
    };
    let verbose_help = if verbose {
        ""
    } else {
        "\n    --help -v           Print the full set of options rustc accepts"
    };
    let at_path = if verbose {
        "    @path               Read newline separated options from `path`\n"
    } else {
        ""
    };
    println!(
        "{options}{at_path}\nAdditional help:
    -C help             Print codegen options
    -W help             \
              Print 'lint' options and default settings{nightly}{verbose}\n",
        options = options.usage(message),
        at_path = at_path,
        nightly = nightly_help,
        verbose = verbose_help
    );
}

fn print_wall_help() {
    println!(
        "
The flag `-Wall` does not exist in `rustc`. Most useful lints are enabled by
default. Use `rustc -W help` to see all available lints. It's more common to put
warning settings in the crate root using `#![warn(LINT_NAME)]` instead of using
the command line flag directly.
"
    );
}

/// Write to stdout lint command options, together with a list of all available lints
pub fn describe_lints(sess: &Session, lint_store: &LintStore, loaded_plugins: bool) {
    println!(
        "
Available lint options:
    -W <foo>           Warn about <foo>
    -A <foo>           \
              Allow <foo>
    -D <foo>           Deny <foo>
    -F <foo>           Forbid <foo> \
              (deny <foo> and all attempts to override)

"
    );

    fn sort_lints(sess: &Session, mut lints: Vec<&'static Lint>) -> Vec<&'static Lint> {
        // The sort doesn't case-fold but it's doubtful we care.
        lints.sort_by_cached_key(|x: &&Lint| (x.default_level(sess.edition()), x.name));
        lints
    }

    fn sort_lint_groups(
        lints: Vec<(&'static str, Vec<LintId>, bool)>,
    ) -> Vec<(&'static str, Vec<LintId>)> {
        let mut lints: Vec<_> = lints.into_iter().map(|(x, y, _)| (x, y)).collect();
        lints.sort_by_key(|l| l.0);
        lints
    }

    let (plugin, builtin): (Vec<_>, _) =
        lint_store.get_lints().iter().cloned().partition(|&lint| lint.is_plugin);
    let plugin = sort_lints(sess, plugin);
    let builtin = sort_lints(sess, builtin);

    let (plugin_groups, builtin_groups): (Vec<_>, _) =
        lint_store.get_lint_groups().partition(|&(.., p)| p);
    let plugin_groups = sort_lint_groups(plugin_groups);
    let builtin_groups = sort_lint_groups(builtin_groups);

    let max_name_len =
        plugin.iter().chain(&builtin).map(|&s| s.name.chars().count()).max().unwrap_or(0);
    let padded = |x: &str| {
        let mut s = " ".repeat(max_name_len - x.chars().count());
        s.push_str(x);
        s
    };

    println!("Lint checks provided by rustc:\n");
    println!("    {}  {:7.7}  {}", padded("name"), "default", "meaning");
    println!("    {}  {:7.7}  {}", padded("----"), "-------", "-------");

    let print_lints = |lints: Vec<&Lint>| {
        for lint in lints {
            let name = lint.name_lower().replace('_', "-");
            println!(
                "    {}  {:7.7}  {}",
                padded(&name),
                lint.default_level(sess.edition()).as_str(),
                lint.desc
            );
        }
        println!("\n");
    };

    print_lints(builtin);

    let max_name_len = max(
        "warnings".len(),
        plugin_groups
            .iter()
            .chain(&builtin_groups)
            .map(|&(s, _)| s.chars().count())
            .max()
            .unwrap_or(0),
    );

    let padded = |x: &str| {
        let mut s = " ".repeat(max_name_len - x.chars().count());
        s.push_str(x);
        s
    };

    println!("Lint groups provided by rustc:\n");
    println!("    {}  sub-lints", padded("name"));
    println!("    {}  ---------", padded("----"));
    println!("    {}  all lints that are set to issue warnings", padded("warnings"));

    let print_lint_groups = |lints: Vec<(&'static str, Vec<LintId>)>| {
        for (name, to) in lints {
            let name = name.to_lowercase().replace('_', "-");
            let desc = to
                .into_iter()
                .map(|x| x.to_string().replace('_', "-"))
                .collect::<Vec<String>>()
                .join(", ");
            println!("    {}  {}", padded(&name), desc);
        }
        println!("\n");
    };

    print_lint_groups(builtin_groups);

    match (loaded_plugins, plugin.len(), plugin_groups.len()) {
        (false, 0, _) | (false, _, 0) => {
            println!("Lint tools like Clippy can provide additional lints and lint groups.");
        }
        (false, ..) => panic!("didn't load lint plugins but got them anyway!"),
        (true, 0, 0) => println!("This crate does not load any lint plugins or lint groups."),
        (true, l, g) => {
            if l > 0 {
                println!("Lint checks provided by plugins loaded by this crate:\n");
                print_lints(plugin);
            }
            if g > 0 {
                println!("Lint groups provided by plugins loaded by this crate:\n");
                print_lint_groups(plugin_groups);
            }
        }
    }
}

fn describe_debug_flags() {
    println!("\nAvailable options:\n");
    print_flag_list("-Z", config::DB_OPTIONS);
}

fn describe_codegen_flags() {
    println!("\nAvailable codegen options:\n");
    print_flag_list("-C", config::CG_OPTIONS);
}

fn print_flag_list<T>(
    cmdline_opt: &str,
    flag_list: &[(&'static str, T, &'static str, &'static str)],
) {
    let max_len = flag_list.iter().map(|&(name, _, _, _)| name.chars().count()).max().unwrap_or(0);

    for &(name, _, _, desc) in flag_list {
        println!(
            "    {} {:>width$}=val -- {}",
            cmdline_opt,
            name.replace('_', "-"),
            desc,
            width = max_len
        );
    }
}

/// Process command line options. Emits messages as appropriate. If compilation
/// should continue, returns a getopts::Matches object parsed from args,
/// otherwise returns `None`.
///
/// The compiler's handling of options is a little complicated as it ties into
/// our stability story. The current intention of each compiler option is to
/// have one of two modes:
///
/// 1. An option is stable and can be used everywhere.
/// 2. An option is unstable, and can only be used on nightly.
///
/// Like unstable library and language features, however, unstable options have
/// always required a form of "opt in" to indicate that you're using them. This
/// provides the easy ability to scan a code base to check to see if anything
/// unstable is being used. Currently, this "opt in" is the `-Z` "zed" flag.
///
/// All options behind `-Z` are considered unstable by default. Other top-level
/// options can also be considered unstable, and they were unlocked through the
/// `-Z unstable-options` flag. Note that `-Z` remains to be the root of
/// instability in both cases, though.
///
/// So with all that in mind, the comments below have some more detail about the
/// contortions done here to get things to work out correctly.
pub fn handle_options(args: &[String]) -> Option<getopts::Matches> {
    // Throw away the first argument, the name of the binary
    let args = &args[1..];

    if args.is_empty() {
        // user did not write `-v` nor `-Z unstable-options`, so do not
        // include that extra information.
        let nightly_build =
            rustc_feature::UnstableFeatures::from_environment(None).is_nightly_build();
        usage(false, false, nightly_build);
        return None;
    }

    // Parse with *all* options defined in the compiler, we don't worry about
    // option stability here we just want to parse as much as possible.
    let mut options = getopts::Options::new();
    for option in config::rustc_optgroups() {
        (option.apply)(&mut options);
    }
    let matches = options.parse(args).unwrap_or_else(|e| {
        let msg = match e {
            getopts::Fail::UnrecognizedOption(ref opt) => CG_OPTIONS
                .iter()
                .map(|&(name, ..)| ('C', name))
                .chain(DB_OPTIONS.iter().map(|&(name, ..)| ('Z', name)))
                .find(|&(_, name)| *opt == name.replace('_', "-"))
                .map(|(flag, _)| format!("{}. Did you mean `-{} {}`?", e, flag, opt)),
            _ => None,
        };
        early_error(ErrorOutputType::default(), &msg.unwrap_or_else(|| e.to_string()));
    });

    // For all options we just parsed, we check a few aspects:
    //
    // * If the option is stable, we're all good
    // * If the option wasn't passed, we're all good
    // * If `-Z unstable-options` wasn't passed (and we're not a -Z option
    //   ourselves), then we require the `-Z unstable-options` flag to unlock
    //   this option that was passed.
    // * If we're a nightly compiler, then unstable options are now unlocked, so
    //   we're good to go.
    // * Otherwise, if we're an unstable option then we generate an error
    //   (unstable option being used on stable)
    nightly_options::check_nightly_options(&matches, &config::rustc_optgroups());

    if matches.opt_present("h") || matches.opt_present("help") {
        // Only show unstable options in --help if we accept unstable options.
        let unstable_enabled = nightly_options::is_unstable_enabled(&matches);
        let nightly_build = nightly_options::match_is_nightly_build(&matches);
        usage(matches.opt_present("verbose"), unstable_enabled, nightly_build);
        return None;
    }

    // Handle the special case of -Wall.
    let wall = matches.opt_strs("W");
    if wall.iter().any(|x| *x == "all") {
        print_wall_help();
        rustc_errors::FatalError.raise();
    }

    // Don't handle -W help here, because we might first load plugins.
    let debug_flags = matches.opt_strs("Z");
    if debug_flags.iter().any(|x| *x == "help") {
        describe_debug_flags();
        return None;
    }

    let cg_flags = matches.opt_strs("C");

    if cg_flags.iter().any(|x| *x == "help") {
        describe_codegen_flags();
        return None;
    }

    if cg_flags.iter().any(|x| *x == "no-stack-check") {
        early_warn(
            ErrorOutputType::default(),
            "the --no-stack-check flag is deprecated and does nothing",
        );
    }

    if cg_flags.iter().any(|x| *x == "passes=list") {
        let backend_name = debug_flags.iter().find_map(|x| {
            if x.starts_with("codegen-backend=") {
                Some(&x["codegen-backends=".len()..])
            } else {
                None
            }
        });
        get_codegen_backend(&None, backend_name).print_passes();
        return None;
    }

    if matches.opt_present("version") {
        version("rustc", &matches);
        return None;
    }

    Some(matches)
}

fn parse_crate_attrs<'a>(sess: &'a Session, input: &Input) -> PResult<'a, Vec<ast::Attribute>> {
    match input {
        Input::File(ifile) => rustc_parse::parse_crate_attrs_from_file(ifile, &sess.parse_sess),
        Input::Str { name, input } => rustc_parse::parse_crate_attrs_from_source_str(
            name.clone(),
            input.clone(),
            &sess.parse_sess,
        ),
    }
}

/// Gets a list of extra command-line flags provided by the user, as strings.
///
/// This function is used during ICEs to show more information useful for
/// debugging, since some ICEs only happens with non-default compiler flags
/// (and the users don't always report them).
fn extra_compiler_flags() -> Option<(Vec<String>, bool)> {
    let mut args = env::args_os().map(|arg| arg.to_string_lossy().to_string()).peekable();

    let mut result = Vec::new();
    let mut excluded_cargo_defaults = false;
    while let Some(arg) = args.next() {
        if let Some(a) = ICE_REPORT_COMPILER_FLAGS.iter().find(|a| arg.starts_with(*a)) {
            let content = if arg.len() == a.len() {
                match args.next() {
                    Some(arg) => arg.to_string(),
                    None => continue,
                }
            } else if arg.get(a.len()..a.len() + 1) == Some("=") {
                arg[a.len() + 1..].to_string()
            } else {
                arg[a.len()..].to_string()
            };
            if ICE_REPORT_COMPILER_FLAGS_EXCLUDE.iter().any(|exc| content.starts_with(exc)) {
                excluded_cargo_defaults = true;
            } else {
                result.push(a.to_string());
                match ICE_REPORT_COMPILER_FLAGS_STRIP_VALUE.iter().find(|s| content.starts_with(*s))
                {
                    Some(s) => result.push(s.to_string()),
                    None => result.push(content),
                }
            }
        }
    }

    if !result.is_empty() { Some((result, excluded_cargo_defaults)) } else { None }
}

/// Runs a closure and catches unwinds triggered by fatal errors.
///
/// The compiler currently unwinds with a special sentinel value to abort
/// compilation on fatal errors. This function catches that sentinel and turns
/// the panic into a `Result` instead.
pub fn catch_fatal_errors<F: FnOnce() -> R, R>(f: F) -> Result<R, ErrorGuaranteed> {
    catch_unwind(panic::AssertUnwindSafe(f)).map_err(|value| {
        if value.is::<rustc_errors::FatalErrorMarker>() {
            ErrorGuaranteed::unchecked_claim_error_was_emitted()
        } else {
            panic::resume_unwind(value);
        }
    })
}

/// Variant of `catch_fatal_errors` for the `interface::Result` return type
/// that also computes the exit code.
pub fn catch_with_exit_code(f: impl FnOnce() -> interface::Result<()>) -> i32 {
    let result = catch_fatal_errors(f).and_then(|result| result);
    match result {
        Ok(()) => EXIT_SUCCESS,
        Err(_) => EXIT_FAILURE,
    }
}

static DEFAULT_HOOK: SyncLazy<Box<dyn Fn(&panic::PanicInfo<'_>) + Sync + Send + 'static>> =
    SyncLazy::new(|| {
        let hook = panic::take_hook();
        panic::set_hook(Box::new(|info| {
            // Invoke the default handler, which prints the actual panic message and optionally a backtrace
            (*DEFAULT_HOOK)(info);

            // Separate the output with an empty line
            eprintln!();

            // Print the ICE message
            report_ice(info, BUG_REPORT_URL);
        }));
        hook
    });

/// Prints the ICE message, including query stack, but without backtrace.
///
/// The message will point the user at `bug_report_url` to report the ICE.
///
/// When `install_ice_hook` is called, this function will be called as the panic
/// hook.
pub fn report_ice(info: &panic::PanicInfo<'_>, bug_report_url: &str) {
    let fallback_bundle =
        rustc_errors::fallback_fluent_bundle(false).expect("failed to load fallback fluent bundle");
    let emitter = Box::new(rustc_errors::emitter::EmitterWriter::stderr(
        rustc_errors::ColorConfig::Auto,
        None,
        None,
        fallback_bundle,
        false,
        false,
        None,
        false,
    ));
    let handler = rustc_errors::Handler::with_emitter(true, None, emitter);

    // a .span_bug or .bug call has already printed what
    // it wants to print.
    if !info.payload().is::<rustc_errors::ExplicitBug>() {
        let mut d = rustc_errors::Diagnostic::new(rustc_errors::Level::Bug, "unexpected panic");
        handler.emit_diagnostic(&mut d);
    }

    let mut xs: Vec<Cow<'static, str>> = vec![
        "the compiler unexpectedly panicked. this is a bug.".into(),
        format!("we would appreciate a bug report: {}", bug_report_url).into(),
        format!(
            "rustc {} running on {}",
            util::version_str().unwrap_or("unknown_version"),
            config::host_triple()
        )
        .into(),
    ];

    if let Some((flags, excluded_cargo_defaults)) = extra_compiler_flags() {
        xs.push(format!("compiler flags: {}", flags.join(" ")).into());

        if excluded_cargo_defaults {
            xs.push("some of the compiler flags provided by cargo are hidden".into());
        }
    }

    for note in &xs {
        handler.note_without_error(note.as_ref());
    }

    // If backtraces are enabled, also print the query stack
    let backtrace = env::var_os("RUST_BACKTRACE").map_or(false, |x| &x != "0");

    let num_frames = if backtrace { None } else { Some(2) };

    interface::try_print_query_stack(&handler, num_frames);

    #[cfg(windows)]
    unsafe {
        if env::var("RUSTC_BREAK_ON_ICE").is_ok() {
            // Trigger a debugger if we crashed during bootstrap
            winapi::um::debugapi::DebugBreak();
        }
    }
}

/// Installs a panic hook that will print the ICE message on unexpected panics.
///
/// A custom rustc driver can skip calling this to set up a custom ICE hook.
pub fn install_ice_hook() {
    // If the user has not explicitly overridden "RUST_BACKTRACE", then produce
    // full backtraces. When a compiler ICE happens, we want to gather
    // as much information as possible to present in the issue opened
    // by the user. Compiler developers and other rustc users can
    // opt in to less-verbose backtraces by manually setting "RUST_BACKTRACE"
    // (e.g. `RUST_BACKTRACE=1`)
    if std::env::var("RUST_BACKTRACE").is_err() {
        std::env::set_var("RUST_BACKTRACE", "full");
    }
    SyncLazy::force(&DEFAULT_HOOK);
}

/// This allows tools to enable rust logging without having to magically match rustc's
/// tracing crate version.
pub fn init_rustc_env_logger() {
    if let Err(error) = rustc_log::init_rustc_env_logger() {
        early_error(ErrorOutputType::default(), &error.to_string());
    }
}

/// This allows tools to enable rust logging without having to magically match rustc's
/// tracing crate version. In contrast to `init_rustc_env_logger` it allows you to choose an env var
/// other than `RUSTC_LOG`.
pub fn init_env_logger(env: &str) {
    if let Err(error) = rustc_log::init_env_logger(env) {
        early_error(ErrorOutputType::default(), &error.to_string());
    }
}

#[cfg(all(unix, any(target_env = "gnu", target_os = "macos")))]
mod signal_handler {
    extern "C" {
        fn backtrace_symbols_fd(
            buffer: *const *mut libc::c_void,
            size: libc::c_int,
            fd: libc::c_int,
        );
    }

    extern "C" fn print_stack_trace(_: libc::c_int) {
        const MAX_FRAMES: usize = 256;
        static mut STACK_TRACE: [*mut libc::c_void; MAX_FRAMES] =
            [std::ptr::null_mut(); MAX_FRAMES];
        unsafe {
            let depth = libc::backtrace(STACK_TRACE.as_mut_ptr(), MAX_FRAMES as i32);
            if depth == 0 {
                return;
            }
            backtrace_symbols_fd(STACK_TRACE.as_ptr(), depth, 2);
        }
    }

    // When an error signal (such as SIGABRT or SIGSEGV) is delivered to the
    // process, print a stack trace and then exit.
    pub(super) fn install() {
        unsafe {
            const ALT_STACK_SIZE: usize = libc::MINSIGSTKSZ + 64 * 1024;
            let mut alt_stack: libc::stack_t = std::mem::zeroed();
            alt_stack.ss_sp =
                std::alloc::alloc(std::alloc::Layout::from_size_align(ALT_STACK_SIZE, 1).unwrap())
                    as *mut libc::c_void;
            alt_stack.ss_size = ALT_STACK_SIZE;
            libc::sigaltstack(&alt_stack, std::ptr::null_mut());

            let mut sa: libc::sigaction = std::mem::zeroed();
            sa.sa_sigaction = print_stack_trace as libc::sighandler_t;
            sa.sa_flags = libc::SA_NODEFER | libc::SA_RESETHAND | libc::SA_ONSTACK;
            libc::sigemptyset(&mut sa.sa_mask);
            libc::sigaction(libc::SIGSEGV, &sa, std::ptr::null_mut());
        }
    }
}

#[cfg(not(all(unix, any(target_env = "gnu", target_os = "macos"))))]
mod signal_handler {
    pub(super) fn install() {}
}

pub fn main() -> ! {
    let start_time = Instant::now();
    let start_rss = get_resident_set_size();
    init_rustc_env_logger();
    signal_handler::install();
    let mut callbacks = TimePassesCallbacks::default();
    install_ice_hook();
    let exit_code = catch_with_exit_code(|| {
        let args = env::args_os()
            .enumerate()
            .map(|(i, arg)| {
                arg.into_string().unwrap_or_else(|arg| {
                    early_error(
                        ErrorOutputType::default(),
                        &format!("argument {} is not valid Unicode: {:?}", i, arg),
                    )
                })
            })
            .collect::<Vec<_>>();
        RunCompiler::new(&args, &mut callbacks).run()
    });

    if callbacks.time_passes {
        let end_rss = get_resident_set_size();
        print_time_passes_entry("total", start_time.elapsed(), start_rss, end_rss);
    }

    process::exit(exit_code)
}
=======
pub use rustc_driver_impl::*;
>>>>>>> 2a8221db
<|MERGE_RESOLUTION|>--- conflicted
+++ resolved
@@ -1,1357 +1,4 @@
 // This crate is intentionally empty and a rexport of `rustc_driver_impl` to allow the code in
 // `rustc_driver_impl` to be compiled in parallel with other crates.
 
-<<<<<<< HEAD
-#![doc(html_root_url = "https://doc.rust-lang.org/nightly/nightly-rustc/")]
-#![feature(nll)]
-#![feature(let_else)]
-#![feature(once_cell)]
-#![recursion_limit = "256"]
-#![allow(rustc::potential_query_instability)]
-
-#[macro_use]
-extern crate tracing;
-
-pub extern crate rustc_plugin_impl as plugin;
-
-use rustc_ast as ast;
-use rustc_codegen_ssa::{traits::CodegenBackend, CodegenResults};
-use rustc_data_structures::profiling::{get_resident_set_size, print_time_passes_entry};
-use rustc_data_structures::sync::SeqCst;
-use rustc_errors::registry::{InvalidErrorCode, Registry};
-use rustc_errors::{ErrorGuaranteed, PResult};
-use rustc_feature::find_gated_cfg;
-use rustc_interface::util::{self, collect_crate_types, get_codegen_backend};
-use rustc_interface::{interface, Queries};
-use rustc_lint::LintStore;
-use rustc_log::stdout_isatty;
-use rustc_metadata::locator;
-use rustc_save_analysis as save;
-use rustc_save_analysis::DumpHandler;
-use rustc_serialize::json::ToJson;
-use rustc_session::config::{nightly_options, CG_OPTIONS, DB_OPTIONS};
-use rustc_session::config::{ErrorOutputType, Input, OutputType, PrintRequest, TrimmedDefPaths};
-use rustc_session::cstore::MetadataLoader;
-use rustc_session::getopts;
-use rustc_session::lint::{Lint, LintId};
-use rustc_session::{config, DiagnosticOutput, Session};
-use rustc_session::{early_error, early_error_no_abort, early_warn};
-use rustc_span::source_map::{FileLoader, FileName};
-use rustc_span::symbol::sym;
-
-use std::borrow::Cow;
-use std::cmp::max;
-use std::default::Default;
-use std::env;
-use std::ffi::OsString;
-use std::fs;
-use std::io::{self, Read, Write};
-use std::lazy::SyncLazy;
-use std::panic::{self, catch_unwind};
-use std::path::PathBuf;
-use std::process::{self, Command, Stdio};
-use std::str;
-use std::time::Instant;
-
-pub mod args;
-pub mod pretty;
-
-/// Exit status code used for successful compilation and help output.
-pub const EXIT_SUCCESS: i32 = 0;
-
-/// Exit status code used for compilation failures and invalid flags.
-pub const EXIT_FAILURE: i32 = 1;
-
-const BUG_REPORT_URL: &str = "https://github.com/rust-lang/rust/issues/new\
-    ?labels=C-bug%2C+I-ICE%2C+T-compiler&template=ice.md";
-
-const ICE_REPORT_COMPILER_FLAGS: &[&str] = &["-Z", "-C", "--crate-type"];
-
-const ICE_REPORT_COMPILER_FLAGS_EXCLUDE: &[&str] = &["metadata", "extra-filename"];
-
-const ICE_REPORT_COMPILER_FLAGS_STRIP_VALUE: &[&str] = &["incremental"];
-
-pub fn abort_on_err<T>(result: Result<T, ErrorGuaranteed>, sess: &Session) -> T {
-    match result {
-        Err(..) => {
-            sess.abort_if_errors();
-            panic!("error reported but abort_if_errors didn't abort???");
-        }
-        Ok(x) => x,
-    }
-}
-
-pub trait Callbacks {
-    /// Called before creating the compiler instance
-    fn config(&mut self, _config: &mut interface::Config) {}
-    /// Called after parsing. Return value instructs the compiler whether to
-    /// continue the compilation afterwards (defaults to `Compilation::Continue`)
-    fn after_parsing<'tcx>(
-        &mut self,
-        _compiler: &interface::Compiler,
-        _queries: &'tcx Queries<'tcx>,
-    ) -> Compilation {
-        Compilation::Continue
-    }
-    /// Called after expansion. Return value instructs the compiler whether to
-    /// continue the compilation afterwards (defaults to `Compilation::Continue`)
-    fn after_expansion<'tcx>(
-        &mut self,
-        _compiler: &interface::Compiler,
-        _queries: &'tcx Queries<'tcx>,
-    ) -> Compilation {
-        Compilation::Continue
-    }
-    /// Called after analysis. Return value instructs the compiler whether to
-    /// continue the compilation afterwards (defaults to `Compilation::Continue`)
-    fn after_analysis<'tcx>(
-        &mut self,
-        _compiler: &interface::Compiler,
-        _queries: &'tcx Queries<'tcx>,
-    ) -> Compilation {
-        Compilation::Continue
-    }
-}
-
-#[derive(Default)]
-pub struct TimePassesCallbacks {
-    time_passes: bool,
-}
-
-impl Callbacks for TimePassesCallbacks {
-    fn config(&mut self, config: &mut interface::Config) {
-        // If a --prints=... option has been given, we don't print the "total"
-        // time because it will mess up the --prints output. See #64339.
-        self.time_passes = config.opts.prints.is_empty()
-            && (config.opts.debugging_opts.time_passes || config.opts.debugging_opts.time);
-        config.opts.trimmed_def_paths = TrimmedDefPaths::GoodPath;
-    }
-}
-
-pub fn diagnostics_registry() -> Registry {
-    Registry::new(rustc_error_codes::DIAGNOSTICS)
-}
-
-/// This is the primary entry point for rustc.
-pub struct RunCompiler<'a, 'b> {
-    at_args: &'a [String],
-    callbacks: &'b mut (dyn Callbacks + Send),
-    file_loader: Option<Box<dyn FileLoader + Send + Sync>>,
-    emitter: Option<Box<dyn Write + Send>>,
-    make_codegen_backend:
-        Option<Box<dyn FnOnce(&config::Options) -> Box<dyn CodegenBackend> + Send>>,
-}
-
-impl<'a, 'b> RunCompiler<'a, 'b> {
-    pub fn new(at_args: &'a [String], callbacks: &'b mut (dyn Callbacks + Send)) -> Self {
-        Self { at_args, callbacks, file_loader: None, emitter: None, make_codegen_backend: None }
-    }
-
-    /// Set a custom codegen backend.
-    ///
-    /// Used by cg_clif.
-    pub fn set_make_codegen_backend(
-        &mut self,
-        make_codegen_backend: Option<
-            Box<dyn FnOnce(&config::Options) -> Box<dyn CodegenBackend> + Send>,
-        >,
-    ) -> &mut Self {
-        self.make_codegen_backend = make_codegen_backend;
-        self
-    }
-
-    /// Emit diagnostics to the specified location.
-    ///
-    /// Used by RLS.
-    pub fn set_emitter(&mut self, emitter: Option<Box<dyn Write + Send>>) -> &mut Self {
-        self.emitter = emitter;
-        self
-    }
-
-    /// Load files from sources other than the file system.
-    ///
-    /// Used by RLS.
-    pub fn set_file_loader(
-        &mut self,
-        file_loader: Option<Box<dyn FileLoader + Send + Sync>>,
-    ) -> &mut Self {
-        self.file_loader = file_loader;
-        self
-    }
-
-    /// Parse args and run the compiler.
-    pub fn run(self) -> interface::Result<()> {
-        run_compiler(
-            self.at_args,
-            self.callbacks,
-            self.file_loader,
-            self.emitter,
-            self.make_codegen_backend,
-        )
-    }
-}
-fn run_compiler(
-    at_args: &[String],
-    callbacks: &mut (dyn Callbacks + Send),
-    file_loader: Option<Box<dyn FileLoader + Send + Sync>>,
-    emitter: Option<Box<dyn Write + Send>>,
-    make_codegen_backend: Option<
-        Box<dyn FnOnce(&config::Options) -> Box<dyn CodegenBackend> + Send>,
-    >,
-) -> interface::Result<()> {
-    let args = args::arg_expand_all(at_args);
-
-    let diagnostic_output = emitter.map_or(DiagnosticOutput::Default, DiagnosticOutput::Raw);
-    let Some(matches) = handle_options(&args) else { return Ok(()) };
-
-    let sopts = config::build_session_options(&matches);
-
-    if let Some(ref code) = matches.opt_str("explain") {
-        handle_explain(diagnostics_registry(), code, sopts.error_format);
-        return Ok(());
-    }
-
-    let cfg = interface::parse_cfgspecs(matches.opt_strs("cfg"));
-    let check_cfg = interface::parse_check_cfg(matches.opt_strs("check-cfg"));
-    let (odir, ofile) = make_output(&matches);
-    let mut config = interface::Config {
-        opts: sopts,
-        crate_cfg: cfg,
-        crate_check_cfg: check_cfg,
-        input: Input::File(PathBuf::new()),
-        input_path: None,
-        output_file: ofile,
-        output_dir: odir,
-        file_loader,
-        diagnostic_output,
-        lint_caps: Default::default(),
-        parse_sess_created: None,
-        register_lints: None,
-        override_queries: None,
-        make_codegen_backend,
-        registry: diagnostics_registry(),
-    };
-
-    match make_input(config.opts.error_format, &matches.free) {
-        Err(reported) => return Err(reported),
-        Ok(Some((input, input_file_path))) => {
-            config.input = input;
-            config.input_path = input_file_path;
-
-            callbacks.config(&mut config);
-        }
-        Ok(None) => match matches.free.len() {
-            0 => {
-                callbacks.config(&mut config);
-                interface::run_compiler(config, |compiler| {
-                    let sopts = &compiler.session().opts;
-                    if sopts.describe_lints {
-                        let mut lint_store = rustc_lint::new_lint_store(
-                            sopts.debugging_opts.no_interleave_lints,
-                            compiler.session().unstable_options(),
-                        );
-                        let registered_lints =
-                            if let Some(register_lints) = compiler.register_lints() {
-                                register_lints(compiler.session(), &mut lint_store);
-                                true
-                            } else {
-                                false
-                            };
-                        describe_lints(compiler.session(), &lint_store, registered_lints);
-                        return;
-                    }
-                    let should_stop = print_crate_info(
-                        &***compiler.codegen_backend(),
-                        compiler.session(),
-                        None,
-                        compiler.output_dir(),
-                        compiler.output_file(),
-                        compiler.temps_dir(),
-                    );
-
-                    if should_stop == Compilation::Stop {
-                        return;
-                    }
-                    early_error(sopts.error_format, "no input filename given")
-                });
-                return Ok(());
-            }
-            1 => panic!("make_input should have provided valid inputs"),
-            _ => early_error(
-                config.opts.error_format,
-                &format!(
-                    "multiple input filenames provided (first two filenames are `{}` and `{}`)",
-                    matches.free[0], matches.free[1],
-                ),
-            ),
-        },
-    };
-
-    interface::run_compiler(config, |compiler| {
-        let sess = compiler.session();
-        let should_stop = print_crate_info(
-            &***compiler.codegen_backend(),
-            sess,
-            Some(compiler.input()),
-            compiler.output_dir(),
-            compiler.output_file(),
-            compiler.temps_dir(),
-        )
-        .and_then(|| {
-            list_metadata(sess, &*compiler.codegen_backend().metadata_loader(), compiler.input())
-        })
-        .and_then(|| try_process_rlink(sess, compiler));
-
-        if should_stop == Compilation::Stop {
-            return sess.compile_status();
-        }
-
-        let linker = compiler.enter(|queries| {
-            let early_exit = || sess.compile_status().map(|_| None);
-            queries.parse()?;
-
-            if let Some(ppm) = &sess.opts.pretty {
-                if ppm.needs_ast_map() {
-                    let expanded_crate = queries.expansion()?.peek().0.clone();
-                    queries.global_ctxt()?.peek_mut().enter(|tcx| {
-                        pretty::print_after_hir_lowering(
-                            tcx,
-                            compiler.input(),
-                            &*expanded_crate,
-                            *ppm,
-                            compiler.output_file().as_ref().map(|p| &**p),
-                        );
-                        Ok(())
-                    })?;
-                } else {
-                    let krate = queries.parse()?.take();
-                    pretty::print_after_parsing(
-                        sess,
-                        compiler.input(),
-                        &krate,
-                        *ppm,
-                        compiler.output_file().as_ref().map(|p| &**p),
-                    );
-                }
-                trace!("finished pretty-printing");
-                return early_exit();
-            }
-
-            if callbacks.after_parsing(compiler, queries) == Compilation::Stop {
-                return early_exit();
-            }
-
-            if sess.opts.debugging_opts.parse_only
-                || sess.opts.debugging_opts.show_span.is_some()
-                || sess.opts.debugging_opts.ast_json_noexpand
-            {
-                return early_exit();
-            }
-
-            {
-                let (_, lint_store) = &*queries.register_plugins()?.peek();
-
-                // Lint plugins are registered; now we can process command line flags.
-                if sess.opts.describe_lints {
-                    describe_lints(sess, lint_store, true);
-                    return early_exit();
-                }
-            }
-
-            queries.expansion()?;
-            if callbacks.after_expansion(compiler, queries) == Compilation::Stop {
-                return early_exit();
-            }
-
-            queries.prepare_outputs()?;
-
-            if sess.opts.output_types.contains_key(&OutputType::DepInfo)
-                && sess.opts.output_types.len() == 1
-            {
-                return early_exit();
-            }
-
-            queries.global_ctxt()?;
-
-            if sess.opts.debugging_opts.no_analysis || sess.opts.debugging_opts.ast_json {
-                return early_exit();
-            }
-
-            queries.global_ctxt()?.peek_mut().enter(|tcx| {
-                let result = tcx.analysis(());
-                if sess.opts.debugging_opts.save_analysis {
-                    let crate_name = queries.crate_name()?.peek().clone();
-                    sess.time("save_analysis", || {
-                        save::process_crate(
-                            tcx,
-                            &crate_name,
-                            compiler.input(),
-                            None,
-                            DumpHandler::new(
-                                compiler.output_dir().as_ref().map(|p| &**p),
-                                &crate_name,
-                            ),
-                        )
-                    });
-                }
-                result
-            })?;
-
-            if callbacks.after_analysis(compiler, queries) == Compilation::Stop {
-                return early_exit();
-            }
-
-            queries.ongoing_codegen()?;
-
-            if sess.opts.debugging_opts.print_type_sizes {
-                sess.code_stats.print_type_sizes();
-            }
-
-            let linker = queries.linker()?;
-            Ok(Some(linker))
-        })?;
-
-        if let Some(linker) = linker {
-            let _timer = sess.timer("link");
-            linker.link()?
-        }
-
-        if sess.opts.debugging_opts.perf_stats {
-            sess.print_perf_stats();
-        }
-
-        if sess.opts.debugging_opts.print_fuel.is_some() {
-            eprintln!(
-                "Fuel used by {}: {}",
-                sess.opts.debugging_opts.print_fuel.as_ref().unwrap(),
-                sess.print_fuel.load(SeqCst)
-            );
-        }
-
-        Ok(())
-    })
-}
-
-#[cfg(unix)]
-pub fn set_sigpipe_handler() {
-    unsafe {
-        // Set the SIGPIPE signal handler, so that an EPIPE
-        // will cause rustc to terminate, as expected.
-        assert_ne!(libc::signal(libc::SIGPIPE, libc::SIG_DFL), libc::SIG_ERR);
-    }
-}
-
-#[cfg(windows)]
-pub fn set_sigpipe_handler() {}
-
-// Extract output directory and file from matches.
-fn make_output(matches: &getopts::Matches) -> (Option<PathBuf>, Option<PathBuf>) {
-    let odir = matches.opt_str("out-dir").map(|o| PathBuf::from(&o));
-    let ofile = matches.opt_str("o").map(|o| PathBuf::from(&o));
-    (odir, ofile)
-}
-
-// Extract input (string or file and optional path) from matches.
-fn make_input(
-    error_format: ErrorOutputType,
-    free_matches: &[String],
-) -> Result<Option<(Input, Option<PathBuf>)>, ErrorGuaranteed> {
-    if free_matches.len() == 1 {
-        let ifile = &free_matches[0];
-        if ifile == "-" {
-            let mut src = String::new();
-            if io::stdin().read_to_string(&mut src).is_err() {
-                // Immediately stop compilation if there was an issue reading
-                // the input (for example if the input stream is not UTF-8).
-                let reported = early_error_no_abort(
-                    error_format,
-                    "couldn't read from stdin, as it did not contain valid UTF-8",
-                );
-                return Err(reported);
-            }
-            if let Ok(path) = env::var("UNSTABLE_RUSTDOC_TEST_PATH") {
-                let line = env::var("UNSTABLE_RUSTDOC_TEST_LINE").expect(
-                    "when UNSTABLE_RUSTDOC_TEST_PATH is set \
-                                    UNSTABLE_RUSTDOC_TEST_LINE also needs to be set",
-                );
-                let line = isize::from_str_radix(&line, 10)
-                    .expect("UNSTABLE_RUSTDOC_TEST_LINE needs to be an number");
-                let file_name = FileName::doc_test_source_code(PathBuf::from(path), line);
-                Ok(Some((Input::Str { name: file_name, input: src }, None)))
-            } else {
-                Ok(Some((Input::Str { name: FileName::anon_source_code(&src), input: src }, None)))
-            }
-        } else {
-            Ok(Some((Input::File(PathBuf::from(ifile)), Some(PathBuf::from(ifile)))))
-        }
-    } else {
-        Ok(None)
-    }
-}
-
-/// Whether to stop or continue compilation.
-#[derive(Copy, Clone, Debug, Eq, PartialEq)]
-pub enum Compilation {
-    Stop,
-    Continue,
-}
-
-impl Compilation {
-    pub fn and_then<F: FnOnce() -> Compilation>(self, next: F) -> Compilation {
-        match self {
-            Compilation::Stop => Compilation::Stop,
-            Compilation::Continue => next(),
-        }
-    }
-}
-
-fn handle_explain(registry: Registry, code: &str, output: ErrorOutputType) {
-    let upper_cased_code = code.to_ascii_uppercase();
-    let normalised = if upper_cased_code.starts_with('E') {
-        upper_cased_code
-    } else {
-        format!("E{0:0>4}", code)
-    };
-    match registry.try_find_description(&normalised) {
-        Ok(Some(description)) => {
-            let mut is_in_code_block = false;
-            let mut text = String::new();
-            // Slice off the leading newline and print.
-            for line in description.lines() {
-                let indent_level =
-                    line.find(|c: char| !c.is_whitespace()).unwrap_or_else(|| line.len());
-                let dedented_line = &line[indent_level..];
-                if dedented_line.starts_with("```") {
-                    is_in_code_block = !is_in_code_block;
-                    text.push_str(&line[..(indent_level + 3)]);
-                } else if is_in_code_block && dedented_line.starts_with("# ") {
-                    continue;
-                } else {
-                    text.push_str(line);
-                }
-                text.push('\n');
-            }
-            if stdout_isatty() {
-                show_content_with_pager(&text);
-            } else {
-                print!("{}", text);
-            }
-        }
-        Ok(None) => {
-            early_error(output, &format!("no extended information for {}", code));
-        }
-        Err(InvalidErrorCode) => {
-            early_error(output, &format!("{} is not a valid error code", code));
-        }
-    }
-}
-
-fn show_content_with_pager(content: &str) {
-    let pager_name = env::var_os("PAGER").unwrap_or_else(|| {
-        if cfg!(windows) { OsString::from("more.com") } else { OsString::from("less") }
-    });
-
-    let mut fallback_to_println = false;
-
-    match Command::new(pager_name).stdin(Stdio::piped()).spawn() {
-        Ok(mut pager) => {
-            if let Some(pipe) = pager.stdin.as_mut() {
-                if pipe.write_all(content.as_bytes()).is_err() {
-                    fallback_to_println = true;
-                }
-            }
-
-            if pager.wait().is_err() {
-                fallback_to_println = true;
-            }
-        }
-        Err(_) => {
-            fallback_to_println = true;
-        }
-    }
-
-    // If pager fails for whatever reason, we should still print the content
-    // to standard output
-    if fallback_to_println {
-        print!("{}", content);
-    }
-}
-
-pub fn try_process_rlink(sess: &Session, compiler: &interface::Compiler) -> Compilation {
-    if sess.opts.debugging_opts.link_only {
-        if let Input::File(file) = compiler.input() {
-            // FIXME: #![crate_type] and #![crate_name] support not implemented yet
-            sess.init_crate_types(collect_crate_types(sess, &[]));
-            let outputs = compiler.build_output_filenames(sess, &[]);
-            let rlink_data = fs::read(file).unwrap_or_else(|err| {
-                sess.fatal(&format!("failed to read rlink file: {}", err));
-            });
-            let codegen_results = match CodegenResults::deserialize_rlink(rlink_data) {
-                Ok(codegen) => codegen,
-                Err(error) => {
-                    sess.fatal(&format!("Could not deserialize .rlink file: {error}"));
-                }
-            };
-            let result = compiler.codegen_backend().link(sess, codegen_results, &outputs);
-            abort_on_err(result, sess);
-        } else {
-            sess.fatal("rlink must be a file")
-        }
-        Compilation::Stop
-    } else {
-        Compilation::Continue
-    }
-}
-
-pub fn list_metadata(
-    sess: &Session,
-    metadata_loader: &dyn MetadataLoader,
-    input: &Input,
-) -> Compilation {
-    if sess.opts.debugging_opts.ls {
-        match *input {
-            Input::File(ref ifile) => {
-                let path = &(*ifile);
-                let mut v = Vec::new();
-                locator::list_file_metadata(&sess.target, path, metadata_loader, &mut v).unwrap();
-                println!("{}", String::from_utf8(v).unwrap());
-            }
-            Input::Str { .. } => {
-                early_error(ErrorOutputType::default(), "cannot list metadata for stdin");
-            }
-        }
-        return Compilation::Stop;
-    }
-
-    Compilation::Continue
-}
-
-fn print_crate_info(
-    codegen_backend: &dyn CodegenBackend,
-    sess: &Session,
-    input: Option<&Input>,
-    odir: &Option<PathBuf>,
-    ofile: &Option<PathBuf>,
-    temps_dir: &Option<PathBuf>,
-) -> Compilation {
-    use rustc_session::config::PrintRequest::*;
-    // NativeStaticLibs and LinkArgs are special - printed during linking
-    // (empty iterator returns true)
-    if sess.opts.prints.iter().all(|&p| p == NativeStaticLibs || p == LinkArgs) {
-        return Compilation::Continue;
-    }
-
-    let attrs = match input {
-        None => None,
-        Some(input) => {
-            let result = parse_crate_attrs(sess, input);
-            match result {
-                Ok(attrs) => Some(attrs),
-                Err(mut parse_error) => {
-                    parse_error.emit();
-                    return Compilation::Stop;
-                }
-            }
-        }
-    };
-    for req in &sess.opts.prints {
-        match *req {
-            TargetList => {
-                let mut targets = rustc_target::spec::TARGETS.iter().copied().collect::<Vec<_>>();
-                targets.sort_unstable();
-                println!("{}", targets.join("\n"));
-            }
-            Sysroot => println!("{}", sess.sysroot.display()),
-            TargetLibdir => println!("{}", sess.target_tlib_path.dir.display()),
-            TargetSpec => println!("{}", sess.target.to_json().pretty()),
-            FileNames | CrateName => {
-                let input = input.unwrap_or_else(|| {
-                    early_error(ErrorOutputType::default(), "no input file provided")
-                });
-                let attrs = attrs.as_ref().unwrap();
-                let t_outputs = rustc_interface::util::build_output_filenames(
-                    input, odir, ofile, temps_dir, attrs, sess,
-                );
-                let id = rustc_session::output::find_crate_name(sess, attrs, input);
-                if *req == PrintRequest::CrateName {
-                    println!("{}", id);
-                    continue;
-                }
-                let crate_types = collect_crate_types(sess, attrs);
-                for &style in &crate_types {
-                    let fname =
-                        rustc_session::output::filename_for_input(sess, style, &id, &t_outputs);
-                    println!("{}", fname.file_name().unwrap().to_string_lossy());
-                }
-            }
-            Cfg => {
-                let mut cfgs = sess
-                    .parse_sess
-                    .config
-                    .iter()
-                    .filter_map(|&(name, value)| {
-                        // Note that crt-static is a specially recognized cfg
-                        // directive that's printed out here as part of
-                        // rust-lang/rust#37406, but in general the
-                        // `target_feature` cfg is gated under
-                        // rust-lang/rust#29717. For now this is just
-                        // specifically allowing the crt-static cfg and that's
-                        // it, this is intended to get into Cargo and then go
-                        // through to build scripts.
-                        if (name != sym::target_feature || value != Some(sym::crt_dash_static))
-                            && !sess.is_nightly_build()
-                            && find_gated_cfg(|cfg_sym| cfg_sym == name).is_some()
-                        {
-                            return None;
-                        }
-
-                        if let Some(value) = value {
-                            Some(format!("{}=\"{}\"", name, value))
-                        } else {
-                            Some(name.to_string())
-                        }
-                    })
-                    .collect::<Vec<String>>();
-
-                cfgs.sort();
-                for cfg in cfgs {
-                    println!("{}", cfg);
-                }
-            }
-            RelocationModels
-            | CodeModels
-            | TlsModels
-            | TargetCPUs
-            | StackProtectorStrategies
-            | TargetFeatures => {
-                codegen_backend.print(*req, sess);
-            }
-            // Any output here interferes with Cargo's parsing of other printed output
-            NativeStaticLibs => {}
-            LinkArgs => {}
-            SplitDebuginfo => {
-                use rustc_target::spec::SplitDebuginfo::{Off, Packed, Unpacked};
-
-                for split in &[Off, Packed, Unpacked] {
-                    let stable = true; // sess.target.options.supported_split_debuginfo.contains(split);
-                    let unstable_ok = sess.unstable_options();
-                    if stable || unstable_ok {
-                        println!("{}", split);
-                    }
-                }
-            }
-        }
-    }
-    Compilation::Stop
-}
-
-/// Prints version information
-pub fn version(binary: &str, matches: &getopts::Matches) {
-    let verbose = matches.opt_present("verbose");
-
-    println!("{} {}", binary, util::version_str().unwrap_or("unknown version"));
-
-    if verbose {
-        fn unw(x: Option<&str>) -> &str {
-            x.unwrap_or("unknown")
-        }
-        println!("binary: {}", binary);
-        println!("commit-hash: {}", unw(util::commit_hash_str()));
-        println!("commit-date: {}", unw(util::commit_date_str()));
-        println!("host: {}", config::host_triple());
-        println!("release: {}", unw(util::release_str()));
-
-        let debug_flags = matches.opt_strs("Z");
-        let backend_name = debug_flags.iter().find_map(|x| x.strip_prefix("codegen-backend="));
-        get_codegen_backend(&None, backend_name).print_version();
-    }
-}
-
-fn usage(verbose: bool, include_unstable_options: bool, nightly_build: bool) {
-    let groups = if verbose { config::rustc_optgroups() } else { config::rustc_short_optgroups() };
-    let mut options = getopts::Options::new();
-    for option in groups.iter().filter(|x| include_unstable_options || x.is_stable()) {
-        (option.apply)(&mut options);
-    }
-    let message = "Usage: rustc [OPTIONS] INPUT";
-    let nightly_help = if nightly_build {
-        "\n    -Z help             Print unstable compiler options"
-    } else {
-        ""
-    };
-    let verbose_help = if verbose {
-        ""
-    } else {
-        "\n    --help -v           Print the full set of options rustc accepts"
-    };
-    let at_path = if verbose {
-        "    @path               Read newline separated options from `path`\n"
-    } else {
-        ""
-    };
-    println!(
-        "{options}{at_path}\nAdditional help:
-    -C help             Print codegen options
-    -W help             \
-              Print 'lint' options and default settings{nightly}{verbose}\n",
-        options = options.usage(message),
-        at_path = at_path,
-        nightly = nightly_help,
-        verbose = verbose_help
-    );
-}
-
-fn print_wall_help() {
-    println!(
-        "
-The flag `-Wall` does not exist in `rustc`. Most useful lints are enabled by
-default. Use `rustc -W help` to see all available lints. It's more common to put
-warning settings in the crate root using `#![warn(LINT_NAME)]` instead of using
-the command line flag directly.
-"
-    );
-}
-
-/// Write to stdout lint command options, together with a list of all available lints
-pub fn describe_lints(sess: &Session, lint_store: &LintStore, loaded_plugins: bool) {
-    println!(
-        "
-Available lint options:
-    -W <foo>           Warn about <foo>
-    -A <foo>           \
-              Allow <foo>
-    -D <foo>           Deny <foo>
-    -F <foo>           Forbid <foo> \
-              (deny <foo> and all attempts to override)
-
-"
-    );
-
-    fn sort_lints(sess: &Session, mut lints: Vec<&'static Lint>) -> Vec<&'static Lint> {
-        // The sort doesn't case-fold but it's doubtful we care.
-        lints.sort_by_cached_key(|x: &&Lint| (x.default_level(sess.edition()), x.name));
-        lints
-    }
-
-    fn sort_lint_groups(
-        lints: Vec<(&'static str, Vec<LintId>, bool)>,
-    ) -> Vec<(&'static str, Vec<LintId>)> {
-        let mut lints: Vec<_> = lints.into_iter().map(|(x, y, _)| (x, y)).collect();
-        lints.sort_by_key(|l| l.0);
-        lints
-    }
-
-    let (plugin, builtin): (Vec<_>, _) =
-        lint_store.get_lints().iter().cloned().partition(|&lint| lint.is_plugin);
-    let plugin = sort_lints(sess, plugin);
-    let builtin = sort_lints(sess, builtin);
-
-    let (plugin_groups, builtin_groups): (Vec<_>, _) =
-        lint_store.get_lint_groups().partition(|&(.., p)| p);
-    let plugin_groups = sort_lint_groups(plugin_groups);
-    let builtin_groups = sort_lint_groups(builtin_groups);
-
-    let max_name_len =
-        plugin.iter().chain(&builtin).map(|&s| s.name.chars().count()).max().unwrap_or(0);
-    let padded = |x: &str| {
-        let mut s = " ".repeat(max_name_len - x.chars().count());
-        s.push_str(x);
-        s
-    };
-
-    println!("Lint checks provided by rustc:\n");
-    println!("    {}  {:7.7}  {}", padded("name"), "default", "meaning");
-    println!("    {}  {:7.7}  {}", padded("----"), "-------", "-------");
-
-    let print_lints = |lints: Vec<&Lint>| {
-        for lint in lints {
-            let name = lint.name_lower().replace('_', "-");
-            println!(
-                "    {}  {:7.7}  {}",
-                padded(&name),
-                lint.default_level(sess.edition()).as_str(),
-                lint.desc
-            );
-        }
-        println!("\n");
-    };
-
-    print_lints(builtin);
-
-    let max_name_len = max(
-        "warnings".len(),
-        plugin_groups
-            .iter()
-            .chain(&builtin_groups)
-            .map(|&(s, _)| s.chars().count())
-            .max()
-            .unwrap_or(0),
-    );
-
-    let padded = |x: &str| {
-        let mut s = " ".repeat(max_name_len - x.chars().count());
-        s.push_str(x);
-        s
-    };
-
-    println!("Lint groups provided by rustc:\n");
-    println!("    {}  sub-lints", padded("name"));
-    println!("    {}  ---------", padded("----"));
-    println!("    {}  all lints that are set to issue warnings", padded("warnings"));
-
-    let print_lint_groups = |lints: Vec<(&'static str, Vec<LintId>)>| {
-        for (name, to) in lints {
-            let name = name.to_lowercase().replace('_', "-");
-            let desc = to
-                .into_iter()
-                .map(|x| x.to_string().replace('_', "-"))
-                .collect::<Vec<String>>()
-                .join(", ");
-            println!("    {}  {}", padded(&name), desc);
-        }
-        println!("\n");
-    };
-
-    print_lint_groups(builtin_groups);
-
-    match (loaded_plugins, plugin.len(), plugin_groups.len()) {
-        (false, 0, _) | (false, _, 0) => {
-            println!("Lint tools like Clippy can provide additional lints and lint groups.");
-        }
-        (false, ..) => panic!("didn't load lint plugins but got them anyway!"),
-        (true, 0, 0) => println!("This crate does not load any lint plugins or lint groups."),
-        (true, l, g) => {
-            if l > 0 {
-                println!("Lint checks provided by plugins loaded by this crate:\n");
-                print_lints(plugin);
-            }
-            if g > 0 {
-                println!("Lint groups provided by plugins loaded by this crate:\n");
-                print_lint_groups(plugin_groups);
-            }
-        }
-    }
-}
-
-fn describe_debug_flags() {
-    println!("\nAvailable options:\n");
-    print_flag_list("-Z", config::DB_OPTIONS);
-}
-
-fn describe_codegen_flags() {
-    println!("\nAvailable codegen options:\n");
-    print_flag_list("-C", config::CG_OPTIONS);
-}
-
-fn print_flag_list<T>(
-    cmdline_opt: &str,
-    flag_list: &[(&'static str, T, &'static str, &'static str)],
-) {
-    let max_len = flag_list.iter().map(|&(name, _, _, _)| name.chars().count()).max().unwrap_or(0);
-
-    for &(name, _, _, desc) in flag_list {
-        println!(
-            "    {} {:>width$}=val -- {}",
-            cmdline_opt,
-            name.replace('_', "-"),
-            desc,
-            width = max_len
-        );
-    }
-}
-
-/// Process command line options. Emits messages as appropriate. If compilation
-/// should continue, returns a getopts::Matches object parsed from args,
-/// otherwise returns `None`.
-///
-/// The compiler's handling of options is a little complicated as it ties into
-/// our stability story. The current intention of each compiler option is to
-/// have one of two modes:
-///
-/// 1. An option is stable and can be used everywhere.
-/// 2. An option is unstable, and can only be used on nightly.
-///
-/// Like unstable library and language features, however, unstable options have
-/// always required a form of "opt in" to indicate that you're using them. This
-/// provides the easy ability to scan a code base to check to see if anything
-/// unstable is being used. Currently, this "opt in" is the `-Z` "zed" flag.
-///
-/// All options behind `-Z` are considered unstable by default. Other top-level
-/// options can also be considered unstable, and they were unlocked through the
-/// `-Z unstable-options` flag. Note that `-Z` remains to be the root of
-/// instability in both cases, though.
-///
-/// So with all that in mind, the comments below have some more detail about the
-/// contortions done here to get things to work out correctly.
-pub fn handle_options(args: &[String]) -> Option<getopts::Matches> {
-    // Throw away the first argument, the name of the binary
-    let args = &args[1..];
-
-    if args.is_empty() {
-        // user did not write `-v` nor `-Z unstable-options`, so do not
-        // include that extra information.
-        let nightly_build =
-            rustc_feature::UnstableFeatures::from_environment(None).is_nightly_build();
-        usage(false, false, nightly_build);
-        return None;
-    }
-
-    // Parse with *all* options defined in the compiler, we don't worry about
-    // option stability here we just want to parse as much as possible.
-    let mut options = getopts::Options::new();
-    for option in config::rustc_optgroups() {
-        (option.apply)(&mut options);
-    }
-    let matches = options.parse(args).unwrap_or_else(|e| {
-        let msg = match e {
-            getopts::Fail::UnrecognizedOption(ref opt) => CG_OPTIONS
-                .iter()
-                .map(|&(name, ..)| ('C', name))
-                .chain(DB_OPTIONS.iter().map(|&(name, ..)| ('Z', name)))
-                .find(|&(_, name)| *opt == name.replace('_', "-"))
-                .map(|(flag, _)| format!("{}. Did you mean `-{} {}`?", e, flag, opt)),
-            _ => None,
-        };
-        early_error(ErrorOutputType::default(), &msg.unwrap_or_else(|| e.to_string()));
-    });
-
-    // For all options we just parsed, we check a few aspects:
-    //
-    // * If the option is stable, we're all good
-    // * If the option wasn't passed, we're all good
-    // * If `-Z unstable-options` wasn't passed (and we're not a -Z option
-    //   ourselves), then we require the `-Z unstable-options` flag to unlock
-    //   this option that was passed.
-    // * If we're a nightly compiler, then unstable options are now unlocked, so
-    //   we're good to go.
-    // * Otherwise, if we're an unstable option then we generate an error
-    //   (unstable option being used on stable)
-    nightly_options::check_nightly_options(&matches, &config::rustc_optgroups());
-
-    if matches.opt_present("h") || matches.opt_present("help") {
-        // Only show unstable options in --help if we accept unstable options.
-        let unstable_enabled = nightly_options::is_unstable_enabled(&matches);
-        let nightly_build = nightly_options::match_is_nightly_build(&matches);
-        usage(matches.opt_present("verbose"), unstable_enabled, nightly_build);
-        return None;
-    }
-
-    // Handle the special case of -Wall.
-    let wall = matches.opt_strs("W");
-    if wall.iter().any(|x| *x == "all") {
-        print_wall_help();
-        rustc_errors::FatalError.raise();
-    }
-
-    // Don't handle -W help here, because we might first load plugins.
-    let debug_flags = matches.opt_strs("Z");
-    if debug_flags.iter().any(|x| *x == "help") {
-        describe_debug_flags();
-        return None;
-    }
-
-    let cg_flags = matches.opt_strs("C");
-
-    if cg_flags.iter().any(|x| *x == "help") {
-        describe_codegen_flags();
-        return None;
-    }
-
-    if cg_flags.iter().any(|x| *x == "no-stack-check") {
-        early_warn(
-            ErrorOutputType::default(),
-            "the --no-stack-check flag is deprecated and does nothing",
-        );
-    }
-
-    if cg_flags.iter().any(|x| *x == "passes=list") {
-        let backend_name = debug_flags.iter().find_map(|x| {
-            if x.starts_with("codegen-backend=") {
-                Some(&x["codegen-backends=".len()..])
-            } else {
-                None
-            }
-        });
-        get_codegen_backend(&None, backend_name).print_passes();
-        return None;
-    }
-
-    if matches.opt_present("version") {
-        version("rustc", &matches);
-        return None;
-    }
-
-    Some(matches)
-}
-
-fn parse_crate_attrs<'a>(sess: &'a Session, input: &Input) -> PResult<'a, Vec<ast::Attribute>> {
-    match input {
-        Input::File(ifile) => rustc_parse::parse_crate_attrs_from_file(ifile, &sess.parse_sess),
-        Input::Str { name, input } => rustc_parse::parse_crate_attrs_from_source_str(
-            name.clone(),
-            input.clone(),
-            &sess.parse_sess,
-        ),
-    }
-}
-
-/// Gets a list of extra command-line flags provided by the user, as strings.
-///
-/// This function is used during ICEs to show more information useful for
-/// debugging, since some ICEs only happens with non-default compiler flags
-/// (and the users don't always report them).
-fn extra_compiler_flags() -> Option<(Vec<String>, bool)> {
-    let mut args = env::args_os().map(|arg| arg.to_string_lossy().to_string()).peekable();
-
-    let mut result = Vec::new();
-    let mut excluded_cargo_defaults = false;
-    while let Some(arg) = args.next() {
-        if let Some(a) = ICE_REPORT_COMPILER_FLAGS.iter().find(|a| arg.starts_with(*a)) {
-            let content = if arg.len() == a.len() {
-                match args.next() {
-                    Some(arg) => arg.to_string(),
-                    None => continue,
-                }
-            } else if arg.get(a.len()..a.len() + 1) == Some("=") {
-                arg[a.len() + 1..].to_string()
-            } else {
-                arg[a.len()..].to_string()
-            };
-            if ICE_REPORT_COMPILER_FLAGS_EXCLUDE.iter().any(|exc| content.starts_with(exc)) {
-                excluded_cargo_defaults = true;
-            } else {
-                result.push(a.to_string());
-                match ICE_REPORT_COMPILER_FLAGS_STRIP_VALUE.iter().find(|s| content.starts_with(*s))
-                {
-                    Some(s) => result.push(s.to_string()),
-                    None => result.push(content),
-                }
-            }
-        }
-    }
-
-    if !result.is_empty() { Some((result, excluded_cargo_defaults)) } else { None }
-}
-
-/// Runs a closure and catches unwinds triggered by fatal errors.
-///
-/// The compiler currently unwinds with a special sentinel value to abort
-/// compilation on fatal errors. This function catches that sentinel and turns
-/// the panic into a `Result` instead.
-pub fn catch_fatal_errors<F: FnOnce() -> R, R>(f: F) -> Result<R, ErrorGuaranteed> {
-    catch_unwind(panic::AssertUnwindSafe(f)).map_err(|value| {
-        if value.is::<rustc_errors::FatalErrorMarker>() {
-            ErrorGuaranteed::unchecked_claim_error_was_emitted()
-        } else {
-            panic::resume_unwind(value);
-        }
-    })
-}
-
-/// Variant of `catch_fatal_errors` for the `interface::Result` return type
-/// that also computes the exit code.
-pub fn catch_with_exit_code(f: impl FnOnce() -> interface::Result<()>) -> i32 {
-    let result = catch_fatal_errors(f).and_then(|result| result);
-    match result {
-        Ok(()) => EXIT_SUCCESS,
-        Err(_) => EXIT_FAILURE,
-    }
-}
-
-static DEFAULT_HOOK: SyncLazy<Box<dyn Fn(&panic::PanicInfo<'_>) + Sync + Send + 'static>> =
-    SyncLazy::new(|| {
-        let hook = panic::take_hook();
-        panic::set_hook(Box::new(|info| {
-            // Invoke the default handler, which prints the actual panic message and optionally a backtrace
-            (*DEFAULT_HOOK)(info);
-
-            // Separate the output with an empty line
-            eprintln!();
-
-            // Print the ICE message
-            report_ice(info, BUG_REPORT_URL);
-        }));
-        hook
-    });
-
-/// Prints the ICE message, including query stack, but without backtrace.
-///
-/// The message will point the user at `bug_report_url` to report the ICE.
-///
-/// When `install_ice_hook` is called, this function will be called as the panic
-/// hook.
-pub fn report_ice(info: &panic::PanicInfo<'_>, bug_report_url: &str) {
-    let fallback_bundle =
-        rustc_errors::fallback_fluent_bundle(false).expect("failed to load fallback fluent bundle");
-    let emitter = Box::new(rustc_errors::emitter::EmitterWriter::stderr(
-        rustc_errors::ColorConfig::Auto,
-        None,
-        None,
-        fallback_bundle,
-        false,
-        false,
-        None,
-        false,
-    ));
-    let handler = rustc_errors::Handler::with_emitter(true, None, emitter);
-
-    // a .span_bug or .bug call has already printed what
-    // it wants to print.
-    if !info.payload().is::<rustc_errors::ExplicitBug>() {
-        let mut d = rustc_errors::Diagnostic::new(rustc_errors::Level::Bug, "unexpected panic");
-        handler.emit_diagnostic(&mut d);
-    }
-
-    let mut xs: Vec<Cow<'static, str>> = vec![
-        "the compiler unexpectedly panicked. this is a bug.".into(),
-        format!("we would appreciate a bug report: {}", bug_report_url).into(),
-        format!(
-            "rustc {} running on {}",
-            util::version_str().unwrap_or("unknown_version"),
-            config::host_triple()
-        )
-        .into(),
-    ];
-
-    if let Some((flags, excluded_cargo_defaults)) = extra_compiler_flags() {
-        xs.push(format!("compiler flags: {}", flags.join(" ")).into());
-
-        if excluded_cargo_defaults {
-            xs.push("some of the compiler flags provided by cargo are hidden".into());
-        }
-    }
-
-    for note in &xs {
-        handler.note_without_error(note.as_ref());
-    }
-
-    // If backtraces are enabled, also print the query stack
-    let backtrace = env::var_os("RUST_BACKTRACE").map_or(false, |x| &x != "0");
-
-    let num_frames = if backtrace { None } else { Some(2) };
-
-    interface::try_print_query_stack(&handler, num_frames);
-
-    #[cfg(windows)]
-    unsafe {
-        if env::var("RUSTC_BREAK_ON_ICE").is_ok() {
-            // Trigger a debugger if we crashed during bootstrap
-            winapi::um::debugapi::DebugBreak();
-        }
-    }
-}
-
-/// Installs a panic hook that will print the ICE message on unexpected panics.
-///
-/// A custom rustc driver can skip calling this to set up a custom ICE hook.
-pub fn install_ice_hook() {
-    // If the user has not explicitly overridden "RUST_BACKTRACE", then produce
-    // full backtraces. When a compiler ICE happens, we want to gather
-    // as much information as possible to present in the issue opened
-    // by the user. Compiler developers and other rustc users can
-    // opt in to less-verbose backtraces by manually setting "RUST_BACKTRACE"
-    // (e.g. `RUST_BACKTRACE=1`)
-    if std::env::var("RUST_BACKTRACE").is_err() {
-        std::env::set_var("RUST_BACKTRACE", "full");
-    }
-    SyncLazy::force(&DEFAULT_HOOK);
-}
-
-/// This allows tools to enable rust logging without having to magically match rustc's
-/// tracing crate version.
-pub fn init_rustc_env_logger() {
-    if let Err(error) = rustc_log::init_rustc_env_logger() {
-        early_error(ErrorOutputType::default(), &error.to_string());
-    }
-}
-
-/// This allows tools to enable rust logging without having to magically match rustc's
-/// tracing crate version. In contrast to `init_rustc_env_logger` it allows you to choose an env var
-/// other than `RUSTC_LOG`.
-pub fn init_env_logger(env: &str) {
-    if let Err(error) = rustc_log::init_env_logger(env) {
-        early_error(ErrorOutputType::default(), &error.to_string());
-    }
-}
-
-#[cfg(all(unix, any(target_env = "gnu", target_os = "macos")))]
-mod signal_handler {
-    extern "C" {
-        fn backtrace_symbols_fd(
-            buffer: *const *mut libc::c_void,
-            size: libc::c_int,
-            fd: libc::c_int,
-        );
-    }
-
-    extern "C" fn print_stack_trace(_: libc::c_int) {
-        const MAX_FRAMES: usize = 256;
-        static mut STACK_TRACE: [*mut libc::c_void; MAX_FRAMES] =
-            [std::ptr::null_mut(); MAX_FRAMES];
-        unsafe {
-            let depth = libc::backtrace(STACK_TRACE.as_mut_ptr(), MAX_FRAMES as i32);
-            if depth == 0 {
-                return;
-            }
-            backtrace_symbols_fd(STACK_TRACE.as_ptr(), depth, 2);
-        }
-    }
-
-    // When an error signal (such as SIGABRT or SIGSEGV) is delivered to the
-    // process, print a stack trace and then exit.
-    pub(super) fn install() {
-        unsafe {
-            const ALT_STACK_SIZE: usize = libc::MINSIGSTKSZ + 64 * 1024;
-            let mut alt_stack: libc::stack_t = std::mem::zeroed();
-            alt_stack.ss_sp =
-                std::alloc::alloc(std::alloc::Layout::from_size_align(ALT_STACK_SIZE, 1).unwrap())
-                    as *mut libc::c_void;
-            alt_stack.ss_size = ALT_STACK_SIZE;
-            libc::sigaltstack(&alt_stack, std::ptr::null_mut());
-
-            let mut sa: libc::sigaction = std::mem::zeroed();
-            sa.sa_sigaction = print_stack_trace as libc::sighandler_t;
-            sa.sa_flags = libc::SA_NODEFER | libc::SA_RESETHAND | libc::SA_ONSTACK;
-            libc::sigemptyset(&mut sa.sa_mask);
-            libc::sigaction(libc::SIGSEGV, &sa, std::ptr::null_mut());
-        }
-    }
-}
-
-#[cfg(not(all(unix, any(target_env = "gnu", target_os = "macos"))))]
-mod signal_handler {
-    pub(super) fn install() {}
-}
-
-pub fn main() -> ! {
-    let start_time = Instant::now();
-    let start_rss = get_resident_set_size();
-    init_rustc_env_logger();
-    signal_handler::install();
-    let mut callbacks = TimePassesCallbacks::default();
-    install_ice_hook();
-    let exit_code = catch_with_exit_code(|| {
-        let args = env::args_os()
-            .enumerate()
-            .map(|(i, arg)| {
-                arg.into_string().unwrap_or_else(|arg| {
-                    early_error(
-                        ErrorOutputType::default(),
-                        &format!("argument {} is not valid Unicode: {:?}", i, arg),
-                    )
-                })
-            })
-            .collect::<Vec<_>>();
-        RunCompiler::new(&args, &mut callbacks).run()
-    });
-
-    if callbacks.time_passes {
-        let end_rss = get_resident_set_size();
-        print_time_passes_entry("total", start_time.elapsed(), start_rss, end_rss);
-    }
-
-    process::exit(exit_code)
-}
-=======
-pub use rustc_driver_impl::*;
->>>>>>> 2a8221db
+pub use rustc_driver_impl::*;