--- conflicted
+++ resolved
@@ -90,7 +90,6 @@
   return Ret;
 }
 
-<<<<<<< HEAD
 // Enzyme
 // extern "C" bool LLVMRustIsNull(LLVMValueRef V) {
 //   Value *Val = unwrap(V);
@@ -104,12 +103,6 @@
 //   return wrap(Mod->getFunction(Name));
 // }
 
-extern "C" unsigned int LLVMRustGetInstructionCount(LLVMModuleRef M) {
-  return unwrap(M)->getInstructionCount();
-}
-
-=======
->>>>>>> 2a8221db
 extern "C" void LLVMRustSetLastError(const char *Err) {
   free((void *)LastError);
   LastError = strdup(Err);
