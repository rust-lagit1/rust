use rustc_codegen_ssa::common::IntPredicate;
use rustc_codegen_ssa::mir::operand::OperandRef;
use rustc_codegen_ssa::traits::{BaseTypeMethods, BuilderMethods, ConstMethods};
use rustc_middle::ty::layout::{HasTyCtxt, LayoutOf};
use rustc_middle::ty::Ty;
use rustc_target::abi::{Align, Endian, HasDataLayout, Size};

<<<<<<< HEAD
use crate::builder::Builder;
use crate::type_::Type;
use crate::type_of::LayoutLlvmExt;
use crate::value::Value;
=======
fn round_up_to_alignment<'ll>(
    bx: &mut Builder<'_, 'll, '_>,
    mut value: &'ll Value,
    align: Align,
) -> &'ll Value {
    value = bx.add(value, bx.cx().const_i32(align.bytes() as i32 - 1));
    return bx.and(value, bx.cx().const_i32(-(align.bytes() as i32)));
}
>>>>>>> bcc9c0e3

fn round_pointer_up_to_alignment<'ll>(
    bx: &mut Builder<'_, 'll, '_>,
    addr: &'ll Value,
    align: Align,
    ptr_ty: &'ll Type,
) -> &'ll Value {
    let mut ptr_as_int = bx.ptrtoint(addr, bx.cx().type_isize());
    ptr_as_int = round_up_to_alignment(bx, ptr_as_int, align);
    bx.inttoptr(ptr_as_int, ptr_ty)
}

fn emit_direct_ptr_va_arg<'ll, 'tcx>(
    bx: &mut Builder<'_, 'll, 'tcx>,
    list: OperandRef<'tcx, &'ll Value>,
    size: Size,
    align: Align,
    slot_size: Align,
    allow_higher_align: bool,
) -> (&'ll Value, Align) {
    let va_list_ty = bx.type_ptr();
    let va_list_addr = list.immediate();

    let ptr = bx.load(va_list_ty, va_list_addr, bx.tcx().data_layout.pointer_align.abi);

    let (addr, addr_align) = if allow_higher_align && align > slot_size {
        (round_pointer_up_to_alignment(bx, ptr, align, bx.type_ptr()), align)
    } else {
        (ptr, slot_size)
    };

    let aligned_size = size.align_to(slot_size).bytes() as i32;
    let full_direct_size = bx.cx().const_i32(aligned_size);
    let next = bx.inbounds_ptradd(addr, full_direct_size);
    bx.store(next, va_list_addr, bx.tcx().data_layout.pointer_align.abi);

    if size.bytes() < slot_size.bytes() && bx.tcx().sess.target.endian == Endian::Big {
        let adjusted_size = bx.cx().const_i32((slot_size.bytes() - size.bytes()) as i32);
        let adjusted = bx.inbounds_ptradd(addr, adjusted_size);
        (adjusted, addr_align)
    } else {
        (addr, addr_align)
    }
}

fn emit_ptr_va_arg<'ll, 'tcx>(
    bx: &mut Builder<'_, 'll, 'tcx>,
    list: OperandRef<'tcx, &'ll Value>,
    target_ty: Ty<'tcx>,
    indirect: bool,
    slot_size: Align,
    allow_higher_align: bool,
) -> &'ll Value {
    let layout = bx.cx.layout_of(target_ty);
    let (llty, size, align) = if indirect {
        (
            bx.cx.layout_of(Ty::new_imm_ptr(bx.cx.tcx, target_ty)).llvm_type(bx.cx),
            bx.cx.data_layout().pointer_size,
            bx.cx.data_layout().pointer_align,
        )
    } else {
        (layout.llvm_type(bx.cx), layout.size, layout.align)
    };
    let (addr, addr_align) =
        emit_direct_ptr_va_arg(bx, list, size, align.abi, slot_size, allow_higher_align);
    if indirect {
        let tmp_ret = bx.load(llty, addr, addr_align);
        bx.load(bx.cx.layout_of(target_ty).llvm_type(bx.cx), tmp_ret, align.abi)
    } else {
        bx.load(llty, addr, addr_align)
    }
}

fn emit_aapcs_va_arg<'ll, 'tcx>(
    bx: &mut Builder<'_, 'll, 'tcx>,
    list: OperandRef<'tcx, &'ll Value>,
    target_ty: Ty<'tcx>,
) -> &'ll Value {
    let dl = bx.cx.data_layout();

    // Implementation of the AAPCS64 calling convention for va_args see
    // https://github.com/ARM-software/abi-aa/blob/master/aapcs64/aapcs64.rst
    //
    // typedef struct  va_list {
    //     void * stack; // next stack param
    //     void * gr_top; // end of GP arg reg save area
    //     void * vr_top; // end of FP/SIMD arg reg save area
    //     int gr_offs; // offset from  gr_top to next GP register arg
    //     int vr_offs; // offset from  vr_top to next FP/SIMD register arg
    // } va_list;
    let va_list_addr = list.immediate();

    // There is no padding between fields since `void*` is size=8 align=8, `int` is size=4 align=4.
    // See https://github.com/ARM-software/abi-aa/blob/master/aapcs64/aapcs64.rst
    // Table 1, Byte size and byte alignment of fundamental data types
    // Table 3, Mapping of C & C++ built-in data types
    let ptr_offset = 8;
    let i32_offset = 4;
    let gr_top = bx.inbounds_ptradd(va_list_addr, bx.cx.const_usize(ptr_offset));
    let vr_top = bx.inbounds_ptradd(va_list_addr, bx.cx.const_usize(2 * ptr_offset));
    let gr_offs = bx.inbounds_ptradd(va_list_addr, bx.cx.const_usize(3 * ptr_offset));
    let vr_offs = bx.inbounds_ptradd(va_list_addr, bx.cx.const_usize(3 * ptr_offset + i32_offset));

    let layout = bx.cx.layout_of(target_ty);

    let maybe_reg = bx.append_sibling_block("va_arg.maybe_reg");
    let in_reg = bx.append_sibling_block("va_arg.in_reg");
    let on_stack = bx.append_sibling_block("va_arg.on_stack");
    let end = bx.append_sibling_block("va_arg.end");
    let zero = bx.const_i32(0);
    let offset_align = Align::from_bytes(4).unwrap();

    let gr_type = target_ty.is_any_ptr() || target_ty.is_integral();
    let (reg_off, reg_top, slot_size) = if gr_type {
        let nreg = (layout.size.bytes() + 7) / 8;
        (gr_offs, gr_top, nreg * 8)
    } else {
        let nreg = (layout.size.bytes() + 15) / 16;
        (vr_offs, vr_top, nreg * 16)
    };

    // if the offset >= 0 then the value will be on the stack
    let mut reg_off_v = bx.load(bx.type_i32(), reg_off, offset_align);
    let use_stack = bx.icmp(IntPredicate::IntSGE, reg_off_v, zero);
    bx.cond_br(use_stack, on_stack, maybe_reg);

    // The value at this point might be in a register, but there is a chance that
    // it could be on the stack so we have to update the offset and then check
    // the offset again.

    bx.switch_to_block(maybe_reg);
    if gr_type && layout.align.abi.bytes() > 8 {
        reg_off_v = bx.add(reg_off_v, bx.const_i32(15));
        reg_off_v = bx.and(reg_off_v, bx.const_i32(-16));
    }
    let new_reg_off_v = bx.add(reg_off_v, bx.const_i32(slot_size as i32));

    bx.store(new_reg_off_v, reg_off, offset_align);

    // Check to see if we have overflowed the registers as a result of this.
    // If we have then we need to use the stack for this value
    let use_stack = bx.icmp(IntPredicate::IntSGT, new_reg_off_v, zero);
    bx.cond_br(use_stack, on_stack, in_reg);

    bx.switch_to_block(in_reg);
    let top_type = bx.type_ptr();
    let top = bx.load(top_type, reg_top, dl.pointer_align.abi);

    // reg_value = *(@top + reg_off_v);
    let mut reg_addr = bx.ptradd(top, reg_off_v);
    if bx.tcx().sess.target.endian == Endian::Big && layout.size.bytes() != slot_size {
        // On big-endian systems the value is right-aligned in its slot.
        let offset = bx.const_i32((slot_size - layout.size.bytes()) as i32);
        reg_addr = bx.ptradd(reg_addr, offset);
    }
    let reg_type = layout.llvm_type(bx);
    let reg_value = bx.load(reg_type, reg_addr, layout.align.abi);
    bx.br(end);

    // On Stack block
    bx.switch_to_block(on_stack);
    let stack_value =
        emit_ptr_va_arg(bx, list, target_ty, false, Align::from_bytes(8).unwrap(), true);
    bx.br(end);

    bx.switch_to_block(end);
    let val =
        bx.phi(layout.immediate_llvm_type(bx), &[reg_value, stack_value], &[in_reg, on_stack]);

    val
}

fn emit_s390x_va_arg<'ll, 'tcx>(
    bx: &mut Builder<'_, 'll, 'tcx>,
    list: OperandRef<'tcx, &'ll Value>,
    target_ty: Ty<'tcx>,
) -> &'ll Value {
    let dl = bx.cx.data_layout();

    // Implementation of the s390x ELF ABI calling convention for va_args see
    // https://github.com/IBM/s390x-abi (chapter 1.2.4)
    //
    // typedef struct __va_list_tag {
    //     long __gpr;
    //     long __fpr;
    //     void *__overflow_arg_area;
    //     void *__reg_save_area;
    // } va_list[1];
    let va_list_addr = list.immediate();

    // There is no padding between fields since `long` and `void*` both have size=8 align=8.
    // https://github.com/IBM/s390x-abi (Table 1.1.: Scalar types)
    let i64_offset = 8;
    let ptr_offset = 8;
    let gpr = va_list_addr;
    let fpr = bx.inbounds_ptradd(va_list_addr, bx.cx.const_usize(i64_offset));
    let overflow_arg_area = bx.inbounds_ptradd(va_list_addr, bx.cx.const_usize(2 * i64_offset));
    let reg_save_area =
        bx.inbounds_ptradd(va_list_addr, bx.cx.const_usize(2 * i64_offset + ptr_offset));

    let layout = bx.cx.layout_of(target_ty);

    let in_reg = bx.append_sibling_block("va_arg.in_reg");
    let in_mem = bx.append_sibling_block("va_arg.in_mem");
    let end = bx.append_sibling_block("va_arg.end");

    // FIXME: vector ABI not yet supported.
    let target_ty_size = bx.cx.size_of(target_ty).bytes();
    let indirect: bool = target_ty_size > 8 || !target_ty_size.is_power_of_two();
    let unpadded_size = if indirect { 8 } else { target_ty_size };
    let padded_size = 8;
    let padding = padded_size - unpadded_size;

    let gpr_type = indirect || !layout.is_single_fp_element(bx.cx);
    let (max_regs, reg_count, reg_save_index, reg_padding) =
        if gpr_type { (5, gpr, 2, padding) } else { (4, fpr, 16, 0) };

    // Check whether the value was passed in a register or in memory.
    let reg_count_v = bx.load(bx.type_i64(), reg_count, Align::from_bytes(8).unwrap());
    let use_regs = bx.icmp(IntPredicate::IntULT, reg_count_v, bx.const_u64(max_regs));
    bx.cond_br(use_regs, in_reg, in_mem);

    // Emit code to load the value if it was passed in a register.
    bx.switch_to_block(in_reg);

    // Work out the address of the value in the register save area.
    let reg_ptr_v = bx.load(bx.type_ptr(), reg_save_area, dl.pointer_align.abi);
    let scaled_reg_count = bx.mul(reg_count_v, bx.const_u64(8));
    let reg_off = bx.add(scaled_reg_count, bx.const_u64(reg_save_index * 8 + reg_padding));
    let reg_addr = bx.ptradd(reg_ptr_v, reg_off);

    // Update the register count.
    let new_reg_count_v = bx.add(reg_count_v, bx.const_u64(1));
    bx.store(new_reg_count_v, reg_count, Align::from_bytes(8).unwrap());
    bx.br(end);

    // Emit code to load the value if it was passed in memory.
    bx.switch_to_block(in_mem);

    // Work out the address of the value in the argument overflow area.
    let arg_ptr_v =
        bx.load(bx.type_ptr(), overflow_arg_area, bx.tcx().data_layout.pointer_align.abi);
    let arg_off = bx.const_u64(padding);
    let mem_addr = bx.ptradd(arg_ptr_v, arg_off);

    // Update the argument overflow area pointer.
    let arg_size = bx.cx().const_u64(padded_size);
    let new_arg_ptr_v = bx.inbounds_ptradd(arg_ptr_v, arg_size);
    bx.store(new_arg_ptr_v, overflow_arg_area, dl.pointer_align.abi);
    bx.br(end);

    // Return the appropriate result.
    bx.switch_to_block(end);
    let val_addr = bx.phi(bx.type_ptr(), &[reg_addr, mem_addr], &[in_reg, in_mem]);
    let val_type = layout.llvm_type(bx);
    let val_addr =
        if indirect { bx.load(bx.cx.type_ptr(), val_addr, dl.pointer_align.abi) } else { val_addr };
    bx.load(val_type, val_addr, layout.align.abi)
}

fn emit_xtensa_va_arg<'ll, 'tcx>(
    bx: &mut Builder<'_, 'll, 'tcx>,
    list: OperandRef<'tcx, &'ll Value>,
    target_ty: Ty<'tcx>,
) -> &'ll Value {
    // Implementation of va_arg for Xtensa. There doesn't seem to be an authoritative source for
    // this, other than "what GCC does".
    //
    // The va_list type has three fields:
    // struct __va_list_tag {
    //   int32_t *va_stk; // Arguments passed on the stack
    //   int32_t *va_reg; // Arguments passed in registers, saved to memory by the prologue.
    //   int32_t va_ndx; // Offset into the arguments, in bytes
    // };
    //
    // The first 24 bytes (equivalent to 6 registers) come from va_reg, the rest from va_stk.
    // Thus if va_ndx is less than 24, the next va_arg *may* read from va_reg,
    // otherwise it must come from va_stk.
    //
    // Arguments are never split between registers and the stack. For example, if loading an 8 byte
    // value and va_ndx = 20, we instead bump the offset and read everything from va_stk.
    let va_list_addr = list.immediate();
    let layout = bx.cx.layout_of(target_ty);
    let from_stack = bx.append_sibling_block("va_arg.from_stack");
    let from_regsave = bx.append_sibling_block("va_arg.from_regsave");
    let end = bx.append_sibling_block("va_arg.end");

    let i32_offset = 4;
    let offset_ptr =
        bx.inbounds_gep(bx.type_i8(), va_list_addr, &[bx.cx.const_usize(i32_offset * 2)]);
    let mut offset = bx.load(bx.type_i32(), offset_ptr, bx.tcx().data_layout.i32_align.abi);

    let slot_size = layout.size.align_to(Align::from_bytes(4).unwrap()).bytes() as i32;
    if layout.align.abi.bytes() > 4 {
        offset = round_up_to_alignment(bx, offset, layout.align.abi);
    }

    // Update the offset in va_list, by adding the slot's size.
    let offset_next = bx.add(offset, bx.const_i32(slot_size));
    bx.store(offset_next, offset_ptr, bx.tcx().data_layout.pointer_align.abi);

    // Figure out where to look for our value. We do that by checking the end of our slot (offset_next).
    // If that is within the regsave area, then load from there. Otherwise load from the stack area.
    let regsave_size = bx.const_i32(24);
    let use_regsave = bx.icmp(IntPredicate::IntULE, offset_next, regsave_size);
    bx.cond_br(use_regsave, from_regsave, from_stack);

    bx.switch_to_block(from_regsave);
    let regsave_area_ptr =
        bx.inbounds_gep(bx.type_i8(), va_list_addr, &[bx.cx.const_usize(i32_offset)]);
    let regsave_area =
        bx.load(bx.type_ptr(), regsave_area_ptr, bx.tcx().data_layout.pointer_align.abi);
    let regsave_value_ptr = bx.inbounds_gep(bx.type_i8(), regsave_area, &[offset]);
    bx.br(end);

    bx.switch_to_block(from_stack);

    // The first time we switch from regsave to stack we needs to adjust our offsets a bit.
    // va_stk is set up such that the first stack argument is always at va_stk + 32.
    // The corrected offset is written back into the va_list struct.
    let needs_correction = bx.icmp(IntPredicate::IntULE, offset, regsave_size);
    let offset_corrected = bx.select(needs_correction, bx.const_i32(32), offset);
    let offset_next_corrected =
        bx.select(needs_correction, bx.const_i32(32 + slot_size), offset_next);
    bx.store(offset_next_corrected, offset_ptr, bx.tcx().data_layout.pointer_align.abi);

    let stack_area_ptr = bx.inbounds_gep(bx.type_i8(), va_list_addr, &[bx.cx.const_usize(0)]);
    let stack_area = bx.load(bx.type_ptr(), stack_area_ptr, bx.tcx().data_layout.pointer_align.abi);
    let stack_value_ptr = bx.inbounds_gep(bx.type_i8(), stack_area, &[offset_corrected]);
    bx.br(end);

    bx.switch_to_block(end);

    // On big-endian, for values smaller than the slot size we'd have to align the read to the end
    // of the slot rather than the start. While the ISA and GCC support big-endian, all the Xtensa
    // targets supported by rustc are litte-endian so don't worry about it.
    assert!(bx.tcx().sess.target.endian == Endian::Little);
    let value_ptr =
        bx.phi(bx.type_ptr(), &[regsave_value_ptr, stack_value_ptr], &[from_regsave, from_stack]);
    return bx.load(layout.llvm_type(bx), value_ptr, layout.align.abi);
}

pub(super) fn emit_va_arg<'ll, 'tcx>(
    bx: &mut Builder<'_, 'll, 'tcx>,
    addr: OperandRef<'tcx, &'ll Value>,
    target_ty: Ty<'tcx>,
) -> &'ll Value {
    // Determine the va_arg implementation to use. The LLVM va_arg instruction
    // is lacking in some instances, so we should only use it as a fallback.
    let target = &bx.cx.tcx.sess.target;
    let arch = &bx.cx.tcx.sess.target.arch;
    match &**arch {
        // Windows x86
        "x86" if target.is_like_windows => {
            emit_ptr_va_arg(bx, addr, target_ty, false, Align::from_bytes(4).unwrap(), false)
        }
        // Generic x86
        "x86" => emit_ptr_va_arg(bx, addr, target_ty, false, Align::from_bytes(4).unwrap(), true),
        // Windows AArch64
        "aarch64" | "arm64ec" if target.is_like_windows => {
            emit_ptr_va_arg(bx, addr, target_ty, false, Align::from_bytes(8).unwrap(), false)
        }
        // macOS / iOS AArch64
        "aarch64" if target.is_like_osx => {
            emit_ptr_va_arg(bx, addr, target_ty, false, Align::from_bytes(8).unwrap(), true)
        }
        "aarch64" => emit_aapcs_va_arg(bx, addr, target_ty),
        "s390x" => emit_s390x_va_arg(bx, addr, target_ty),
        // Windows x86_64
        "x86_64" if target.is_like_windows => {
            let target_ty_size = bx.cx.size_of(target_ty).bytes();
            let indirect: bool = target_ty_size > 8 || !target_ty_size.is_power_of_two();
            emit_ptr_va_arg(bx, addr, target_ty, indirect, Align::from_bytes(8).unwrap(), false)
        }
        "xtensa" => emit_xtensa_va_arg(bx, addr, target_ty),
        // For all other architecture/OS combinations fall back to using
        // the LLVM va_arg instruction.
        // https://llvm.org/docs/LangRef.html#va-arg-instruction
        _ => bx.va_arg(addr.immediate(), bx.cx.layout_of(target_ty).llvm_type(bx.cx)),
    }
}<|MERGE_RESOLUTION|>--- conflicted
+++ resolved
@@ -5,12 +5,11 @@
 use rustc_middle::ty::Ty;
 use rustc_target::abi::{Align, Endian, HasDataLayout, Size};
 
-<<<<<<< HEAD
 use crate::builder::Builder;
 use crate::type_::Type;
 use crate::type_of::LayoutLlvmExt;
 use crate::value::Value;
-=======
+
 fn round_up_to_alignment<'ll>(
     bx: &mut Builder<'_, 'll, '_>,
     mut value: &'ll Value,
@@ -19,7 +18,6 @@
     value = bx.add(value, bx.cx().const_i32(align.bytes() as i32 - 1));
     return bx.and(value, bx.cx().const_i32(-(align.bytes() as i32)));
 }
->>>>>>> bcc9c0e3
 
 fn round_pointer_up_to_alignment<'ll>(
     bx: &mut Builder<'_, 'll, '_>,
