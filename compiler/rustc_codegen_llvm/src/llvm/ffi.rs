--- conflicted
+++ resolved
@@ -568,13 +568,6 @@
     pub type ThinLTOBuffer;
 }
 
-<<<<<<< HEAD
-// LLVMRustModuleNameCallback
-pub type ThinLTOModuleNameCallback =
-unsafe extern "C" fn(*mut c_void, *const c_char, *const c_char);
-
-=======
->>>>>>> 2a8221db
 /// LLVMRustThinLTOModule
 #[repr(C)]
 pub struct ThinLTOModule {
@@ -1011,14 +1004,6 @@
 unsafe extern "C" fn(*mut c_void, *const c_char, *const c_char);
 pub type SelfProfileAfterPassCallback = unsafe extern "C" fn(*mut c_void);
 
-<<<<<<< HEAD
-#[repr(C)]
-pub enum LLVMVerifierFailureAction {
-    LLVMAbortProcessAction,
-    LLVMPrintMessageAction,
-    LLVMReturnStatusAction,
-}
-
 pub(crate) unsafe fn enzyme_rust_forward_diff(
     logic_ref: EnzymeLogicRef,
     type_analysis: EnzymeTypeAnalysisRef,
@@ -1158,10 +1143,8 @@
         0,
         )
 }
-=======
 pub type GetSymbolsCallback = unsafe extern "C" fn(*mut c_void, *const c_char) -> *mut c_void;
 pub type GetSymbolsErrorCallback = unsafe extern "C" fn(*const c_char) -> *mut c_void;
->>>>>>> 2a8221db
 
 extern "C" {
 
@@ -1276,16 +1259,12 @@
         C: &'a Context,
         Vals: *const &'a Value,
         Count: c_uint,
-<<<<<<< HEAD
-        ) -> &'a Value;
-=======
     ) -> &'a Value;
     pub fn LLVMMDNodeInContext2<'a>(
         C: &'a Context,
         Vals: *const &'a Metadata,
         Count: size_t,
     ) -> &'a Metadata;
->>>>>>> 2a8221db
     pub fn LLVMAddNamedMetadataOperand<'a>(M: &'a Module, Name: *const c_char, Val: &'a Value);
 
     // Operations on scalar constants
@@ -1335,15 +1314,7 @@
     pub fn LLVMConstIntToPtr<'a>(ConstantVal: &'a Value, ToType: &'a Type) -> &'a Value;
     pub fn LLVMConstBitCast<'a>(ConstantVal: &'a Value, ToType: &'a Type) -> &'a Value;
     pub fn LLVMConstPointerCast<'a>(ConstantVal: &'a Value, ToType: &'a Type) -> &'a Value;
-<<<<<<< HEAD
-    pub fn LLVMConstExtractValue(
-        AggConstant: &Value,
-        IdxList: *const c_uint,
-        NumIdx: c_uint,
-        ) -> &Value;
-=======
     pub fn LLVMGetAggregateElement(ConstantVal: &Value, Idx: c_uint) -> Option<&Value>;
->>>>>>> 2a8221db
 
     // Operations on global variables, functions, and aliases (globals)
     pub fn LLVMIsDeclaration(Global: &Value) -> Bool;
@@ -1509,15 +1480,6 @@
         Args: *const &'a Value,
         NumArgs: c_uint,
         Name: *const c_char,
-<<<<<<< HEAD
-        ) -> Option<&'a Value>;
-    pub fn LLVMRustBuildCleanupRet<'a>(
-        B: &Builder<'a>,
-        CleanupPad: &'a Value,
-        UnwindBB: Option<&'a BasicBlock>,
-        ) -> Option<&'a Value>;
-    pub fn LLVMRustBuildCatchPad<'a>(
-=======
     ) -> Option<&'a Value>;
     pub fn LLVMBuildCleanupRet<'a>(
         B: &Builder<'a>,
@@ -1525,41 +1487,25 @@
         BB: Option<&'a BasicBlock>,
     ) -> Option<&'a Value>;
     pub fn LLVMBuildCatchPad<'a>(
->>>>>>> 2a8221db
         B: &Builder<'a>,
         ParentPad: &'a Value,
         Args: *const &'a Value,
         NumArgs: c_uint,
         Name: *const c_char,
-<<<<<<< HEAD
-        ) -> Option<&'a Value>;
-    pub fn LLVMRustBuildCatchRet<'a>(
-=======
     ) -> Option<&'a Value>;
     pub fn LLVMBuildCatchRet<'a>(
->>>>>>> 2a8221db
         B: &Builder<'a>,
         CatchPad: &'a Value,
         BB: &'a BasicBlock,
-<<<<<<< HEAD
-        ) -> Option<&'a Value>;
-    pub fn LLVMRustBuildCatchSwitch<'a>(
-=======
     ) -> Option<&'a Value>;
     pub fn LLVMBuildCatchSwitch<'a>(
->>>>>>> 2a8221db
         Builder: &Builder<'a>,
         ParentPad: Option<&'a Value>,
         UnwindBB: Option<&'a BasicBlock>,
         NumHandlers: c_uint,
         Name: *const c_char,
-<<<<<<< HEAD
-        ) -> Option<&'a Value>;
-    pub fn LLVMRustAddHandler<'a>(CatchSwitch: &'a Value, Handler: &'a BasicBlock);
-=======
     ) -> Option<&'a Value>;
     pub fn LLVMAddHandler<'a>(CatchSwitch: &'a Value, Dest: &'a BasicBlock);
->>>>>>> 2a8221db
     pub fn LLVMSetPersonalityFn<'a>(Func: &'a Value, Pers: &'a Value);
 
     // Add a case to the switch instruction
@@ -1852,15 +1798,6 @@
         Val: &'a Value,
         DestTy: &'a Type,
         Name: *const c_char,
-<<<<<<< HEAD
-        ) -> &'a Value;
-    pub fn LLVMRustBuildIntCast<'a>(
-        B: &Builder<'a>,
-        Val: &'a Value,
-        DestTy: &'a Type,
-        IsSized: bool,
-        ) -> &'a Value;
-=======
     ) -> &'a Value;
     pub fn LLVMBuildIntCast2<'a>(
         B: &Builder<'a>,
@@ -1869,7 +1806,6 @@
         IsSigned: Bool,
         Name: *const c_char,
     ) -> &'a Value;
->>>>>>> 2a8221db
 
     // Comparisons
     pub fn LLVMBuildICmp<'a>(
@@ -1896,14 +1832,9 @@
         Fn: &'a Value,
         Args: *const &'a Value,
         NumArgs: c_uint,
-<<<<<<< HEAD
-        Bundle: Option<&OperandBundleDef<'a>>,
-        ) -> &'a Value;
-=======
         OpBundles: *const Option<&OperandBundleDef<'a>>,
         NumOpBundles: c_uint,
     ) -> &'a Value;
->>>>>>> 2a8221db
     pub fn LLVMRustBuildMemCpy<'a>(
         B: &Builder<'a>,
         Dst: &'a Value,
@@ -2039,13 +1970,8 @@
         RHS: &'a Value,
         Order: AtomicOrdering,
         FailureOrder: AtomicOrdering,
-<<<<<<< HEAD
-        Weak: Bool,
-        ) -> &'a Value;
-=======
         SingleThreaded: Bool,
     ) -> &'a Value;
->>>>>>> 2a8221db
 
     pub fn LLVMSetWeak(CmpXchgInst: &Value, IsWeak: Bool);
 
@@ -2061,14 +1987,9 @@
     pub fn LLVMBuildFence<'a>(
         B: &Builder<'a>,
         Order: AtomicOrdering,
-<<<<<<< HEAD
-        Scope: SynchronizationScope,
-        );
-=======
         SingleThreaded: Bool,
         Name: *const c_char,
     ) -> &'a Value;
->>>>>>> 2a8221db
 
     /// Writes a module to the specified path. Returns 0 on success.
     pub fn LLVMWriteBitcodeToFile(M: &Module, Path: *const c_char) -> c_int;
@@ -2084,37 +2005,6 @@
 
     pub fn LLVMAddAnalysisPasses<'a>(T: &'a TargetMachine, PM: &PassManager<'a>);
 
-<<<<<<< HEAD
-    pub fn LLVMPassManagerBuilderCreate() -> &'static mut PassManagerBuilder;
-    pub fn LLVMPassManagerBuilderDispose(PMB: &'static mut PassManagerBuilder);
-    pub fn LLVMPassManagerBuilderSetSizeLevel(PMB: &PassManagerBuilder, Value: Bool);
-    pub fn LLVMPassManagerBuilderSetDisableUnrollLoops(PMB: &PassManagerBuilder, Value: Bool);
-    pub fn LLVMPassManagerBuilderUseInlinerWithThreshold(
-        PMB: &PassManagerBuilder,
-        threshold: c_uint,
-        );
-    pub fn LLVMPassManagerBuilderPopulateModulePassManager(
-        PMB: &PassManagerBuilder,
-        PM: &PassManager<'_>,
-        );
-
-    pub fn LLVMPassManagerBuilderPopulateFunctionPassManager(
-        PMB: &PassManagerBuilder,
-        PM: &PassManager<'_>,
-        );
-    pub fn LLVMPassManagerBuilderPopulateLTOPassManager(
-        PMB: &PassManagerBuilder,
-        PM: &PassManager<'_>,
-        Internalize: Bool,
-        RunInliner: Bool,
-        );
-    pub fn LLVMRustPassManagerBuilderPopulateThinLTOPassManager(
-        PMB: &PassManagerBuilder,
-        PM: &PassManager<'_>,
-        );
-
-=======
->>>>>>> 2a8221db
     pub fn LLVMGetHostCPUFeatures() -> *mut c_char;
 
     pub fn LLVMDisposeMessage(message: *mut c_char);
@@ -2200,12 +2090,8 @@
         merge_behavior: LLVMModFlagBehavior,
         name: *const c_char,
         value: u32,
-<<<<<<< HEAD
-        );
-=======
     );
     pub fn LLVMRustHasModuleFlag(M: &Module, name: *const c_char, len: size_t) -> bool;
->>>>>>> 2a8221db
 
     pub fn LLVMMetadataAsValue<'a>(C: &'a Context, MD: &'a Metadata) -> &'a Value;
 
@@ -2542,26 +2428,6 @@
 
     pub fn LLVMIsAConstantInt(value_ref: &Value) -> Option<&ConstantInt>;
 
-<<<<<<< HEAD
-    pub fn LLVMRustPassKind(Pass: &Pass) -> PassKind;
-    pub fn LLVMRustFindAndCreatePass(Pass: *const c_char) -> Option<&'static mut Pass>;
-    pub fn LLVMRustCreateAddressSanitizerFunctionPass(Recover: bool) -> &'static mut Pass;
-    pub fn LLVMRustCreateModuleAddressSanitizerPass(Recover: bool) -> &'static mut Pass;
-    pub fn LLVMRustCreateMemorySanitizerPass(
-        TrackOrigins: c_int,
-        Recover: bool,
-        ) -> &'static mut Pass;
-    pub fn LLVMRustCreateThreadSanitizerPass() -> &'static mut Pass;
-    pub fn LLVMRustCreateHWAddressSanitizerPass(Recover: bool) -> &'static mut Pass;
-    pub fn LLVMRustAddPass(PM: &PassManager<'_>, Pass: &'static mut Pass);
-    pub fn LLVMRustAddLastExtensionPasses(
-        PMB: &PassManagerBuilder,
-        Passes: *const &'static mut Pass,
-        NumPasses: size_t,
-        );
-
-=======
->>>>>>> 2a8221db
     pub fn LLVMRustHasFeature(T: &TargetMachine, s: *const c_char) -> bool;
 
     pub fn LLVMRustPrintTargetCPUs(T: &TargetMachine, cpu: *const c_char);
@@ -2593,40 +2459,14 @@
         RelaxELFRelocations: bool,
         UseInitArray: bool,
         SplitDwarfFile: *const c_char,
-<<<<<<< HEAD
-        ) -> Option<&'static mut TargetMachine>;
-    pub fn LLVMRustDisposeTargetMachine(T: &'static mut TargetMachine);
-    pub fn LLVMRustAddBuilderLibraryInfo<'a>(
-        PMB: &'a PassManagerBuilder,
-        M: &'a Module,
-        DisableSimplifyLibCalls: bool,
-        );
-    pub fn LLVMRustConfigurePassManagerBuilder(
-        PMB: &PassManagerBuilder,
-        OptLevel: CodeGenOptLevel,
-        MergeFunctions: bool,
-        SLPVectorize: bool,
-        LoopVectorize: bool,
-        PrepareForThinLTO: bool,
-        PGOGenPath: *const c_char,
-        PGOUsePath: *const c_char,
-        PGOSampleUsePath: *const c_char,
-        );
-=======
         ForceEmulatedTls: bool,
     ) -> Option<&'static mut TargetMachine>;
     pub fn LLVMRustDisposeTargetMachine(T: &'static mut TargetMachine);
->>>>>>> 2a8221db
     pub fn LLVMRustAddLibraryInfo<'a>(
         PM: &PassManager<'a>,
         M: &'a Module,
         DisableSimplifyLibCalls: bool,
-<<<<<<< HEAD
-        );
-    pub fn LLVMRustRunFunctionPassManager<'a>(PM: &PassManager<'a>, M: &'a Module);
-=======
     );
->>>>>>> 2a8221db
     pub fn LLVMRustWriteOutputFile<'a>(
         T: &'a TargetMachine,
         PM: &PassManager<'a>,
@@ -2634,13 +2474,8 @@
         Output: *const c_char,
         DwoOutput: *const c_char,
         FileType: FileType,
-<<<<<<< HEAD
-        ) -> LLVMRustResult;
-    pub fn LLVMRustOptimizeWithNewPassManager<'a>(
-=======
     ) -> LLVMRustResult;
     pub fn LLVMRustOptimize<'a>(
->>>>>>> 2a8221db
         M: &'a Module,
         TM: &'a TargetMachine,
         OptLevel: PassBuilderOptLevel,
@@ -2720,15 +2555,6 @@
         cookie_out: &mut c_uint,
         ) -> &'a SMDiagnostic;
 
-<<<<<<< HEAD
-    pub fn LLVMRustSetInlineAsmDiagnosticHandler(
-        C: &Context,
-        H: InlineAsmDiagHandlerTy,
-        CX: *mut c_void,
-        );
-
-=======
->>>>>>> 2a8221db
     #[allow(improper_ctypes)]
     pub fn LLVMRustUnpackSMDiagnostic(
         d: &SMDiagnostic,
@@ -2769,11 +2595,7 @@
         Name: *const c_char,
         Inputs: *const &'_ Value,
         NumInputs: c_uint,
-<<<<<<< HEAD
-        ) -> &'a mut OperandBundleDef<'a>;
-=======
     ) -> &mut OperandBundleDef<'_>;
->>>>>>> 2a8221db
     pub fn LLVMRustFreeOperandBundleDef<'a>(Bundle: &'a mut OperandBundleDef<'a>);
 
     pub fn LLVMRustPositionBuilderAtStart<'a>(B: &Builder<'a>, BB: &'a BasicBlock);
@@ -2811,16 +2633,7 @@
         Data: &ThinLTOData,
         Module: &Module,
         Target: &TargetMachine,
-<<<<<<< HEAD
-        ) -> bool;
-    pub fn LLVMRustGetThinLTOModuleImports(
-        Data: *const ThinLTOData,
-        ModuleNameCallback: ThinLTOModuleNameCallback,
-        CallbackPayload: *mut c_void,
-        );
-=======
     ) -> bool;
->>>>>>> 2a8221db
     pub fn LLVMRustFreeThinLTOData(Data: &'static mut ThinLTOData);
     pub fn LLVMRustParseBitcodeForLTO(
         Context: &Context,
@@ -2832,11 +2645,6 @@
         Data: *const u8,
         len: usize,
         out_len: &mut usize,
-<<<<<<< HEAD
-        ) -> *const u8;
-    pub fn LLVMRustLTOGetDICompileUnit(M: &Module, CU1: &mut *mut c_void, CU2: &mut *mut c_void);
-    pub fn LLVMRustLTOPatchDICompileUnit(M: &Module, CU: *mut c_void);
-=======
     ) -> *const u8;
     pub fn LLVMRustThinLTOGetDICompileUnit(
         M: &Module,
@@ -2844,7 +2652,6 @@
         CU2: &mut *mut c_void,
     );
     pub fn LLVMRustThinLTOPatchDICompileUnit(M: &Module, CU: *mut c_void);
->>>>>>> 2a8221db
 
     pub fn LLVMRustLinkerNew(M: &Module) -> &mut Linker<'_>;
     pub fn LLVMRustLinkerAdd(
@@ -2966,7 +2773,6 @@
     };
 }
 
-<<<<<<< HEAD
 #[repr(u32)]
 #[derive(Debug, Copy, Clone, Hash, PartialEq, Eq)]
 pub enum CDerivativeMode {
@@ -3159,7 +2965,7 @@
     fn drop(&mut self) {
         unsafe { EnzymeFreeTypeTree(self.inner) }
     }
-=======
+    /*
     #[allow(improper_ctypes)]
     pub fn LLVMRustGetMangledName(V: &Value, out: &RustString);
 
@@ -3173,6 +2979,5 @@
         state: *mut c_void,
         callback: GetSymbolsCallback,
         error_callback: GetSymbolsErrorCallback,
-    ) -> *mut c_void;
->>>>>>> 2a8221db
+    ) -> *mut c_void;*/
 }