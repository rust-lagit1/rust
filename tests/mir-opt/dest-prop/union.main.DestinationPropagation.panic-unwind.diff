- // MIR for `main` before DestinationPropagation
+ // MIR for `main` after DestinationPropagation
  
  fn main() -> () {
      let mut _0: ();
      let _1: main::Un;
      let mut _2: u32;
      scope 1 {
          debug un => _1;
          scope 2 {
          }
          scope 4 (inlined std::mem::drop::<u32>) {
              debug _x => _2;
          }
      }
      scope 3 (inlined val) {
      }
  
      bb0: {
          StorageLive(_1);
<<<<<<< HEAD
          StorageLive(_2);
          nop;
=======
>>>>>>> f5def50f
          _1 = Un { us: const 1_u32 };
          StorageLive(_2);
          _2 = (_1.0: u32);
          StorageDead(_2);
          StorageDead(_1);
          return;
      }
  }
  <|MERGE_RESOLUTION|>--- conflicted
+++ resolved
@@ -18,11 +18,6 @@
   
       bb0: {
           StorageLive(_1);
-<<<<<<< HEAD
-          StorageLive(_2);
-          nop;
-=======
->>>>>>> f5def50f
           _1 = Un { us: const 1_u32 };
           StorageLive(_2);
           _2 = (_1.0: u32);
