--- conflicted
+++ resolved
@@ -63,15 +63,9 @@
 use rustc_hir::intravisit::{self, walk_expr, ErasedMap, NestedVisitorMap, Visitor};
 use rustc_hir::LangItem::{ResultErr, ResultOk};
 use rustc_hir::{
-<<<<<<< HEAD
-    def, Arm, BindingAnnotation, Block, Body, Constness, Expr, ExprKind, FnDecl, GenericArgs, HirId, Impl, ImplItem,
-    ImplItemKind, Item, ItemKind, LangItem, MatchSource, Node, Param, Pat, PatKind, Path, PathSegment, QPath,
-    TraitItem, TraitItemKind, TraitRef, TyKind,
-=======
     def, Arm, BindingAnnotation, Block, Body, Constness, Destination, Expr, ExprKind, FnDecl, GenericArgs, HirId, Impl,
     ImplItem, ImplItemKind, Item, ItemKind, LangItem, Local, MatchSource, Node, Param, Pat, PatKind, Path, PathSegment,
     QPath, Stmt, StmtKind, TraitItem, TraitItemKind, TraitRef, TyKind,
->>>>>>> 1f7aef33
 };
 use rustc_lint::{LateContext, Level, Lint, LintContext};
 use rustc_middle::hir::exports::Export;
@@ -403,8 +397,6 @@
     }
 }
 
-<<<<<<< HEAD
-=======
 /// If the expression is a path, resolve it. Otherwise, return `Res::Err`.
 pub fn expr_path_res(cx: &LateContext<'_>, expr: &Expr<'_>) -> Res {
     if let ExprKind::Path(p) = &expr.kind {
@@ -428,7 +420,6 @@
         .map_or(false, |id| match_def_path(cx, id, segments))
 }
 
->>>>>>> 1f7aef33
 /// THIS METHOD IS DEPRECATED and will eventually be removed since it does not match against the
 /// entire path or resolved `DefId`. Prefer using `match_def_path`. Consider getting a `DefId` from
 /// `QPath::Resolved.1.res.opt_def_id()`.
@@ -1309,24 +1300,6 @@
     (conds, blocks)
 }
 
-<<<<<<< HEAD
-/// This function returns true if the given expression is the `else` or `if else` part of an if
-/// statement
-pub fn parent_node_is_if_expr(expr: &Expr<'_>, cx: &LateContext<'_>) -> bool {
-    let map = cx.tcx.hir();
-    let parent_id = map.get_parent_node(expr.hir_id);
-    let parent_node = map.get(parent_id);
-    matches!(
-        parent_node,
-        Node::Expr(Expr {
-            kind: ExprKind::If(_, _, _),
-            ..
-        })
-    )
-}
-
-=======
->>>>>>> 1f7aef33
 // Finds the `#[must_use]` attribute, if any
 pub fn must_use_attr(attrs: &[Attribute]) -> Option<&Attribute> {
     attrs.iter().find(|a| a.has_name(sym::must_use))
