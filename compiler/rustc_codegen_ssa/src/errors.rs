//! Errors emitted by codegen_ssa

use std::borrow::Cow;
use std::io::Error;
use std::num::ParseIntError;
use std::path::{Path, PathBuf};
use std::process::ExitStatus;

use rustc_errors::codes::*;
use rustc_errors::{
    Diag, DiagArgValue, DiagCtxtHandle, Diagnostic, EmissionGuarantee, IntoDiagArg, Level,
};
use rustc_macros::Diagnostic;
use rustc_middle::ty::Ty;
use rustc_middle::ty::layout::LayoutError;
use rustc_span::{Span, Symbol};
use rustc_type_ir::FloatTy;

use crate::assert_module_sources::CguReuse;
use crate::back::command::Command;
use crate::fluent_generated as fluent;

#[derive(Diagnostic)]
#[diag(codegen_ssa_incorrect_cgu_reuse_type)]
pub(crate) struct IncorrectCguReuseType<'a> {
    #[primary_span]
    pub span: Span,
    pub cgu_user_name: &'a str,
    pub actual_reuse: CguReuse,
    pub expected_reuse: CguReuse,
    pub at_least: u8,
}

#[derive(Diagnostic)]
#[diag(codegen_ssa_cgu_not_recorded)]
pub(crate) struct CguNotRecorded<'a> {
    pub cgu_user_name: &'a str,
    pub cgu_name: &'a str,
}

#[derive(Diagnostic)]
#[diag(codegen_ssa_unknown_reuse_kind)]
pub(crate) struct UnknownReuseKind {
    #[primary_span]
    pub span: Span,
    pub kind: Symbol,
}

#[derive(Diagnostic)]
#[diag(codegen_ssa_missing_query_depgraph)]
pub(crate) struct MissingQueryDepGraph {
    #[primary_span]
    pub span: Span,
}

#[derive(Diagnostic)]
#[diag(codegen_ssa_malformed_cgu_name)]
pub(crate) struct MalformedCguName {
    #[primary_span]
    pub span: Span,
    pub user_path: String,
    pub crate_name: String,
}

#[derive(Diagnostic)]
#[diag(codegen_ssa_no_module_named)]
pub(crate) struct NoModuleNamed<'a> {
    #[primary_span]
    pub span: Span,
    pub user_path: &'a str,
    pub cgu_name: Symbol,
    pub cgu_names: String,
}

#[derive(Diagnostic)]
#[diag(codegen_ssa_field_associated_value_expected)]
pub(crate) struct FieldAssociatedValueExpected {
    #[primary_span]
    pub span: Span,
    pub name: Symbol,
}

#[derive(Diagnostic)]
#[diag(codegen_ssa_no_field)]
pub(crate) struct NoField {
    #[primary_span]
    pub span: Span,
    pub name: Symbol,
}

#[derive(Diagnostic)]
#[diag(codegen_ssa_lib_def_write_failure)]
pub(crate) struct LibDefWriteFailure {
    pub error: Error,
}

#[derive(Diagnostic)]
#[diag(codegen_ssa_version_script_write_failure)]
pub(crate) struct VersionScriptWriteFailure {
    pub error: Error,
}

#[derive(Diagnostic)]
#[diag(codegen_ssa_symbol_file_write_failure)]
pub(crate) struct SymbolFileWriteFailure {
    pub error: Error,
}

#[derive(Diagnostic)]
#[diag(codegen_ssa_ld64_unimplemented_modifier)]
pub(crate) struct Ld64UnimplementedModifier;

#[derive(Diagnostic)]
#[diag(codegen_ssa_linker_unsupported_modifier)]
pub(crate) struct LinkerUnsupportedModifier;

#[derive(Diagnostic)]
#[diag(codegen_ssa_L4Bender_exporting_symbols_unimplemented)]
pub(crate) struct L4BenderExportingSymbolsUnimplemented;

#[derive(Diagnostic)]
#[diag(codegen_ssa_no_natvis_directory)]
pub(crate) struct NoNatvisDirectory {
    pub error: Error,
}

#[derive(Diagnostic)]
#[diag(codegen_ssa_no_saved_object_file)]
pub(crate) struct NoSavedObjectFile<'a> {
    pub cgu_name: &'a str,
}

#[derive(Diagnostic)]
#[diag(codegen_ssa_copy_path_buf)]
pub(crate) struct CopyPathBuf {
    pub source_file: PathBuf,
    pub output_path: PathBuf,
    pub error: Error,
}

// Reports Paths using `Debug` implementation rather than Path's `Display` implementation.
#[derive(Diagnostic)]
#[diag(codegen_ssa_copy_path)]
pub struct CopyPath<'a> {
    from: DebugArgPath<'a>,
    to: DebugArgPath<'a>,
    error: Error,
}

impl<'a> CopyPath<'a> {
    pub fn new(from: &'a Path, to: &'a Path, error: Error) -> CopyPath<'a> {
        CopyPath { from: DebugArgPath(from), to: DebugArgPath(to), error }
    }
}

struct DebugArgPath<'a>(pub &'a Path);

impl IntoDiagArg for DebugArgPath<'_> {
    fn into_diag_arg(self) -> rustc_errors::DiagArgValue {
        DiagArgValue::Str(Cow::Owned(format!("{:?}", self.0)))
    }
}

#[derive(Diagnostic)]
#[diag(codegen_ssa_binary_output_to_tty)]
pub struct BinaryOutputToTty {
    pub shorthand: &'static str,
}

#[derive(Diagnostic)]
#[diag(codegen_ssa_ignoring_emit_path)]
pub struct IgnoringEmitPath {
    pub extension: String,
}

#[derive(Diagnostic)]
#[diag(codegen_ssa_ignoring_output)]
pub struct IgnoringOutput {
    pub extension: String,
}

#[derive(Diagnostic)]
#[diag(codegen_ssa_create_temp_dir)]
pub(crate) struct CreateTempDir {
    pub error: Error,
}

#[derive(Diagnostic)]
#[diag(codegen_ssa_add_native_library)]
pub(crate) struct AddNativeLibrary {
    pub library_path: PathBuf,
    pub error: Error,
}

#[derive(Diagnostic)]
#[diag(codegen_ssa_multiple_external_func_decl)]
pub(crate) struct MultipleExternalFuncDecl<'a> {
    #[primary_span]
    pub span: Span,
    pub function: Symbol,
    pub library_name: &'a str,
}

#[derive(Diagnostic)]
pub enum LinkRlibError {
    #[diag(codegen_ssa_rlib_missing_format)]
    MissingFormat,

    #[diag(codegen_ssa_rlib_only_rmeta_found)]
    OnlyRmetaFound { crate_name: Symbol },

    #[diag(codegen_ssa_rlib_not_found)]
    NotFound { crate_name: Symbol },

    #[diag(codegen_ssa_rlib_incompatible_dependency_formats)]
    IncompatibleDependencyFormats { ty1: String, ty2: String, list1: String, list2: String },
}

pub(crate) struct ThorinErrorWrapper(pub thorin::Error);

impl<G: EmissionGuarantee> Diagnostic<'_, G> for ThorinErrorWrapper {
    fn into_diag(self, dcx: DiagCtxtHandle<'_>, level: Level) -> Diag<'_, G> {
        let build = |msg| Diag::new(dcx, level, msg);
        match self.0 {
            thorin::Error::ReadInput(_) => build(fluent::codegen_ssa_thorin_read_input_failure),
            thorin::Error::ParseFileKind(_) => {
                build(fluent::codegen_ssa_thorin_parse_input_file_kind)
            }
            thorin::Error::ParseObjectFile(_) => {
                build(fluent::codegen_ssa_thorin_parse_input_object_file)
            }
            thorin::Error::ParseArchiveFile(_) => {
                build(fluent::codegen_ssa_thorin_parse_input_archive_file)
            }
            thorin::Error::ParseArchiveMember(_) => {
                build(fluent::codegen_ssa_thorin_parse_archive_member)
            }
            thorin::Error::InvalidInputKind => build(fluent::codegen_ssa_thorin_invalid_input_kind),
            thorin::Error::DecompressData(_) => build(fluent::codegen_ssa_thorin_decompress_data),
            thorin::Error::NamelessSection(_, offset) => {
                build(fluent::codegen_ssa_thorin_section_without_name)
                    .with_arg("offset", format!("0x{offset:08x}"))
            }
            thorin::Error::RelocationWithInvalidSymbol(section, offset) => {
                build(fluent::codegen_ssa_thorin_relocation_with_invalid_symbol)
                    .with_arg("section", section)
                    .with_arg("offset", format!("0x{offset:08x}"))
            }
            thorin::Error::MultipleRelocations(section, offset) => {
                build(fluent::codegen_ssa_thorin_multiple_relocations)
                    .with_arg("section", section)
                    .with_arg("offset", format!("0x{offset:08x}"))
            }
            thorin::Error::UnsupportedRelocation(section, offset) => {
                build(fluent::codegen_ssa_thorin_unsupported_relocation)
                    .with_arg("section", section)
                    .with_arg("offset", format!("0x{offset:08x}"))
            }
            thorin::Error::MissingDwoName(id) => build(fluent::codegen_ssa_thorin_missing_dwo_name)
                .with_arg("id", format!("0x{id:08x}")),
            thorin::Error::NoCompilationUnits => {
                build(fluent::codegen_ssa_thorin_no_compilation_units)
            }
            thorin::Error::NoDie => build(fluent::codegen_ssa_thorin_no_die),
            thorin::Error::TopLevelDieNotUnit => {
                build(fluent::codegen_ssa_thorin_top_level_die_not_unit)
            }
            thorin::Error::MissingRequiredSection(section) => {
                build(fluent::codegen_ssa_thorin_missing_required_section)
                    .with_arg("section", section)
            }
            thorin::Error::ParseUnitAbbreviations(_) => {
                build(fluent::codegen_ssa_thorin_parse_unit_abbreviations)
            }
            thorin::Error::ParseUnitAttribute(_) => {
                build(fluent::codegen_ssa_thorin_parse_unit_attribute)
            }
            thorin::Error::ParseUnitHeader(_) => {
                build(fluent::codegen_ssa_thorin_parse_unit_header)
            }
            thorin::Error::ParseUnit(_) => build(fluent::codegen_ssa_thorin_parse_unit),
            thorin::Error::IncompatibleIndexVersion(section, format, actual) => {
                build(fluent::codegen_ssa_thorin_incompatible_index_version)
                    .with_arg("section", section)
                    .with_arg("actual", actual)
                    .with_arg("format", format)
            }
            thorin::Error::OffsetAtIndex(_, index) => {
                build(fluent::codegen_ssa_thorin_offset_at_index).with_arg("index", index)
            }
            thorin::Error::StrAtOffset(_, offset) => {
                build(fluent::codegen_ssa_thorin_str_at_offset)
                    .with_arg("offset", format!("0x{offset:08x}"))
            }
            thorin::Error::ParseIndex(_, section) => {
                build(fluent::codegen_ssa_thorin_parse_index).with_arg("section", section)
            }
            thorin::Error::UnitNotInIndex(unit) => {
                build(fluent::codegen_ssa_thorin_unit_not_in_index)
                    .with_arg("unit", format!("0x{unit:08x}"))
            }
            thorin::Error::RowNotInIndex(_, row) => {
                build(fluent::codegen_ssa_thorin_row_not_in_index).with_arg("row", row)
            }
            thorin::Error::SectionNotInRow => build(fluent::codegen_ssa_thorin_section_not_in_row),
            thorin::Error::EmptyUnit(unit) => build(fluent::codegen_ssa_thorin_empty_unit)
                .with_arg("unit", format!("0x{unit:08x}")),
            thorin::Error::MultipleDebugInfoSection => {
                build(fluent::codegen_ssa_thorin_multiple_debug_info_section)
            }
            thorin::Error::MultipleDebugTypesSection => {
                build(fluent::codegen_ssa_thorin_multiple_debug_types_section)
            }
            thorin::Error::NotSplitUnit => build(fluent::codegen_ssa_thorin_not_split_unit),
            thorin::Error::DuplicateUnit(unit) => build(fluent::codegen_ssa_thorin_duplicate_unit)
                .with_arg("unit", format!("0x{unit:08x}")),
            thorin::Error::MissingReferencedUnit(unit) => {
                build(fluent::codegen_ssa_thorin_missing_referenced_unit)
                    .with_arg("unit", format!("0x{unit:08x}"))
            }
            thorin::Error::NoOutputObjectCreated => {
                build(fluent::codegen_ssa_thorin_not_output_object_created)
            }
            thorin::Error::MixedInputEncodings => {
                build(fluent::codegen_ssa_thorin_mixed_input_encodings)
            }
            thorin::Error::Io(e) => {
                build(fluent::codegen_ssa_thorin_io).with_arg("error", format!("{e}"))
            }
            thorin::Error::ObjectRead(e) => {
                build(fluent::codegen_ssa_thorin_object_read).with_arg("error", format!("{e}"))
            }
            thorin::Error::ObjectWrite(e) => {
                build(fluent::codegen_ssa_thorin_object_write).with_arg("error", format!("{e}"))
            }
            thorin::Error::GimliRead(e) => {
                build(fluent::codegen_ssa_thorin_gimli_read).with_arg("error", format!("{e}"))
            }
            thorin::Error::GimliWrite(e) => {
                build(fluent::codegen_ssa_thorin_gimli_write).with_arg("error", format!("{e}"))
            }
            _ => unimplemented!("Untranslated thorin error"),
        }
    }
}

pub(crate) struct LinkingFailed<'a> {
    pub linker_path: &'a PathBuf,
    pub exit_status: ExitStatus,
    pub command: &'a Command,
    pub escaped_output: String,
}

impl<G: EmissionGuarantee> Diagnostic<'_, G> for LinkingFailed<'_> {
    fn into_diag(self, dcx: DiagCtxtHandle<'_>, level: Level) -> Diag<'_, G> {
        let mut diag = Diag::new(dcx, level, fluent::codegen_ssa_linking_failed);
        diag.arg("linker_path", format!("{}", self.linker_path.display()));
        diag.arg("exit_status", format!("{}", self.exit_status));

        let contains_undefined_ref = self.escaped_output.contains("undefined reference to");

        diag.note(format!("{:?}", self.command)).note(self.escaped_output);

        // Trying to match an error from OS linkers
        // which by now we have no way to translate.
        if contains_undefined_ref {
            diag.note(fluent::codegen_ssa_extern_funcs_not_found)
                .note(fluent::codegen_ssa_specify_libraries_to_link);

            if rustc_session::utils::was_invoked_from_cargo() {
                diag.note(fluent::codegen_ssa_use_cargo_directive);
            }
        }
        diag
    }
}

#[derive(Diagnostic)]
#[diag(codegen_ssa_link_exe_unexpected_error)]
pub(crate) struct LinkExeUnexpectedError;

#[derive(Diagnostic)]
#[diag(codegen_ssa_repair_vs_build_tools)]
pub(crate) struct RepairVSBuildTools;

#[derive(Diagnostic)]
#[diag(codegen_ssa_missing_cpp_build_tool_component)]
pub(crate) struct MissingCppBuildToolComponent;

#[derive(Diagnostic)]
#[diag(codegen_ssa_select_cpp_build_tool_workload)]
pub(crate) struct SelectCppBuildToolWorkload;

#[derive(Diagnostic)]
#[diag(codegen_ssa_visual_studio_not_installed)]
pub(crate) struct VisualStudioNotInstalled;

#[derive(Diagnostic)]
#[diag(codegen_ssa_linker_not_found)]
#[note]
pub(crate) struct LinkerNotFound {
    pub linker_path: PathBuf,
    pub error: Error,
}

#[derive(Diagnostic)]
#[diag(codegen_ssa_unable_to_exe_linker)]
#[note]
#[note(codegen_ssa_command_note)]
pub(crate) struct UnableToExeLinker {
    pub linker_path: PathBuf,
    pub error: Error,
    pub command_formatted: String,
}

#[derive(Diagnostic)]
#[diag(codegen_ssa_msvc_missing_linker)]
pub(crate) struct MsvcMissingLinker;

#[derive(Diagnostic)]
#[diag(codegen_ssa_self_contained_linker_missing)]
pub(crate) struct SelfContainedLinkerMissing;

#[derive(Diagnostic)]
#[diag(codegen_ssa_check_installed_visual_studio)]
pub(crate) struct CheckInstalledVisualStudio;

#[derive(Diagnostic)]
#[diag(codegen_ssa_insufficient_vs_code_product)]
pub(crate) struct InsufficientVSCodeProduct;

#[derive(Diagnostic)]
#[diag(codegen_ssa_processing_dymutil_failed)]
#[note]
pub(crate) struct ProcessingDymutilFailed {
    pub status: ExitStatus,
    pub output: String,
}

#[derive(Diagnostic)]
#[diag(codegen_ssa_unable_to_run_dsymutil)]
pub(crate) struct UnableToRunDsymutil {
    pub error: Error,
}

#[derive(Diagnostic)]
#[diag(codegen_ssa_stripping_debug_info_failed)]
#[note]
pub(crate) struct StrippingDebugInfoFailed<'a> {
    pub util: &'a str,
    pub status: ExitStatus,
    pub output: String,
}

#[derive(Diagnostic)]
#[diag(codegen_ssa_unable_to_run)]
pub(crate) struct UnableToRun<'a> {
    pub util: &'a str,
    pub error: Error,
}

#[derive(Diagnostic)]
#[diag(codegen_ssa_linker_file_stem)]
pub(crate) struct LinkerFileStem;

#[derive(Diagnostic)]
#[diag(codegen_ssa_static_library_native_artifacts)]
pub(crate) struct StaticLibraryNativeArtifacts;

#[derive(Diagnostic)]
#[diag(codegen_ssa_static_library_native_artifacts_to_file)]
pub(crate) struct StaticLibraryNativeArtifactsToFile<'a> {
    pub path: &'a Path,
}

#[derive(Diagnostic)]
#[diag(codegen_ssa_link_script_unavailable)]
pub(crate) struct LinkScriptUnavailable;

#[derive(Diagnostic)]
#[diag(codegen_ssa_link_script_write_failure)]
pub(crate) struct LinkScriptWriteFailure {
    pub path: PathBuf,
    pub error: Error,
}

#[derive(Diagnostic)]
#[diag(codegen_ssa_failed_to_write)]
pub(crate) struct FailedToWrite {
    pub path: PathBuf,
    pub error: Error,
}

#[derive(Diagnostic)]
#[diag(codegen_ssa_unable_to_write_debugger_visualizer)]
pub(crate) struct UnableToWriteDebuggerVisualizer {
    pub path: PathBuf,
    pub error: Error,
}

#[derive(Diagnostic)]
#[diag(codegen_ssa_rlib_archive_build_failure)]
pub(crate) struct RlibArchiveBuildFailure {
    pub path: PathBuf,
    pub error: Error,
}

#[derive(Diagnostic)]
// Public for rustc_codegen_llvm::back::archive
pub enum ExtractBundledLibsError<'a> {
    #[diag(codegen_ssa_extract_bundled_libs_open_file)]
    OpenFile { rlib: &'a Path, error: Box<dyn std::error::Error> },

    #[diag(codegen_ssa_extract_bundled_libs_mmap_file)]
    MmapFile { rlib: &'a Path, error: Box<dyn std::error::Error> },

    #[diag(codegen_ssa_extract_bundled_libs_parse_archive)]
    ParseArchive { rlib: &'a Path, error: Box<dyn std::error::Error> },

    #[diag(codegen_ssa_extract_bundled_libs_read_entry)]
    ReadEntry { rlib: &'a Path, error: Box<dyn std::error::Error> },

    #[diag(codegen_ssa_extract_bundled_libs_archive_member)]
    ArchiveMember { rlib: &'a Path, error: Box<dyn std::error::Error> },

    #[diag(codegen_ssa_extract_bundled_libs_convert_name)]
    ConvertName { rlib: &'a Path, error: Box<dyn std::error::Error> },

    #[diag(codegen_ssa_extract_bundled_libs_write_file)]
    WriteFile { rlib: &'a Path, error: Box<dyn std::error::Error> },

    #[diag(codegen_ssa_extract_bundled_libs_write_file)]
    ExtractSection { rlib: &'a Path, error: Box<dyn std::error::Error> },
}

#[derive(Diagnostic, Debug)]
pub(crate) enum AppleSdkError {
    #[diag(codegen_ssa_apple_sdk_error_failed_reading)]
    FailedReading { path: PathBuf, error: std::io::Error },

<<<<<<< HEAD
    #[diag(codegen_ssa_apple_sdk_error_missing)]
    Missing { sdk_name: &'static str },

    #[diag(codegen_ssa_apple_sdk_error_missing_commandline_tools)]
    MissingCommandlineTools { sdkroot: PathBuf },

    #[diag(codegen_ssa_apple_sdk_error_missing_cross_compile_non_macos)]
    MissingCrossCompileNonMacOS { sdk_name: &'static str },

    #[diag(codegen_ssa_apple_sdk_error_missing_developer_dir)]
    MissingDeveloperDir { dir: PathBuf, sdkroot: PathBuf, sdkroot_bare: PathBuf },

    #[diag(codegen_ssa_apple_sdk_error_missing_xcode)]
    MissingXcode { sdkroot: PathBuf },

    #[diag(codegen_ssa_apple_sdk_error_missing_xcode_select)]
    MissingXcodeSelect { dir: PathBuf, sdkroot: PathBuf, sdkroot_bare: PathBuf },
=======
#[derive(Diagnostic)]
pub(crate) enum AppleDeploymentTarget {
    #[diag(codegen_ssa_apple_deployment_target_invalid)]
    Invalid { env_var: &'static str, error: ParseIntError },
    #[diag(codegen_ssa_apple_deployment_target_too_low)]
    TooLow { env_var: &'static str, version: String, os_min: String },
}

#[derive(Diagnostic)]
pub(crate) enum AppleSdkRootError<'a> {
    #[diag(codegen_ssa_apple_sdk_error_sdk_path)]
    SdkPath { sdk_name: &'a str, error: Error },
>>>>>>> 7750660e
}

#[derive(Diagnostic)]
#[diag(codegen_ssa_read_file)]
pub(crate) struct ReadFileError {
    pub message: std::io::Error,
}

#[derive(Diagnostic)]
#[diag(codegen_ssa_unsupported_link_self_contained)]
pub(crate) struct UnsupportedLinkSelfContained;

#[derive(Diagnostic)]
#[diag(codegen_ssa_archive_build_failure)]
// Public for rustc_codegen_llvm::back::archive
pub struct ArchiveBuildFailure {
    pub path: PathBuf,
    pub error: std::io::Error,
}

#[derive(Diagnostic)]
#[diag(codegen_ssa_unknown_archive_kind)]
// Public for rustc_codegen_llvm::back::archive
pub struct UnknownArchiveKind<'a> {
    pub kind: &'a str,
}

#[derive(Diagnostic)]
#[diag(codegen_ssa_expected_used_symbol)]
pub(crate) struct ExpectedUsedSymbol {
    #[primary_span]
    pub span: Span,
}

#[derive(Diagnostic)]
#[diag(codegen_ssa_multiple_main_functions)]
#[help]
pub(crate) struct MultipleMainFunctions {
    #[primary_span]
    pub span: Span,
}

#[derive(Diagnostic)]
#[diag(codegen_ssa_metadata_object_file_write)]
pub(crate) struct MetadataObjectFileWrite {
    pub error: Error,
}

#[derive(Diagnostic)]
#[diag(codegen_ssa_invalid_windows_subsystem)]
pub(crate) struct InvalidWindowsSubsystem {
    pub subsystem: Symbol,
}

#[derive(Diagnostic)]
#[diag(codegen_ssa_shuffle_indices_evaluation)]
pub(crate) struct ShuffleIndicesEvaluation {
    #[primary_span]
    pub span: Span,
}

#[derive(Diagnostic)]
#[diag(codegen_ssa_missing_memory_ordering)]
pub(crate) struct MissingMemoryOrdering;

#[derive(Diagnostic)]
#[diag(codegen_ssa_unknown_atomic_ordering)]
pub(crate) struct UnknownAtomicOrdering;

#[derive(Diagnostic)]
#[diag(codegen_ssa_atomic_compare_exchange)]
pub(crate) struct AtomicCompareExchange;

#[derive(Diagnostic)]
#[diag(codegen_ssa_unknown_atomic_operation)]
pub(crate) struct UnknownAtomicOperation;

#[derive(Diagnostic)]
pub enum InvalidMonomorphization<'tcx> {
    #[diag(codegen_ssa_invalid_monomorphization_basic_integer_type, code = E0511)]
    BasicIntegerType {
        #[primary_span]
        span: Span,
        name: Symbol,
        ty: Ty<'tcx>,
    },

    #[diag(codegen_ssa_invalid_monomorphization_basic_float_type, code = E0511)]
    BasicFloatType {
        #[primary_span]
        span: Span,
        name: Symbol,
        ty: Ty<'tcx>,
    },

    #[diag(codegen_ssa_invalid_monomorphization_float_to_int_unchecked, code = E0511)]
    FloatToIntUnchecked {
        #[primary_span]
        span: Span,
        ty: Ty<'tcx>,
    },

    #[diag(codegen_ssa_invalid_monomorphization_floating_point_vector, code = E0511)]
    FloatingPointVector {
        #[primary_span]
        span: Span,
        name: Symbol,
        f_ty: FloatTy,
        in_ty: Ty<'tcx>,
    },

    #[diag(codegen_ssa_invalid_monomorphization_floating_point_type, code = E0511)]
    FloatingPointType {
        #[primary_span]
        span: Span,
        name: Symbol,
        in_ty: Ty<'tcx>,
    },

    #[diag(codegen_ssa_invalid_monomorphization_unrecognized_intrinsic, code = E0511)]
    UnrecognizedIntrinsic {
        #[primary_span]
        span: Span,
        name: Symbol,
    },

    #[diag(codegen_ssa_invalid_monomorphization_simd_argument, code = E0511)]
    SimdArgument {
        #[primary_span]
        span: Span,
        name: Symbol,
        ty: Ty<'tcx>,
    },

    #[diag(codegen_ssa_invalid_monomorphization_simd_input, code = E0511)]
    SimdInput {
        #[primary_span]
        span: Span,
        name: Symbol,
        ty: Ty<'tcx>,
    },

    #[diag(codegen_ssa_invalid_monomorphization_simd_first, code = E0511)]
    SimdFirst {
        #[primary_span]
        span: Span,
        name: Symbol,
        ty: Ty<'tcx>,
    },

    #[diag(codegen_ssa_invalid_monomorphization_simd_second, code = E0511)]
    SimdSecond {
        #[primary_span]
        span: Span,
        name: Symbol,
        ty: Ty<'tcx>,
    },

    #[diag(codegen_ssa_invalid_monomorphization_simd_third, code = E0511)]
    SimdThird {
        #[primary_span]
        span: Span,
        name: Symbol,
        ty: Ty<'tcx>,
    },

    #[diag(codegen_ssa_invalid_monomorphization_simd_return, code = E0511)]
    SimdReturn {
        #[primary_span]
        span: Span,
        name: Symbol,
        ty: Ty<'tcx>,
    },

    #[diag(codegen_ssa_invalid_monomorphization_invalid_bitmask, code = E0511)]
    InvalidBitmask {
        #[primary_span]
        span: Span,
        name: Symbol,
        mask_ty: Ty<'tcx>,
        expected_int_bits: u64,
        expected_bytes: u64,
    },

    #[diag(codegen_ssa_invalid_monomorphization_return_length_input_type, code = E0511)]
    ReturnLengthInputType {
        #[primary_span]
        span: Span,
        name: Symbol,
        in_len: u64,
        in_ty: Ty<'tcx>,
        ret_ty: Ty<'tcx>,
        out_len: u64,
    },

    #[diag(codegen_ssa_invalid_monomorphization_second_argument_length, code = E0511)]
    SecondArgumentLength {
        #[primary_span]
        span: Span,
        name: Symbol,
        in_len: u64,
        in_ty: Ty<'tcx>,
        arg_ty: Ty<'tcx>,
        out_len: u64,
    },

    #[diag(codegen_ssa_invalid_monomorphization_third_argument_length, code = E0511)]
    ThirdArgumentLength {
        #[primary_span]
        span: Span,
        name: Symbol,
        in_len: u64,
        in_ty: Ty<'tcx>,
        arg_ty: Ty<'tcx>,
        out_len: u64,
    },

    #[diag(codegen_ssa_invalid_monomorphization_return_integer_type, code = E0511)]
    ReturnIntegerType {
        #[primary_span]
        span: Span,
        name: Symbol,
        ret_ty: Ty<'tcx>,
        out_ty: Ty<'tcx>,
    },

    #[diag(codegen_ssa_invalid_monomorphization_simd_shuffle, code = E0511)]
    SimdShuffle {
        #[primary_span]
        span: Span,
        name: Symbol,
        ty: Ty<'tcx>,
    },

    #[diag(codegen_ssa_invalid_monomorphization_return_length, code = E0511)]
    ReturnLength {
        #[primary_span]
        span: Span,
        name: Symbol,
        in_len: u64,
        ret_ty: Ty<'tcx>,
        out_len: u64,
    },

    #[diag(codegen_ssa_invalid_monomorphization_return_element, code = E0511)]
    ReturnElement {
        #[primary_span]
        span: Span,
        name: Symbol,
        in_elem: Ty<'tcx>,
        in_ty: Ty<'tcx>,
        ret_ty: Ty<'tcx>,
        out_ty: Ty<'tcx>,
    },

    #[diag(codegen_ssa_invalid_monomorphization_simd_index_out_of_bounds, code = E0511)]
    SimdIndexOutOfBounds {
        #[primary_span]
        span: Span,
        name: Symbol,
        arg_idx: u64,
        total_len: u128,
    },

    #[diag(codegen_ssa_invalid_monomorphization_inserted_type, code = E0511)]
    InsertedType {
        #[primary_span]
        span: Span,
        name: Symbol,
        in_elem: Ty<'tcx>,
        in_ty: Ty<'tcx>,
        out_ty: Ty<'tcx>,
    },

    #[diag(codegen_ssa_invalid_monomorphization_return_type, code = E0511)]
    ReturnType {
        #[primary_span]
        span: Span,
        name: Symbol,
        in_elem: Ty<'tcx>,
        in_ty: Ty<'tcx>,
        ret_ty: Ty<'tcx>,
    },

    #[diag(codegen_ssa_invalid_monomorphization_expected_return_type, code = E0511)]
    ExpectedReturnType {
        #[primary_span]
        span: Span,
        name: Symbol,
        in_ty: Ty<'tcx>,
        ret_ty: Ty<'tcx>,
    },

    #[diag(codegen_ssa_invalid_monomorphization_mismatched_lengths, code = E0511)]
    MismatchedLengths {
        #[primary_span]
        span: Span,
        name: Symbol,
        m_len: u64,
        v_len: u64,
    },

    #[diag(codegen_ssa_invalid_monomorphization_mask_type, code = E0511)]
    MaskType {
        #[primary_span]
        span: Span,
        name: Symbol,
        ty: Ty<'tcx>,
    },

    #[diag(codegen_ssa_invalid_monomorphization_vector_argument, code = E0511)]
    VectorArgument {
        #[primary_span]
        span: Span,
        name: Symbol,
        in_ty: Ty<'tcx>,
        in_elem: Ty<'tcx>,
    },

    #[diag(codegen_ssa_invalid_monomorphization_cannot_return, code = E0511)]
    CannotReturn {
        #[primary_span]
        span: Span,
        name: Symbol,
        ret_ty: Ty<'tcx>,
        expected_int_bits: u64,
        expected_bytes: u64,
    },

    #[diag(codegen_ssa_invalid_monomorphization_expected_element_type, code = E0511)]
    ExpectedElementType {
        #[primary_span]
        span: Span,
        name: Symbol,
        expected_element: Ty<'tcx>,
        second_arg: Ty<'tcx>,
        in_elem: Ty<'tcx>,
        in_ty: Ty<'tcx>,
        mutability: ExpectedPointerMutability,
    },

    #[diag(codegen_ssa_invalid_monomorphization_third_arg_element_type, code = E0511)]
    ThirdArgElementType {
        #[primary_span]
        span: Span,
        name: Symbol,
        expected_element: Ty<'tcx>,
        third_arg: Ty<'tcx>,
    },

    #[diag(codegen_ssa_invalid_monomorphization_unsupported_symbol_of_size, code = E0511)]
    UnsupportedSymbolOfSize {
        #[primary_span]
        span: Span,
        name: Symbol,
        symbol: Symbol,
        in_ty: Ty<'tcx>,
        in_elem: Ty<'tcx>,
        size: u64,
        ret_ty: Ty<'tcx>,
    },

    #[diag(codegen_ssa_invalid_monomorphization_unsupported_symbol, code = E0511)]
    UnsupportedSymbol {
        #[primary_span]
        span: Span,
        name: Symbol,
        symbol: Symbol,
        in_ty: Ty<'tcx>,
        in_elem: Ty<'tcx>,
        ret_ty: Ty<'tcx>,
    },

    #[diag(codegen_ssa_invalid_monomorphization_cast_wide_pointer, code = E0511)]
    CastWidePointer {
        #[primary_span]
        span: Span,
        name: Symbol,
        ty: Ty<'tcx>,
    },

    #[diag(codegen_ssa_invalid_monomorphization_expected_pointer, code = E0511)]
    ExpectedPointer {
        #[primary_span]
        span: Span,
        name: Symbol,
        ty: Ty<'tcx>,
    },

    #[diag(codegen_ssa_invalid_monomorphization_expected_usize, code = E0511)]
    ExpectedUsize {
        #[primary_span]
        span: Span,
        name: Symbol,
        ty: Ty<'tcx>,
    },

    #[diag(codegen_ssa_invalid_monomorphization_unsupported_cast, code = E0511)]
    UnsupportedCast {
        #[primary_span]
        span: Span,
        name: Symbol,
        in_ty: Ty<'tcx>,
        in_elem: Ty<'tcx>,
        ret_ty: Ty<'tcx>,
        out_elem: Ty<'tcx>,
    },

    #[diag(codegen_ssa_invalid_monomorphization_unsupported_operation, code = E0511)]
    UnsupportedOperation {
        #[primary_span]
        span: Span,
        name: Symbol,
        in_ty: Ty<'tcx>,
        in_elem: Ty<'tcx>,
    },

    #[diag(codegen_ssa_invalid_monomorphization_expected_vector_element_type, code = E0511)]
    ExpectedVectorElementType {
        #[primary_span]
        span: Span,
        name: Symbol,
        expected_element: Ty<'tcx>,
        vector_type: Ty<'tcx>,
    },
}

pub enum ExpectedPointerMutability {
    Mut,
    Not,
}

impl IntoDiagArg for ExpectedPointerMutability {
    fn into_diag_arg(self) -> DiagArgValue {
        match self {
            ExpectedPointerMutability::Mut => DiagArgValue::Str(Cow::Borrowed("*mut")),
            ExpectedPointerMutability::Not => DiagArgValue::Str(Cow::Borrowed("*_")),
        }
    }
}

#[derive(Diagnostic)]
#[diag(codegen_ssa_invalid_no_sanitize)]
#[note]
pub(crate) struct InvalidNoSanitize {
    #[primary_span]
    pub span: Span,
}

#[derive(Diagnostic)]
#[diag(codegen_ssa_invalid_link_ordinal_nargs)]
#[note]
pub(crate) struct InvalidLinkOrdinalNargs {
    #[primary_span]
    pub span: Span,
}

#[derive(Diagnostic)]
#[diag(codegen_ssa_illegal_link_ordinal_format)]
#[note]
pub(crate) struct InvalidLinkOrdinalFormat {
    #[primary_span]
    pub span: Span,
}

#[derive(Diagnostic)]
#[diag(codegen_ssa_target_feature_safe_trait)]
pub(crate) struct TargetFeatureSafeTrait {
    #[primary_span]
    #[label]
    pub span: Span,
    #[label(codegen_ssa_label_def)]
    pub def: Span,
}

#[derive(Diagnostic)]
#[diag(codegen_ssa_failed_to_get_layout)]
pub struct FailedToGetLayout<'tcx> {
    #[primary_span]
    pub span: Span,
    pub ty: Ty<'tcx>,
    pub err: LayoutError<'tcx>,
}

#[derive(Diagnostic)]
#[diag(codegen_ssa_dlltool_fail_import_library)]
pub(crate) struct DlltoolFailImportLibrary<'a> {
    pub dlltool_path: Cow<'a, str>,
    pub dlltool_args: String,
    pub stdout: Cow<'a, str>,
    pub stderr: Cow<'a, str>,
}

#[derive(Diagnostic)]
#[diag(codegen_ssa_error_writing_def_file)]
pub(crate) struct ErrorWritingDEFFile {
    pub error: std::io::Error,
}

#[derive(Diagnostic)]
#[diag(codegen_ssa_error_calling_dlltool)]
pub(crate) struct ErrorCallingDllTool<'a> {
    pub dlltool_path: Cow<'a, str>,
    pub error: std::io::Error,
}

#[derive(Diagnostic)]
#[diag(codegen_ssa_error_creating_remark_dir)]
pub(crate) struct ErrorCreatingRemarkDir {
    pub error: std::io::Error,
}

#[derive(Diagnostic)]
#[diag(codegen_ssa_compiler_builtins_cannot_call)]
pub struct CompilerBuiltinsCannotCall {
    pub caller: String,
    pub callee: String,
}

#[derive(Diagnostic)]
#[diag(codegen_ssa_error_creating_import_library)]
pub(crate) struct ErrorCreatingImportLibrary<'a> {
    pub lib_name: &'a str,
    pub error: String,
}<|MERGE_RESOLUTION|>--- conflicted
+++ resolved
@@ -533,30 +533,6 @@
     ExtractSection { rlib: &'a Path, error: Box<dyn std::error::Error> },
 }
 
-#[derive(Diagnostic, Debug)]
-pub(crate) enum AppleSdkError {
-    #[diag(codegen_ssa_apple_sdk_error_failed_reading)]
-    FailedReading { path: PathBuf, error: std::io::Error },
-
-<<<<<<< HEAD
-    #[diag(codegen_ssa_apple_sdk_error_missing)]
-    Missing { sdk_name: &'static str },
-
-    #[diag(codegen_ssa_apple_sdk_error_missing_commandline_tools)]
-    MissingCommandlineTools { sdkroot: PathBuf },
-
-    #[diag(codegen_ssa_apple_sdk_error_missing_cross_compile_non_macos)]
-    MissingCrossCompileNonMacOS { sdk_name: &'static str },
-
-    #[diag(codegen_ssa_apple_sdk_error_missing_developer_dir)]
-    MissingDeveloperDir { dir: PathBuf, sdkroot: PathBuf, sdkroot_bare: PathBuf },
-
-    #[diag(codegen_ssa_apple_sdk_error_missing_xcode)]
-    MissingXcode { sdkroot: PathBuf },
-
-    #[diag(codegen_ssa_apple_sdk_error_missing_xcode_select)]
-    MissingXcodeSelect { dir: PathBuf, sdkroot: PathBuf, sdkroot_bare: PathBuf },
-=======
 #[derive(Diagnostic)]
 pub(crate) enum AppleDeploymentTarget {
     #[diag(codegen_ssa_apple_deployment_target_invalid)]
@@ -565,11 +541,28 @@
     TooLow { env_var: &'static str, version: String, os_min: String },
 }
 
-#[derive(Diagnostic)]
-pub(crate) enum AppleSdkRootError<'a> {
-    #[diag(codegen_ssa_apple_sdk_error_sdk_path)]
-    SdkPath { sdk_name: &'a str, error: Error },
->>>>>>> 7750660e
+#[derive(Diagnostic, Debug)]
+pub(crate) enum AppleSdkError {
+    #[diag(codegen_ssa_apple_sdk_error_failed_reading)]
+    FailedReading { path: PathBuf, error: std::io::Error },
+
+    #[diag(codegen_ssa_apple_sdk_error_missing)]
+    Missing { sdk_name: &'static str },
+
+    #[diag(codegen_ssa_apple_sdk_error_missing_commandline_tools)]
+    MissingCommandlineTools { sdkroot: PathBuf },
+
+    #[diag(codegen_ssa_apple_sdk_error_missing_cross_compile_non_macos)]
+    MissingCrossCompileNonMacOS { sdk_name: &'static str },
+
+    #[diag(codegen_ssa_apple_sdk_error_missing_developer_dir)]
+    MissingDeveloperDir { dir: PathBuf, sdkroot: PathBuf, sdkroot_bare: PathBuf },
+
+    #[diag(codegen_ssa_apple_sdk_error_missing_xcode)]
+    MissingXcode { sdkroot: PathBuf },
+
+    #[diag(codegen_ssa_apple_sdk_error_missing_xcode_select)]
+    MissingXcodeSelect { dir: PathBuf, sdkroot: PathBuf, sdkroot_bare: PathBuf },
 }
 
 #[derive(Diagnostic)]
