use crate::attributes;
use crate::back::write::to_llvm_code_model;
use crate::callee::get_fn;
use crate::coverageinfo;
use crate::debuginfo;
use crate::llvm;
use crate::llvm_util;
use crate::type_::Type;
use crate::value::Value;

use cstr::cstr;
use rustc_codegen_ssa::base::wants_msvc_seh;
use rustc_codegen_ssa::traits::*;
use rustc_data_structures::base_n;
use rustc_data_structures::fx::FxHashMap;
use rustc_data_structures::small_c_str::SmallCStr;
use rustc_hir::def_id::DefId;
use rustc_middle::mir::mono::CodegenUnit;
use rustc_middle::ty::layout::{
    FnAbiError, FnAbiOfHelpers, FnAbiRequest, HasParamEnv, LayoutError, LayoutOfHelpers,
    TyAndLayout,
};
use rustc_middle::ty::{self, Instance, Ty, TyCtxt};
use rustc_middle::{bug, span_bug};
use rustc_session::config::{BranchProtection, CFGuard, CFProtection};
use rustc_session::config::{CrateType, DebugInfo, PAuthKey, PacRet};
use rustc_session::Session;
use rustc_span::source_map::Span;
use rustc_span::source_map::Spanned;
use rustc_target::abi::{
    call::FnAbi, HasDataLayout, PointeeInfo, Size, TargetDataLayout, VariantIdx,
};
use rustc_target::spec::{HasTargetSpec, RelocModel, Target, TlsModel};
use smallvec::SmallVec;

use std::cell::{Cell, RefCell};
use std::ffi::CStr;
use std::str;

/// There is one `CodegenCx` per compilation unit. Each one has its own LLVM
/// `llvm::Context` so that several compilation units may be optimized in parallel.
/// All other LLVM data structures in the `CodegenCx` are tied to that `llvm::Context`.
pub struct CodegenCx<'ll, 'tcx> {
    pub tcx: TyCtxt<'tcx>,
    pub check_overflow: bool,
    pub use_dll_storage_attrs: bool,
    pub tls_model: llvm::ThreadLocalMode,

    pub llmod: &'ll llvm::Module,
    pub llcx: &'ll llvm::Context,
    pub codegen_unit: &'tcx CodegenUnit<'tcx>,

    /// Cache instances of monomorphic and polymorphic items
    pub instances: RefCell<FxHashMap<Instance<'tcx>, &'ll Value>>,
    /// Cache generated vtables
    pub vtables:
        RefCell<FxHashMap<(Ty<'tcx>, Option<ty::PolyExistentialTraitRef<'tcx>>), &'ll Value>>,
    /// Cache of constant strings,
    pub const_str_cache: RefCell<FxHashMap<String, &'ll Value>>,

    /// Reverse-direction for const ptrs cast from globals.
    ///
    /// Key is a Value holding a `*T`,
    /// Val is a Value holding a `*[T]`.
    ///
    /// Needed because LLVM loses pointer->pointee association
    /// when we ptrcast, and we have to ptrcast during codegen
    /// of a `[T]` const because we form a slice, a `(*T,usize)` pair, not
    /// a pointer to an LLVM array type. Similar for trait objects.
    pub const_unsized: RefCell<FxHashMap<&'ll Value, &'ll Value>>,

    /// Cache of emitted const globals (value -> global)
    pub const_globals: RefCell<FxHashMap<&'ll Value, &'ll Value>>,

    /// List of globals for static variables which need to be passed to the
    /// LLVM function ReplaceAllUsesWith (RAUW) when codegen is complete.
    /// (We have to make sure we don't invalidate any Values referring
    /// to constants.)
    pub statics_to_rauw: RefCell<Vec<(&'ll Value, &'ll Value)>>,

    /// Statics that will be placed in the llvm.used variable
    /// See <https://llvm.org/docs/LangRef.html#the-llvm-used-global-variable> for details
    pub used_statics: RefCell<Vec<&'ll Value>>,

    /// Statics that will be placed in the llvm.compiler.used variable
    /// See <https://llvm.org/docs/LangRef.html#the-llvm-compiler-used-global-variable> for details
    pub compiler_used_statics: RefCell<Vec<&'ll Value>>,

    /// Mapping of non-scalar types to llvm types and field remapping if needed.
    pub type_lowering: RefCell<FxHashMap<(Ty<'tcx>, Option<VariantIdx>), TypeLowering<'ll>>>,

    /// Mapping of scalar types to llvm types.
    pub scalar_lltypes: RefCell<FxHashMap<Ty<'tcx>, &'ll Type>>,

    pub pointee_infos: RefCell<FxHashMap<(Ty<'tcx>, Size), Option<PointeeInfo>>>,
    pub isize_ty: &'ll Type,

    pub coverage_cx: Option<coverageinfo::CrateCoverageContext<'ll, 'tcx>>,
    pub dbg_cx: Option<debuginfo::CodegenUnitDebugContext<'ll, 'tcx>>,

    eh_personality: Cell<Option<&'ll Value>>,
    eh_catch_typeinfo: Cell<Option<&'ll Value>>,
    pub rust_try_fn: Cell<Option<(&'ll Type, &'ll Value)>>,

    intrinsics: RefCell<FxHashMap<&'static str, (&'ll Type, &'ll Value)>>,

    /// A counter that is used for generating local symbol names
    local_gen_sym_counter: Cell<usize>,

    /// `codegen_static` will sometimes create a second global variable with a
    /// different type and clear the symbol name of the original global.
    /// `global_asm!` needs to be able to find this new global so that it can
    /// compute the correct mangled symbol name to insert into the asm.
    pub renamed_statics: RefCell<FxHashMap<DefId, &'ll Value>>,
}

pub struct TypeLowering<'ll> {
    /// Associated LLVM type
    pub lltype: &'ll Type,

    /// If padding is used the slice maps fields from source order
    /// to llvm order.
    pub field_remapping: Option<SmallVec<[u32; 4]>>,
}

fn to_llvm_tls_model(tls_model: TlsModel) -> llvm::ThreadLocalMode {
    match tls_model {
        TlsModel::GeneralDynamic => llvm::ThreadLocalMode::GeneralDynamic,
        TlsModel::LocalDynamic => llvm::ThreadLocalMode::LocalDynamic,
        TlsModel::InitialExec => llvm::ThreadLocalMode::InitialExec,
        TlsModel::LocalExec => llvm::ThreadLocalMode::LocalExec,
    }
}

pub unsafe fn create_module<'ll>(
    tcx: TyCtxt<'_>,
    llcx: &'ll llvm::Context,
    mod_name: &str,
    ) -> &'ll llvm::Module {
    let sess = tcx.sess;
    let mod_name = SmallCStr::new(mod_name);
    let llmod = llvm::LLVMModuleCreateWithNameInContext(mod_name.as_ptr(), llcx);

    let mut target_data_layout = sess.target.data_layout.to_string();
    let llvm_version = llvm_util::get_version();
<<<<<<< HEAD
    if llvm_version < (13, 0, 0) {
        if sess.target.arch == "powerpc64" {
            target_data_layout = target_data_layout.replace("-S128", "");
        }
        if sess.target.arch == "wasm32" {
            target_data_layout = "e-m:e-p:32:32-i64:64-n32:64-S128".to_string();
        }
        if sess.target.arch == "wasm64" {
            target_data_layout = "e-m:e-p:64:64-i64:64-n32:64-S128".to_string();
        }
    }
    if llvm_version < (14, 0, 0) {
        if sess.target.llvm_target == "i686-pc-windows-msvc"
            || sess.target.llvm_target == "i586-pc-windows-msvc"
            {
                target_data_layout =
                    "e-m:x-p:32:32-p270:32:32-p271:32:32-p272:64:64-i64:64-f80:32-n8:16:32-a:0:32-S32"
                    .to_string();
            }
        if sess.target.arch == "wasm32" {
            target_data_layout = target_data_layout.replace("-p10:8:8-p20:8:8", "");
=======
    if llvm_version < (16, 0, 0) {
        if sess.target.arch == "s390x" {
            // LLVM 16 data layout changed to always set 64-bit vector alignment,
            // which is conditional in earlier LLVM versions.
            // https://reviews.llvm.org/D131158 for the discussion.
            target_data_layout = target_data_layout.replace("-v128:64", "");
        } else if sess.target.arch == "riscv64" {
            // LLVM 16 introduced this change so as to produce more efficient code.
            // See https://reviews.llvm.org/D116735 for the discussion.
            target_data_layout = target_data_layout.replace("-n32:64-", "-n64-");
>>>>>>> 2a8221db
        }
    }

    // Ensure the data-layout values hardcoded remain the defaults.
    if sess.target.is_builtin {
        let tm = crate::back::write::create_informational_target_machine(tcx.sess);
        llvm::LLVMRustSetDataLayoutFromTargetMachine(llmod, tm);
        llvm::LLVMRustDisposeTargetMachine(tm);

        let llvm_data_layout = llvm::LLVMGetDataLayoutStr(llmod);
        let llvm_data_layout = str::from_utf8(CStr::from_ptr(llvm_data_layout).to_bytes())
            .expect("got a non-UTF8 data-layout from LLVM");

        // Unfortunately LLVM target specs change over time, and right now we
        // don't have proper support to work with any more than one
        // `data_layout` than the one that is in the rust-lang/rust repo. If
        // this compiler is configured against a custom LLVM, we may have a
        // differing data layout, even though we should update our own to use
        // that one.
        //
        // As an interim hack, if CFG_LLVM_ROOT is not an empty string then we
        // disable this check entirely as we may be configured with something
        // that has a different target layout.
        //
        // Unsure if this will actually cause breakage when rustc is configured
        // as such.
        //
        // FIXME(#34960)
        let cfg_llvm_root = option_env!("CFG_LLVM_ROOT").unwrap_or("");
        let custom_llvm_used = !cfg_llvm_root.trim().is_empty();

        if !custom_llvm_used && target_data_layout != llvm_data_layout {
            bug!(
                "data-layout for target `{rustc_target}`, `{rustc_layout}`, \
                  differs from LLVM target's `{llvm_target}` default layout, `{llvm_layout}`",
                  rustc_target = sess.opts.target_triple,
                  rustc_layout = target_data_layout,
                  llvm_target = sess.target.llvm_target,
                  llvm_layout = llvm_data_layout
                );
        }
    }

    let data_layout = SmallCStr::new(&target_data_layout);
    llvm::LLVMSetDataLayout(llmod, data_layout.as_ptr());

    let llvm_target = SmallCStr::new(&sess.target.llvm_target);
    llvm::LLVMRustSetNormalizedTarget(llmod, llvm_target.as_ptr());

    let reloc_model = sess.relocation_model();
    if matches!(reloc_model, RelocModel::Pic | RelocModel::Pie) {
        llvm::LLVMRustSetModulePICLevel(llmod);
        // PIE is potentially more effective than PIC, but can only be used in executables.
        // If all our outputs are executables, then we can relax PIC to PIE.
        if reloc_model == RelocModel::Pie
            || sess.crate_types().iter().all(|ty| *ty == CrateType::Executable)
            {
                llvm::LLVMRustSetModulePIELevel(llmod);
            }
    }

    // Linking object files with different code models is undefined behavior
    // because the compiler would have to generate additional code (to span
    // longer jumps) if a larger code model is used with a smaller one.
    //
    // See https://reviews.llvm.org/D52322 and https://reviews.llvm.org/D52323.
    llvm::LLVMRustSetModuleCodeModel(llmod, to_llvm_code_model(sess.code_model()));

    // If skipping the PLT is enabled, we need to add some module metadata
    // to ensure intrinsic calls don't use it.
    if !sess.needs_plt() {
        let avoid_plt = "RtLibUseGOT\0".as_ptr().cast();
        llvm::LLVMRustAddModuleFlag(llmod, llvm::LLVMModFlagBehavior::Warning, avoid_plt, 1);
    }

    // Enable canonical jump tables if CFI is enabled. (See https://reviews.llvm.org/D65629.)
    if sess.is_sanitizer_cfi_canonical_jump_tables_enabled() && sess.is_sanitizer_cfi_enabled() {
        let canonical_jump_tables = "CFI Canonical Jump Tables\0".as_ptr().cast();
        llvm::LLVMRustAddModuleFlag(
            llmod,
            llvm::LLVMModFlagBehavior::Override,
            canonical_jump_tables,
            1,
            );
    }

    // Enable LTO unit splitting if specified or if CFI is enabled. (See https://reviews.llvm.org/D53891.)
    if sess.is_split_lto_unit_enabled() || sess.is_sanitizer_cfi_enabled() {
        let enable_split_lto_unit = "EnableSplitLTOUnit\0".as_ptr().cast();
        llvm::LLVMRustAddModuleFlag(
            llmod,
            llvm::LLVMModFlagBehavior::Override,
            enable_split_lto_unit,
            1,
        );
    }

    // Add "kcfi" module flag if KCFI is enabled. (See https://reviews.llvm.org/D119296.)
    if sess.is_sanitizer_kcfi_enabled() {
        let kcfi = "kcfi\0".as_ptr().cast();
        llvm::LLVMRustAddModuleFlag(llmod, llvm::LLVMModFlagBehavior::Override, kcfi, 1);
    }

    // Control Flow Guard is currently only supported by the MSVC linker on Windows.
    if sess.target.is_like_msvc {
        match sess.opts.cg.control_flow_guard {
            CFGuard::Disabled => {}
            CFGuard::NoChecks => {
                // Set `cfguard=1` module flag to emit metadata only.
                llvm::LLVMRustAddModuleFlag(
                    llmod,
                    llvm::LLVMModFlagBehavior::Warning,
                    "cfguard\0".as_ptr() as *const _,
                    1,
                    )
            }
            CFGuard::Checks => {
                // Set `cfguard=2` module flag to emit metadata and checks.
                llvm::LLVMRustAddModuleFlag(
                    llmod,
                    llvm::LLVMModFlagBehavior::Warning,
                    "cfguard\0".as_ptr() as *const _,
                    2,
                    )
            }
        }
    }

    if let Some(BranchProtection { bti, pac_ret }) = sess.opts.unstable_opts.branch_protection {
        let behavior = if llvm_version >= (15, 0, 0) {
            llvm::LLVMModFlagBehavior::Min
        } else {
            llvm::LLVMModFlagBehavior::Error
        };

        if sess.target.arch == "aarch64" {
            llvm::LLVMRustAddModuleFlag(
                llmod,
                behavior,
                "branch-target-enforcement\0".as_ptr().cast(),
                bti.into(),
                );
            llvm::LLVMRustAddModuleFlag(
                llmod,
                behavior,
                "sign-return-address\0".as_ptr().cast(),
                pac_ret.is_some().into(),
                );
            let pac_opts = pac_ret.unwrap_or(PacRet { leaf: false, key: PAuthKey::A });
            llvm::LLVMRustAddModuleFlag(
                llmod,
                behavior,
                "sign-return-address-all\0".as_ptr().cast(),
                pac_opts.leaf.into(),
                );
            llvm::LLVMRustAddModuleFlag(
                llmod,
                behavior,
                "sign-return-address-with-bkey\0".as_ptr().cast(),
                u32::from(pac_opts.key == PAuthKey::B),
<<<<<<< HEAD
                );
=======
            );
        } else {
            bug!(
                "branch-protection used on non-AArch64 target; \
                  this should be checked in rustc_session."
            );
>>>>>>> 2a8221db
        }
    }

    // Pass on the control-flow protection flags to LLVM (equivalent to `-fcf-protection` in Clang).
    if let CFProtection::Branch | CFProtection::Full = sess.opts.unstable_opts.cf_protection {
        llvm::LLVMRustAddModuleFlag(
            llmod,
            llvm::LLVMModFlagBehavior::Override,
            "cf-protection-branch\0".as_ptr().cast(),
            1,
            )
    }
    if let CFProtection::Return | CFProtection::Full = sess.opts.unstable_opts.cf_protection {
        llvm::LLVMRustAddModuleFlag(
            llmod,
            llvm::LLVMModFlagBehavior::Override,
            "cf-protection-return\0".as_ptr().cast(),
            1,
            )
    }

    if sess.opts.unstable_opts.virtual_function_elimination {
        llvm::LLVMRustAddModuleFlag(
            llmod,
            llvm::LLVMModFlagBehavior::Error,
            "Virtual Function Elim\0".as_ptr().cast(),
            1,
        );
    }

    llmod
}

impl<'ll, 'tcx> CodegenCx<'ll, 'tcx> {
    pub(crate) fn new(
        tcx: TyCtxt<'tcx>,
        codegen_unit: &'tcx CodegenUnit<'tcx>,
        llvm_module: &'ll crate::ModuleLlvm,
        ) -> Self {
        // An interesting part of Windows which MSVC forces our hand on (and
        // apparently MinGW didn't) is the usage of `dllimport` and `dllexport`
        // attributes in LLVM IR as well as native dependencies (in C these
        // correspond to `__declspec(dllimport)`).
        //
        // LD (BFD) in MinGW mode can often correctly guess `dllexport` but
        // relying on that can result in issues like #50176.
        // LLD won't support that and expects symbols with proper attributes.
        // Because of that we make MinGW target emit dllexport just like MSVC.
        // When it comes to dllimport we use it for constants but for functions
        // rely on the linker to do the right thing. Opposed to dllexport this
        // task is easy for them (both LD and LLD) and allows us to easily use
        // symbols from static libraries in shared libraries.
        //
        // Whenever a dynamic library is built on Windows it must have its public
        // interface specified by functions tagged with `dllexport` or otherwise
        // they're not available to be linked against. This poses a few problems
        // for the compiler, some of which are somewhat fundamental, but we use
        // the `use_dll_storage_attrs` variable below to attach the `dllexport`
        // attribute to all LLVM functions that are exported e.g., they're
        // already tagged with external linkage). This is suboptimal for a few
        // reasons:
        //
        // * If an object file will never be included in a dynamic library,
        //   there's no need to attach the dllexport attribute. Most object
        //   files in Rust are not destined to become part of a dll as binaries
        //   are statically linked by default.
        // * If the compiler is emitting both an rlib and a dylib, the same
        //   source object file is currently used but with MSVC this may be less
        //   feasible. The compiler may be able to get around this, but it may
        //   involve some invasive changes to deal with this.
        //
        // The flip side of this situation is that whenever you link to a dll and
        // you import a function from it, the import should be tagged with
        // `dllimport`. At this time, however, the compiler does not emit
        // `dllimport` for any declarations other than constants (where it is
        // required), which is again suboptimal for even more reasons!
        //
        // * Calling a function imported from another dll without using
        //   `dllimport` causes the linker/compiler to have extra overhead (one
        //   `jmp` instruction on x86) when calling the function.
        // * The same object file may be used in different circumstances, so a
        //   function may be imported from a dll if the object is linked into a
        //   dll, but it may be just linked against if linked into an rlib.
        // * The compiler has no knowledge about whether native functions should
        //   be tagged dllimport or not.
        //
        // For now the compiler takes the perf hit (I do not have any numbers to
        // this effect) by marking very little as `dllimport` and praying the
        // linker will take care of everything. Fixing this problem will likely
        // require adding a few attributes to Rust itself (feature gated at the
        // start) and then strongly recommending static linkage on Windows!
        let use_dll_storage_attrs = tcx.sess.target.is_like_windows;

        let check_overflow = tcx.sess.overflow_checks();

        let tls_model = to_llvm_tls_model(tcx.sess.tls_model());

        let (llcx, llmod) = (&*llvm_module.llcx, llvm_module.llmod());

        let coverage_cx =
            tcx.sess.instrument_coverage().then(coverageinfo::CrateCoverageContext::new);

        let dbg_cx = if tcx.sess.opts.debuginfo != DebugInfo::None {
            let dctx = debuginfo::CodegenUnitDebugContext::new(llmod);
            debuginfo::metadata::build_compile_unit_di_node(
                tcx,
                codegen_unit.name().as_str(),
                &dctx,
                );
            Some(dctx)
        } else {
            None
        };

        let isize_ty = Type::ix_llcx(llcx, tcx.data_layout.pointer_size.bits());

        CodegenCx {
            tcx,
            check_overflow,
            use_dll_storage_attrs,
            tls_model,
            llmod,
            llcx,
            codegen_unit,
            instances: Default::default(),
            vtables: Default::default(),
            const_str_cache: Default::default(),
            const_unsized: Default::default(),
            const_globals: Default::default(),
            statics_to_rauw: RefCell::new(Vec::new()),
            used_statics: RefCell::new(Vec::new()),
            compiler_used_statics: RefCell::new(Vec::new()),
            type_lowering: Default::default(),
            scalar_lltypes: Default::default(),
            pointee_infos: Default::default(),
            isize_ty,
            coverage_cx,
            dbg_cx,
            eh_personality: Cell::new(None),
            eh_catch_typeinfo: Cell::new(None),
            rust_try_fn: Cell::new(None),
            intrinsics: Default::default(),
            local_gen_sym_counter: Cell::new(0),
            renamed_statics: Default::default(),
        }
    }

    pub(crate) fn statics_to_rauw(&self) -> &RefCell<Vec<(&'ll Value, &'ll Value)>> {
        &self.statics_to_rauw
    }

    #[inline]
    pub fn coverage_context(&self) -> Option<&coverageinfo::CrateCoverageContext<'ll, 'tcx>> {
        self.coverage_cx.as_ref()
    }

    pub(crate) fn create_used_variable_impl(&self, name: &'static CStr, values: &[&'ll Value]) {
        let section = cstr!("llvm.metadata");
        let array = self.const_array(self.type_ptr_to(self.type_i8()), values);

        unsafe {
            let g = llvm::LLVMAddGlobal(self.llmod, self.val_ty(array), name.as_ptr());
            llvm::LLVMSetInitializer(g, array);
            llvm::LLVMRustSetLinkage(g, llvm::Linkage::AppendingLinkage);
            llvm::LLVMSetSection(g, section.as_ptr());
        }
    }
}

impl<'ll, 'tcx> MiscMethods<'tcx> for CodegenCx<'ll, 'tcx> {
    fn vtables(
        &self,
        ) -> &RefCell<FxHashMap<(Ty<'tcx>, Option<ty::PolyExistentialTraitRef<'tcx>>), &'ll Value>>
    {
        &self.vtables
    }

    fn get_fn(&self, instance: Instance<'tcx>) -> &'ll Value {
        get_fn(self, instance)
    }

    fn get_fn_addr(&self, instance: Instance<'tcx>) -> &'ll Value {
        get_fn(self, instance)
    }

    fn eh_personality(&self) -> &'ll Value {
        // The exception handling personality function.
        //
        // If our compilation unit has the `eh_personality` lang item somewhere
        // within it, then we just need to codegen that. Otherwise, we're
        // building an rlib which will depend on some upstream implementation of
        // this function, so we just codegen a generic reference to it. We don't
        // specify any of the types for the function, we just make it a symbol
        // that LLVM can later use.
        //
        // Note that MSVC is a little special here in that we don't use the
        // `eh_personality` lang item at all. Currently LLVM has support for
        // both Dwarf and SEH unwind mechanisms for MSVC targets and uses the
        // *name of the personality function* to decide what kind of unwind side
        // tables/landing pads to emit. It looks like Dwarf is used by default,
        // injecting a dependency on the `_Unwind_Resume` symbol for resuming
        // an "exception", but for MSVC we want to force SEH. This means that we
        // can't actually have the personality function be our standard
        // `rust_eh_personality` function, but rather we wired it up to the
        // CRT's custom personality function, which forces LLVM to consider
        // landing pads as "landing pads for SEH".
        if let Some(llpersonality) = self.eh_personality.get() {
            return llpersonality;
        }
        let tcx = self.tcx;
        let llfn = match tcx.lang_items().eh_personality() {
            Some(def_id) if !wants_msvc_seh(self.sess()) => self.get_fn_addr(
<<<<<<< HEAD
                ty::Instance::resolve(
                    tcx,
                    ty::ParamEnv::reveal_all(),
                    def_id,
                    tcx.intern_substs(&[]),
                    )
                .unwrap()
                .unwrap(),
                ),
=======
                ty::Instance::resolve(tcx, ty::ParamEnv::reveal_all(), def_id, ty::List::empty())
                    .unwrap()
                    .unwrap(),
            ),
>>>>>>> 2a8221db
            _ => {
                let name = if wants_msvc_seh(self.sess()) {
                    "__CxxFrameHandler3"
                } else {
                    "rust_eh_personality"
                };
                if let Some(llfn) = self.get_declared_value(name) {
                    llfn
                } else {
                    let fty = self.type_variadic_func(&[], self.type_i32());
                    let llfn = self.declare_cfn(name, llvm::UnnamedAddr::Global, fty);
                    let target_cpu = attributes::target_cpu_attr(self);
                    attributes::apply_to_llfn(llfn, llvm::AttributePlace::Function, &[target_cpu]);
                    llfn
                }
            }
        };
        self.eh_personality.set(Some(llfn));
        llfn
    }

    fn sess(&self) -> &Session {
        self.tcx.sess
    }

    fn check_overflow(&self) -> bool {
        self.check_overflow
    }

    fn codegen_unit(&self) -> &'tcx CodegenUnit<'tcx> {
        self.codegen_unit
    }

    fn set_frame_pointer_type(&self, llfn: &'ll Value) {
        if let Some(attr) = attributes::frame_pointer_type_attr(self) {
            attributes::apply_to_llfn(llfn, llvm::AttributePlace::Function, &[attr]);
        }
    }

    fn apply_target_cpu_attr(&self, llfn: &'ll Value) {
        let mut attrs = SmallVec::<[_; 2]>::new();
        attrs.push(attributes::target_cpu_attr(self));
        attrs.extend(attributes::tune_cpu_attr(self));
        attributes::apply_to_llfn(llfn, llvm::AttributePlace::Function, &attrs);
    }

<<<<<<< HEAD
    fn create_used_variable(&self) {
        self.create_used_variable_impl(cstr!("llvm.used"), &*self.used_statics.borrow());
    }

    fn create_compiler_used_variable(&self) {
        self.create_used_variable_impl(
            cstr!("llvm.compiler.used"),
            &*self.compiler_used_statics.borrow(),
            );
    }

=======
>>>>>>> 2a8221db
    fn declare_c_main(&self, fn_type: Self::Type) -> Option<Self::Function> {
        let entry_name = self.sess().target.entry_name.as_ref();
        if self.get_declared_value(entry_name).is_none() {
            Some(self.declare_entry_fn(
                entry_name,
                self.sess().target.entry_abi.into(),
                llvm::UnnamedAddr::Global,
                fn_type,
            ))
        } else {
            // If the symbol already exists, it is an error: for example, the user wrote
            // #[no_mangle] extern "C" fn main(..) {..}
            // instead of #[start]
            None
        }
    }

    fn create_autodiff(&self) -> Vec<Self::Function> {
        return vec![];
    }
}

impl<'ll> CodegenCx<'ll, '_> {
    pub(crate) fn get_intrinsic(&self, key: &str) -> (&'ll Type, &'ll Value) {
        if let Some(v) = self.intrinsics.borrow().get(key).cloned() {
            return v;
        }

        self.declare_intrinsic(key).unwrap_or_else(|| bug!("unknown intrinsic '{}'", key))
    }

    fn insert_intrinsic(
        &self,
        name: &'static str,
        args: Option<&[&'ll llvm::Type]>,
        ret: &'ll llvm::Type,
        ) -> (&'ll llvm::Type, &'ll llvm::Value) {
        let fn_ty = if let Some(args) = args {
            self.type_func(args, ret)
        } else {
            self.type_variadic_func(&[], ret)
        };
        let f = self.declare_cfn(name, llvm::UnnamedAddr::No, fn_ty);
        self.intrinsics.borrow_mut().insert(name, (fn_ty, f));
        (fn_ty, f)
    }

    fn declare_intrinsic(&self, key: &str) -> Option<(&'ll Type, &'ll Value)> {
        macro_rules! ifn {
            ($name:expr, fn() -> $ret:expr) => (
                if key == $name {
                    return Some(self.insert_intrinsic($name, Some(&[]), $ret));
                }
                );
            ($name:expr, fn(...) -> $ret:expr) => (
                if key == $name {
                    return Some(self.insert_intrinsic($name, None, $ret));
                }
                );
            ($name:expr, fn($($arg:expr),*) -> $ret:expr) => (
                if key == $name {
                    return Some(self.insert_intrinsic($name, Some(&[$($arg),*]), $ret));
                }
                );
        }
        macro_rules! mk_struct {
            ($($field_ty:expr),*) => (self.type_struct( &[$($field_ty),*], false))
        }

        let i8p = self.type_i8p();
        let void = self.type_void();
        let i1 = self.type_i1();
        let t_i8 = self.type_i8();
        let t_i16 = self.type_i16();
        let t_i32 = self.type_i32();
        let t_i64 = self.type_i64();
        let t_i128 = self.type_i128();
        let t_isize = self.type_isize();
        let t_f32 = self.type_f32();
        let t_f64 = self.type_f64();
        let t_metadata = self.type_metadata();

        ifn!("llvm.wasm.trunc.unsigned.i32.f32", fn(t_f32) -> t_i32);
        ifn!("llvm.wasm.trunc.unsigned.i32.f64", fn(t_f64) -> t_i32);
        ifn!("llvm.wasm.trunc.unsigned.i64.f32", fn(t_f32) -> t_i64);
        ifn!("llvm.wasm.trunc.unsigned.i64.f64", fn(t_f64) -> t_i64);
        ifn!("llvm.wasm.trunc.signed.i32.f32", fn(t_f32) -> t_i32);
        ifn!("llvm.wasm.trunc.signed.i32.f64", fn(t_f64) -> t_i32);
        ifn!("llvm.wasm.trunc.signed.i64.f32", fn(t_f32) -> t_i64);
        ifn!("llvm.wasm.trunc.signed.i64.f64", fn(t_f64) -> t_i64);

        ifn!("llvm.fptosi.sat.i8.f32", fn(t_f32) -> t_i8);
        ifn!("llvm.fptosi.sat.i16.f32", fn(t_f32) -> t_i16);
        ifn!("llvm.fptosi.sat.i32.f32", fn(t_f32) -> t_i32);
        ifn!("llvm.fptosi.sat.i64.f32", fn(t_f32) -> t_i64);
        ifn!("llvm.fptosi.sat.i128.f32", fn(t_f32) -> t_i128);
        ifn!("llvm.fptosi.sat.i8.f64", fn(t_f64) -> t_i8);
        ifn!("llvm.fptosi.sat.i16.f64", fn(t_f64) -> t_i16);
        ifn!("llvm.fptosi.sat.i32.f64", fn(t_f64) -> t_i32);
        ifn!("llvm.fptosi.sat.i64.f64", fn(t_f64) -> t_i64);
        ifn!("llvm.fptosi.sat.i128.f64", fn(t_f64) -> t_i128);

        ifn!("llvm.fptoui.sat.i8.f32", fn(t_f32) -> t_i8);
        ifn!("llvm.fptoui.sat.i16.f32", fn(t_f32) -> t_i16);
        ifn!("llvm.fptoui.sat.i32.f32", fn(t_f32) -> t_i32);
        ifn!("llvm.fptoui.sat.i64.f32", fn(t_f32) -> t_i64);
        ifn!("llvm.fptoui.sat.i128.f32", fn(t_f32) -> t_i128);
        ifn!("llvm.fptoui.sat.i8.f64", fn(t_f64) -> t_i8);
        ifn!("llvm.fptoui.sat.i16.f64", fn(t_f64) -> t_i16);
        ifn!("llvm.fptoui.sat.i32.f64", fn(t_f64) -> t_i32);
        ifn!("llvm.fptoui.sat.i64.f64", fn(t_f64) -> t_i64);
        ifn!("llvm.fptoui.sat.i128.f64", fn(t_f64) -> t_i128);

        ifn!("llvm.trap", fn() -> void);
        ifn!("llvm.debugtrap", fn() -> void);
        ifn!("llvm.frameaddress", fn(t_i32) -> i8p);

        ifn!("llvm.powi.f32", fn(t_f32, t_i32) -> t_f32);
        ifn!("llvm.powi.f64", fn(t_f64, t_i32) -> t_f64);

        ifn!("llvm.pow.f32", fn(t_f32, t_f32) -> t_f32);
        ifn!("llvm.pow.f64", fn(t_f64, t_f64) -> t_f64);

        ifn!("llvm.sqrt.f32", fn(t_f32) -> t_f32);
        ifn!("llvm.sqrt.f64", fn(t_f64) -> t_f64);

        ifn!("llvm.sin.f32", fn(t_f32) -> t_f32);
        ifn!("llvm.sin.f64", fn(t_f64) -> t_f64);

        ifn!("llvm.cos.f32", fn(t_f32) -> t_f32);
        ifn!("llvm.cos.f64", fn(t_f64) -> t_f64);

        ifn!("llvm.exp.f32", fn(t_f32) -> t_f32);
        ifn!("llvm.exp.f64", fn(t_f64) -> t_f64);

        ifn!("llvm.exp2.f32", fn(t_f32) -> t_f32);
        ifn!("llvm.exp2.f64", fn(t_f64) -> t_f64);

        ifn!("llvm.log.f32", fn(t_f32) -> t_f32);
        ifn!("llvm.log.f64", fn(t_f64) -> t_f64);

        ifn!("llvm.log10.f32", fn(t_f32) -> t_f32);
        ifn!("llvm.log10.f64", fn(t_f64) -> t_f64);

        ifn!("llvm.log2.f32", fn(t_f32) -> t_f32);
        ifn!("llvm.log2.f64", fn(t_f64) -> t_f64);

        ifn!("llvm.fma.f32", fn(t_f32, t_f32, t_f32) -> t_f32);
        ifn!("llvm.fma.f64", fn(t_f64, t_f64, t_f64) -> t_f64);

        ifn!("llvm.fabs.f32", fn(t_f32) -> t_f32);
        ifn!("llvm.fabs.f64", fn(t_f64) -> t_f64);

        ifn!("llvm.minnum.f32", fn(t_f32, t_f32) -> t_f32);
        ifn!("llvm.minnum.f64", fn(t_f64, t_f64) -> t_f64);
        ifn!("llvm.maxnum.f32", fn(t_f32, t_f32) -> t_f32);
        ifn!("llvm.maxnum.f64", fn(t_f64, t_f64) -> t_f64);

        ifn!("llvm.floor.f32", fn(t_f32) -> t_f32);
        ifn!("llvm.floor.f64", fn(t_f64) -> t_f64);

        ifn!("llvm.ceil.f32", fn(t_f32) -> t_f32);
        ifn!("llvm.ceil.f64", fn(t_f64) -> t_f64);

        ifn!("llvm.trunc.f32", fn(t_f32) -> t_f32);
        ifn!("llvm.trunc.f64", fn(t_f64) -> t_f64);

        ifn!("llvm.copysign.f32", fn(t_f32, t_f32) -> t_f32);
        ifn!("llvm.copysign.f64", fn(t_f64, t_f64) -> t_f64);

        ifn!("llvm.round.f32", fn(t_f32) -> t_f32);
        ifn!("llvm.round.f64", fn(t_f64) -> t_f64);

        ifn!("llvm.roundeven.f32", fn(t_f32) -> t_f32);
        ifn!("llvm.roundeven.f64", fn(t_f64) -> t_f64);

        ifn!("llvm.rint.f32", fn(t_f32) -> t_f32);
        ifn!("llvm.rint.f64", fn(t_f64) -> t_f64);
        ifn!("llvm.nearbyint.f32", fn(t_f32) -> t_f32);
        ifn!("llvm.nearbyint.f64", fn(t_f64) -> t_f64);

        ifn!("llvm.ctpop.i8", fn(t_i8) -> t_i8);
        ifn!("llvm.ctpop.i16", fn(t_i16) -> t_i16);
        ifn!("llvm.ctpop.i32", fn(t_i32) -> t_i32);
        ifn!("llvm.ctpop.i64", fn(t_i64) -> t_i64);
        ifn!("llvm.ctpop.i128", fn(t_i128) -> t_i128);

        ifn!("llvm.ctlz.i8", fn(t_i8, i1) -> t_i8);
        ifn!("llvm.ctlz.i16", fn(t_i16, i1) -> t_i16);
        ifn!("llvm.ctlz.i32", fn(t_i32, i1) -> t_i32);
        ifn!("llvm.ctlz.i64", fn(t_i64, i1) -> t_i64);
        ifn!("llvm.ctlz.i128", fn(t_i128, i1) -> t_i128);

        ifn!("llvm.cttz.i8", fn(t_i8, i1) -> t_i8);
        ifn!("llvm.cttz.i16", fn(t_i16, i1) -> t_i16);
        ifn!("llvm.cttz.i32", fn(t_i32, i1) -> t_i32);
        ifn!("llvm.cttz.i64", fn(t_i64, i1) -> t_i64);
        ifn!("llvm.cttz.i128", fn(t_i128, i1) -> t_i128);

        ifn!("llvm.bswap.i16", fn(t_i16) -> t_i16);
        ifn!("llvm.bswap.i32", fn(t_i32) -> t_i32);
        ifn!("llvm.bswap.i64", fn(t_i64) -> t_i64);
        ifn!("llvm.bswap.i128", fn(t_i128) -> t_i128);

        ifn!("llvm.bitreverse.i8", fn(t_i8) -> t_i8);
        ifn!("llvm.bitreverse.i16", fn(t_i16) -> t_i16);
        ifn!("llvm.bitreverse.i32", fn(t_i32) -> t_i32);
        ifn!("llvm.bitreverse.i64", fn(t_i64) -> t_i64);
        ifn!("llvm.bitreverse.i128", fn(t_i128) -> t_i128);

        ifn!("llvm.fshl.i8", fn(t_i8, t_i8, t_i8) -> t_i8);
        ifn!("llvm.fshl.i16", fn(t_i16, t_i16, t_i16) -> t_i16);
        ifn!("llvm.fshl.i32", fn(t_i32, t_i32, t_i32) -> t_i32);
        ifn!("llvm.fshl.i64", fn(t_i64, t_i64, t_i64) -> t_i64);
        ifn!("llvm.fshl.i128", fn(t_i128, t_i128, t_i128) -> t_i128);

        ifn!("llvm.fshr.i8", fn(t_i8, t_i8, t_i8) -> t_i8);
        ifn!("llvm.fshr.i16", fn(t_i16, t_i16, t_i16) -> t_i16);
        ifn!("llvm.fshr.i32", fn(t_i32, t_i32, t_i32) -> t_i32);
        ifn!("llvm.fshr.i64", fn(t_i64, t_i64, t_i64) -> t_i64);
        ifn!("llvm.fshr.i128", fn(t_i128, t_i128, t_i128) -> t_i128);

        ifn!("llvm.sadd.with.overflow.i8", fn(t_i8, t_i8) -> mk_struct! {t_i8, i1});
        ifn!("llvm.sadd.with.overflow.i16", fn(t_i16, t_i16) -> mk_struct! {t_i16, i1});
        ifn!("llvm.sadd.with.overflow.i32", fn(t_i32, t_i32) -> mk_struct! {t_i32, i1});
        ifn!("llvm.sadd.with.overflow.i64", fn(t_i64, t_i64) -> mk_struct! {t_i64, i1});
        ifn!("llvm.sadd.with.overflow.i128", fn(t_i128, t_i128) -> mk_struct! {t_i128, i1});

        ifn!("llvm.uadd.with.overflow.i8", fn(t_i8, t_i8) -> mk_struct! {t_i8, i1});
        ifn!("llvm.uadd.with.overflow.i16", fn(t_i16, t_i16) -> mk_struct! {t_i16, i1});
        ifn!("llvm.uadd.with.overflow.i32", fn(t_i32, t_i32) -> mk_struct! {t_i32, i1});
        ifn!("llvm.uadd.with.overflow.i64", fn(t_i64, t_i64) -> mk_struct! {t_i64, i1});
        ifn!("llvm.uadd.with.overflow.i128", fn(t_i128, t_i128) -> mk_struct! {t_i128, i1});

        ifn!("llvm.ssub.with.overflow.i8", fn(t_i8, t_i8) -> mk_struct! {t_i8, i1});
        ifn!("llvm.ssub.with.overflow.i16", fn(t_i16, t_i16) -> mk_struct! {t_i16, i1});
        ifn!("llvm.ssub.with.overflow.i32", fn(t_i32, t_i32) -> mk_struct! {t_i32, i1});
        ifn!("llvm.ssub.with.overflow.i64", fn(t_i64, t_i64) -> mk_struct! {t_i64, i1});
        ifn!("llvm.ssub.with.overflow.i128", fn(t_i128, t_i128) -> mk_struct! {t_i128, i1});

        ifn!("llvm.usub.with.overflow.i8", fn(t_i8, t_i8) -> mk_struct! {t_i8, i1});
        ifn!("llvm.usub.with.overflow.i16", fn(t_i16, t_i16) -> mk_struct! {t_i16, i1});
        ifn!("llvm.usub.with.overflow.i32", fn(t_i32, t_i32) -> mk_struct! {t_i32, i1});
        ifn!("llvm.usub.with.overflow.i64", fn(t_i64, t_i64) -> mk_struct! {t_i64, i1});
        ifn!("llvm.usub.with.overflow.i128", fn(t_i128, t_i128) -> mk_struct! {t_i128, i1});

        ifn!("llvm.smul.with.overflow.i8", fn(t_i8, t_i8) -> mk_struct! {t_i8, i1});
        ifn!("llvm.smul.with.overflow.i16", fn(t_i16, t_i16) -> mk_struct! {t_i16, i1});
        ifn!("llvm.smul.with.overflow.i32", fn(t_i32, t_i32) -> mk_struct! {t_i32, i1});
        ifn!("llvm.smul.with.overflow.i64", fn(t_i64, t_i64) -> mk_struct! {t_i64, i1});
        ifn!("llvm.smul.with.overflow.i128", fn(t_i128, t_i128) -> mk_struct! {t_i128, i1});

        ifn!("llvm.umul.with.overflow.i8", fn(t_i8, t_i8) -> mk_struct! {t_i8, i1});
        ifn!("llvm.umul.with.overflow.i16", fn(t_i16, t_i16) -> mk_struct! {t_i16, i1});
        ifn!("llvm.umul.with.overflow.i32", fn(t_i32, t_i32) -> mk_struct! {t_i32, i1});
        ifn!("llvm.umul.with.overflow.i64", fn(t_i64, t_i64) -> mk_struct! {t_i64, i1});
        ifn!("llvm.umul.with.overflow.i128", fn(t_i128, t_i128) -> mk_struct! {t_i128, i1});

        ifn!("llvm.sadd.sat.i8", fn(t_i8, t_i8) -> t_i8);
        ifn!("llvm.sadd.sat.i16", fn(t_i16, t_i16) -> t_i16);
        ifn!("llvm.sadd.sat.i32", fn(t_i32, t_i32) -> t_i32);
        ifn!("llvm.sadd.sat.i64", fn(t_i64, t_i64) -> t_i64);
        ifn!("llvm.sadd.sat.i128", fn(t_i128, t_i128) -> t_i128);

        ifn!("llvm.uadd.sat.i8", fn(t_i8, t_i8) -> t_i8);
        ifn!("llvm.uadd.sat.i16", fn(t_i16, t_i16) -> t_i16);
        ifn!("llvm.uadd.sat.i32", fn(t_i32, t_i32) -> t_i32);
        ifn!("llvm.uadd.sat.i64", fn(t_i64, t_i64) -> t_i64);
        ifn!("llvm.uadd.sat.i128", fn(t_i128, t_i128) -> t_i128);

        ifn!("llvm.ssub.sat.i8", fn(t_i8, t_i8) -> t_i8);
        ifn!("llvm.ssub.sat.i16", fn(t_i16, t_i16) -> t_i16);
        ifn!("llvm.ssub.sat.i32", fn(t_i32, t_i32) -> t_i32);
        ifn!("llvm.ssub.sat.i64", fn(t_i64, t_i64) -> t_i64);
        ifn!("llvm.ssub.sat.i128", fn(t_i128, t_i128) -> t_i128);

        ifn!("llvm.usub.sat.i8", fn(t_i8, t_i8) -> t_i8);
        ifn!("llvm.usub.sat.i16", fn(t_i16, t_i16) -> t_i16);
        ifn!("llvm.usub.sat.i32", fn(t_i32, t_i32) -> t_i32);
        ifn!("llvm.usub.sat.i64", fn(t_i64, t_i64) -> t_i64);
        ifn!("llvm.usub.sat.i128", fn(t_i128, t_i128) -> t_i128);

        ifn!("llvm.lifetime.start.p0i8", fn(t_i64, i8p) -> void);
        ifn!("llvm.lifetime.end.p0i8", fn(t_i64, i8p) -> void);

        ifn!("llvm.expect.i1", fn(i1, i1) -> i1);
        ifn!("llvm.eh.typeid.for", fn(i8p) -> t_i32);
        ifn!("llvm.localescape", fn(...) -> void);
        ifn!("llvm.localrecover", fn(i8p, i8p, t_i32) -> i8p);
        ifn!("llvm.x86.seh.recoverfp", fn(i8p, i8p) -> i8p);

        ifn!("llvm.assume", fn(i1) -> void);
        ifn!("llvm.prefetch", fn(i8p, t_i32, t_i32, t_i32) -> void);

        // This isn't an "LLVM intrinsic", but LLVM's optimization passes
        // recognize it like one and we assume it exists in `core::slice::cmp`
        match self.sess().target.arch.as_ref() {
            "avr" | "msp430" => ifn!("memcmp", fn(i8p, i8p, t_isize) -> t_i16),
            _ => ifn!("memcmp", fn(i8p, i8p, t_isize) -> t_i32),
        }

        // variadic intrinsics
        ifn!("llvm.va_start", fn(i8p) -> void);
        ifn!("llvm.va_end", fn(i8p) -> void);
        ifn!("llvm.va_copy", fn(i8p, i8p) -> void);

        if self.sess().instrument_coverage() {
            ifn!("llvm.instrprof.increment", fn(i8p, t_i64, t_i32, t_i32) -> void);
        }

        ifn!("llvm.type.test", fn(i8p, t_metadata) -> i1);
        ifn!("llvm.type.checked.load", fn(i8p, t_i32, t_metadata) -> mk_struct! {i8p, i1});

        if self.sess().opts.debuginfo != DebugInfo::None {
            ifn!("llvm.dbg.declare", fn(t_metadata, t_metadata) -> void);
            ifn!("llvm.dbg.value", fn(t_metadata, t_i64, t_metadata) -> void);
        }

        ifn!("llvm.ptrmask", fn(i8p, t_isize) -> i8p);

        None
    }

    pub(crate) fn eh_catch_typeinfo(&self) -> &'ll Value {
        if let Some(eh_catch_typeinfo) = self.eh_catch_typeinfo.get() {
            return eh_catch_typeinfo;
        }
        let tcx = self.tcx;
        assert!(self.sess().target.os == "emscripten");
        let eh_catch_typeinfo = match tcx.lang_items().eh_catch_typeinfo() {
            Some(def_id) => self.get_static(def_id),
            _ => {
                let ty = self
                    .type_struct(&[self.type_ptr_to(self.type_isize()), self.type_i8p()], false);
                self.declare_global("rust_eh_catch_typeinfo", ty)
            }
        };
        let eh_catch_typeinfo = self.const_bitcast(eh_catch_typeinfo, self.type_i8p());
        self.eh_catch_typeinfo.set(Some(eh_catch_typeinfo));
        eh_catch_typeinfo
    }
}

impl CodegenCx<'_, '_> {
    /// Generates a new symbol name with the given prefix. This symbol name must
    /// only be used for definitions with `internal` or `private` linkage.
    pub fn generate_local_symbol_name(&self, prefix: &str) -> String {
        let idx = self.local_gen_sym_counter.get();
        self.local_gen_sym_counter.set(idx + 1);
        // Include a '.' character, so there can be no accidental conflicts with
        // user defined names
        let mut name = String::with_capacity(prefix.len() + 6);
        name.push_str(prefix);
        name.push('.');
        base_n::push_str(idx as u128, base_n::ALPHANUMERIC_ONLY, &mut name);
        name
    }
}

impl HasDataLayout for CodegenCx<'_, '_> {
    #[inline]
    fn data_layout(&self) -> &TargetDataLayout {
        &self.tcx.data_layout
    }
}

impl HasTargetSpec for CodegenCx<'_, '_> {
    #[inline]
    fn target_spec(&self) -> &Target {
        &self.tcx.sess.target
    }
}

impl<'tcx> ty::layout::HasTyCtxt<'tcx> for CodegenCx<'_, 'tcx> {
    #[inline]
    fn tcx(&self) -> TyCtxt<'tcx> {
        self.tcx
    }
}

impl<'tcx, 'll> HasParamEnv<'tcx> for CodegenCx<'ll, 'tcx> {
    fn param_env(&self) -> ty::ParamEnv<'tcx> {
        ty::ParamEnv::reveal_all()
    }
}

impl<'tcx> LayoutOfHelpers<'tcx> for CodegenCx<'_, 'tcx> {
    type LayoutOfResult = TyAndLayout<'tcx>;

    #[inline]
    fn handle_layout_err(&self, err: LayoutError<'tcx>, span: Span, ty: Ty<'tcx>) -> ! {
        if let LayoutError::SizeOverflow(_) = err {
            self.sess().emit_fatal(Spanned { span, node: err })
        } else {
            span_bug!(span, "failed to get layout for `{}`: {}", ty, err)
        }
    }
}

impl<'tcx> FnAbiOfHelpers<'tcx> for CodegenCx<'_, 'tcx> {
    type FnAbiOfResult = &'tcx FnAbi<'tcx, Ty<'tcx>>;

    #[inline]
    fn handle_fn_abi_err(
        &self,
        err: FnAbiError<'tcx>,
        span: Span,
        fn_abi_request: FnAbiRequest<'tcx>,
        ) -> ! {
        if let FnAbiError::Layout(LayoutError::SizeOverflow(_)) = err {
            self.sess().emit_fatal(Spanned { span, node: err })
        } else {
            match fn_abi_request {
                FnAbiRequest::OfFnPtr { sig, extra_args } => {
                    span_bug!(
                        span,
                        "`fn_abi_of_fn_ptr({}, {:?})` failed: {}",
                        sig,
                        extra_args,
                        err
                        );
                }
                FnAbiRequest::OfInstance { instance, extra_args } => {
                    span_bug!(
                        span,
                        "`fn_abi_of_instance({}, {:?})` failed: {}",
                        instance,
                        extra_args,
                        err
                        );
                }
            }
        }
    }
}<|MERGE_RESOLUTION|>--- conflicted
+++ resolved
@@ -143,29 +143,6 @@
 
     let mut target_data_layout = sess.target.data_layout.to_string();
     let llvm_version = llvm_util::get_version();
-<<<<<<< HEAD
-    if llvm_version < (13, 0, 0) {
-        if sess.target.arch == "powerpc64" {
-            target_data_layout = target_data_layout.replace("-S128", "");
-        }
-        if sess.target.arch == "wasm32" {
-            target_data_layout = "e-m:e-p:32:32-i64:64-n32:64-S128".to_string();
-        }
-        if sess.target.arch == "wasm64" {
-            target_data_layout = "e-m:e-p:64:64-i64:64-n32:64-S128".to_string();
-        }
-    }
-    if llvm_version < (14, 0, 0) {
-        if sess.target.llvm_target == "i686-pc-windows-msvc"
-            || sess.target.llvm_target == "i586-pc-windows-msvc"
-            {
-                target_data_layout =
-                    "e-m:x-p:32:32-p270:32:32-p271:32:32-p272:64:64-i64:64-f80:32-n8:16:32-a:0:32-S32"
-                    .to_string();
-            }
-        if sess.target.arch == "wasm32" {
-            target_data_layout = target_data_layout.replace("-p10:8:8-p20:8:8", "");
-=======
     if llvm_version < (16, 0, 0) {
         if sess.target.arch == "s390x" {
             // LLVM 16 data layout changed to always set 64-bit vector alignment,
@@ -176,7 +153,6 @@
             // LLVM 16 introduced this change so as to produce more efficient code.
             // See https://reviews.llvm.org/D116735 for the discussion.
             target_data_layout = target_data_layout.replace("-n32:64-", "-n64-");
->>>>>>> 2a8221db
         }
     }
 
@@ -337,16 +313,12 @@
                 behavior,
                 "sign-return-address-with-bkey\0".as_ptr().cast(),
                 u32::from(pac_opts.key == PAuthKey::B),
-<<<<<<< HEAD
-                );
-=======
             );
         } else {
             bug!(
                 "branch-protection used on non-AArch64 target; \
                   this should be checked in rustc_session."
             );
->>>>>>> 2a8221db
         }
     }
 
@@ -559,22 +531,10 @@
         let tcx = self.tcx;
         let llfn = match tcx.lang_items().eh_personality() {
             Some(def_id) if !wants_msvc_seh(self.sess()) => self.get_fn_addr(
-<<<<<<< HEAD
-                ty::Instance::resolve(
-                    tcx,
-                    ty::ParamEnv::reveal_all(),
-                    def_id,
-                    tcx.intern_substs(&[]),
-                    )
-                .unwrap()
-                .unwrap(),
-                ),
-=======
                 ty::Instance::resolve(tcx, ty::ParamEnv::reveal_all(), def_id, ty::List::empty())
                     .unwrap()
                     .unwrap(),
             ),
->>>>>>> 2a8221db
             _ => {
                 let name = if wants_msvc_seh(self.sess()) {
                     "__CxxFrameHandler3"
@@ -621,20 +581,6 @@
         attributes::apply_to_llfn(llfn, llvm::AttributePlace::Function, &attrs);
     }
 
-<<<<<<< HEAD
-    fn create_used_variable(&self) {
-        self.create_used_variable_impl(cstr!("llvm.used"), &*self.used_statics.borrow());
-    }
-
-    fn create_compiler_used_variable(&self) {
-        self.create_used_variable_impl(
-            cstr!("llvm.compiler.used"),
-            &*self.compiler_used_statics.borrow(),
-            );
-    }
-
-=======
->>>>>>> 2a8221db
     fn declare_c_main(&self, fn_type: Self::Type) -> Option<Self::Function> {
         let entry_name = self.sess().target.entry_name.as_ref();
         if self.get_declared_value(entry_name).is_none() {
