--- conflicted
+++ resolved
@@ -4,90 +4,63 @@
     debug slice => _1;
     debug f => _2;
     let mut _0: ();
-<<<<<<< HEAD
     let mut _11: std::slice::Iter<'_, T>;
     let mut _12: std::iter::Rev<std::slice::Iter<'_, T>>;
     let mut _13: std::iter::Rev<std::slice::Iter<'_, T>>;
-    let mut _15: std::option::Option<&T>;
-    let mut _16: isize;
-    let mut _18: &impl Fn(&T);
-    let mut _19: (&T,);
-    let _20: ();
+    let mut _57: std::option::Option<&T>;
+    let mut _59: &impl Fn(&T);
+    let mut _60: (&T,);
+    let _61: ();
     scope 1 {
         debug iter => _13;
-        let _17: &T;
+        let _58: &T;
         scope 2 {
-            debug x => _17;
+            debug x => _58;
         }
         scope 25 (inlined <Rev<std::slice::Iter<'_, T>> as Iterator>::next) {
             debug (*(self: &mut Rev<std::slice::Iter<'_, T>>)) => _13;
-            let mut _14: &mut std::slice::Iter<'_, T>;
-=======
-    let mut _13: std::slice::Iter<'_, T>;
-    let mut _14: std::iter::Rev<std::slice::Iter<'_, T>>;
-    let mut _15: std::iter::Rev<std::slice::Iter<'_, T>>;
-    let mut _16: &mut std::iter::Rev<std::slice::Iter<'_, T>>;
-    let mut _68: std::option::Option<&T>;
-    let mut _69: isize;
-    let mut _71: &impl Fn(&T);
-    let mut _72: (&T,);
-    let _73: ();
-    scope 1 {
-        debug iter => _15;
-        let _70: &T;
-        scope 2 {
-            debug x => _70;
-        }
-        scope 25 (inlined <Rev<std::slice::Iter<'_, T>> as Iterator>::next) {
-            debug self => _16;
-            let mut _17: &mut std::slice::Iter<'_, T>;
             scope 26 (inlined <std::slice::Iter<'_, T> as DoubleEndedIterator>::next_back) {
-                debug self => _17;
-                let mut _18: bool;
-                let mut _19: *const *const T;
-                let mut _20: *const std::ptr::NonNull<T>;
-                let mut _22: &std::ptr::NonNull<T>;
-                let mut _23: &std::ptr::NonNull<T>;
-                let mut _40: bool;
-                let mut _41: *const T;
-                let _52: std::ptr::NonNull<T>;
-                let mut _57: &std::ptr::NonNull<T>;
-                let mut _67: &T;
+                debug (*(self: &mut std::slice::Iter<'_, T>)) => (_13.0: std::slice::Iter<'_, T>);
+                let mut _14: bool;
+                let mut _15: *const *const T;
+                let mut _16: *const std::ptr::NonNull<T>;
+                let mut _33: bool;
+                let mut _34: *const T;
+                let mut _56: &T;
                 scope 27 {
                     scope 28 {
-                        let _21: std::ptr::NonNull<T>;
-                        let _43: usize;
+                        let _17: std::ptr::NonNull<T>;
+                        let _36: usize;
                         scope 29 {
-                            debug len => _43;
+                            debug len => _36;
                         }
                         scope 30 {
-                            debug end => _21;
+                            debug end => _17;
                             scope 36 (inlined <NonNull<T> as PartialEq>::eq) {
-                                debug self => _22;
-                                debug other => _23;
-                                let mut _24: std::ptr::NonNull<T>;
-                                let mut _31: *mut T;
-                                let mut _32: std::ptr::NonNull<T>;
-                                let mut _39: *mut T;
+                                debug (*(self: &NonNull<T>)) => ((_13.0: std::slice::Iter<'_, T>).0: std::ptr::NonNull<T>);
+                                debug (*(other: &NonNull<T>)) => _17;
+                                let mut _18: std::ptr::NonNull<T>;
+                                let mut _25: *mut T;
+                                let mut _32: *mut T;
                                 scope 37 (inlined NonNull::<T>::as_ptr) {
-                                    debug self => _24;
-                                    let mut _25: *const T;
-                                    let mut _29: bool;
-                                    let mut _30: bool;
+                                    debug self => _18;
+                                    let mut _19: *const T;
+                                    let mut _23: bool;
+                                    let mut _24: bool;
                                     scope 38 {
                                         scope 39 (inlined std::ptr::const_ptr::<impl *const T>::is_null) {
-                                            debug self => _25;
-                                            let mut _26: *const u8;
+                                            debug self => _19;
+                                            let mut _20: *const u8;
                                             scope 40 {
                                                 scope 41 (inlined std::ptr::const_ptr::<impl *const T>::is_null::runtime_impl) {
-                                                    debug ptr => _26;
-                                                    let mut _28: usize;
+                                                    debug ptr => _20;
+                                                    let mut _22: usize;
                                                     scope 42 (inlined std::ptr::const_ptr::<impl *const u8>::addr) {
-                                                        debug self => _26;
-                                                        let mut _27: *const ();
+                                                        debug self => _20;
+                                                        let mut _21: *const ();
                                                         scope 43 {
                                                             scope 44 (inlined std::ptr::const_ptr::<impl *const u8>::cast::<()>) {
-                                                                debug self => _26;
+                                                                debug self => _20;
                                                             }
                                                         }
                                                     }
@@ -97,24 +70,24 @@
                                     }
                                 }
                                 scope 45 (inlined NonNull::<T>::as_ptr) {
-                                    debug self => _32;
-                                    let mut _33: *const T;
-                                    let mut _37: bool;
-                                    let mut _38: bool;
+                                    debug self => _17;
+                                    let mut _26: *const T;
+                                    let mut _30: bool;
+                                    let mut _31: bool;
                                     scope 46 {
                                         scope 47 (inlined std::ptr::const_ptr::<impl *const T>::is_null) {
-                                            debug self => _33;
-                                            let mut _34: *const u8;
+                                            debug self => _26;
+                                            let mut _27: *const u8;
                                             scope 48 {
                                                 scope 49 (inlined std::ptr::const_ptr::<impl *const T>::is_null::runtime_impl) {
-                                                    debug ptr => _34;
-                                                    let mut _36: usize;
+                                                    debug ptr => _27;
+                                                    let mut _29: usize;
                                                     scope 50 (inlined std::ptr::const_ptr::<impl *const u8>::addr) {
-                                                        debug self => _34;
-                                                        let mut _35: *const ();
+                                                        debug self => _27;
+                                                        let mut _28: *const ();
                                                         scope 51 {
                                                             scope 52 (inlined std::ptr::const_ptr::<impl *const u8>::cast::<()>) {
-                                                                debug self => _34;
+                                                                debug self => _27;
                                                             }
                                                         }
                                                     }
@@ -127,37 +100,36 @@
                         }
                         scope 31 {
                             scope 35 (inlined std::ptr::const_ptr::<impl *const *const T>::cast::<NonNull<T>>) {
-                                debug self => _19;
+                                debug self => _15;
                             }
                         }
                         scope 32 (inlined std::ptr::const_ptr::<impl *const T>::addr) {
-                            debug self => _41;
-                            let mut _42: *const ();
+                            debug self => _34;
+                            let mut _35: *const ();
                             scope 33 {
                                 scope 34 (inlined std::ptr::const_ptr::<impl *const T>::cast::<()>) {
-                                    debug self => _41;
+                                    debug self => _34;
                                 }
                             }
                         }
                     }
                     scope 53 (inlined std::slice::Iter::<'_, T>::pre_dec_end) {
-                        debug self => _17;
+                        debug (*(self: &mut std::slice::Iter<'_, T>)) => (_13.0: std::slice::Iter<'_, T>);
                         debug offset => const 1_usize;
-                        let mut _44: bool;
+                        let mut _37: bool;
+                        let mut _38: *mut *const T;
+                        let mut _39: *mut std::ptr::NonNull<T>;
+                        let mut _40: std::ptr::NonNull<T>;
                         let mut _45: *mut *const T;
-                        let mut _46: *mut std::ptr::NonNull<T>;
-                        let mut _47: std::ptr::NonNull<T>;
-                        let mut _51: std::ptr::NonNull<T>;
-                        let mut _53: *mut *const T;
-                        let mut _54: *mut usize;
-                        let mut _55: usize;
-                        let mut _56: usize;
+                        let mut _46: *mut usize;
+                        let mut _47: usize;
+                        let mut _48: usize;
                         scope 54 {
                             scope 55 {
-                                debug len => _54;
+                                debug len => _46;
                                 scope 57 {
                                     scope 62 (inlined core::num::<impl usize>::unchecked_sub) {
-                                        debug self => _55;
+                                        debug self => _47;
                                         debug rhs => const 1_usize;
                                         scope 63 {
                                         }
@@ -166,22 +138,22 @@
                             }
                             scope 56 {
                                 scope 61 (inlined std::ptr::mut_ptr::<impl *mut *const T>::cast::<usize>) {
-                                    debug self => _53;
+                                    debug self => _45;
                                 }
                             }
                             scope 58 {
-                                debug end => _46;
+                                debug end => _39;
                                 scope 60 {
                                     scope 65 (inlined NonNull::<T>::sub) {
-                                        debug self => _47;
+                                        debug self => _40;
                                         debug count => const 1_usize;
-                                        let mut _48: bool;
+                                        let mut _41: bool;
                                         scope 66 {
                                             scope 67 (inlined NonNull::<T>::offset) {
-                                                debug self => _47;
+                                                debug self => _40;
                                                 debug count => const -1_isize;
-                                                let mut _49: *const T;
-                                                let mut _50: *const T;
+                                                let mut _42: *const T;
+                                                let mut _43: *const T;
                                                 scope 68 {
                                                 }
                                             }
@@ -191,36 +163,35 @@
                             }
                             scope 59 {
                                 scope 64 (inlined std::ptr::mut_ptr::<impl *mut *const T>::cast::<NonNull<T>>) {
-                                    debug self => _45;
+                                    debug self => _38;
                                 }
                             }
                         }
                     }
                     scope 69 (inlined NonNull::<T>::as_ref::<'_>) {
-                        debug self => _57;
-                        let mut _58: std::ptr::NonNull<T>;
-                        let mut _65: *mut T;
-                        let _66: *const T;
+                        debug (*(self: &NonNull<T>)) => _44;
+                        let mut _44: std::ptr::NonNull<T>;
+                        let mut _55: *mut T;
                         scope 70 {
                             scope 71 (inlined NonNull::<T>::as_ptr) {
-                                debug self => _58;
-                                let mut _59: *const T;
-                                let mut _63: bool;
-                                let mut _64: bool;
+                                debug self => _44;
+                                let mut _49: *const T;
+                                let mut _53: bool;
+                                let mut _54: bool;
                                 scope 72 {
                                     scope 73 (inlined std::ptr::const_ptr::<impl *const T>::is_null) {
-                                        debug self => _59;
-                                        let mut _60: *const u8;
+                                        debug self => _49;
+                                        let mut _50: *const u8;
                                         scope 74 {
                                             scope 75 (inlined std::ptr::const_ptr::<impl *const T>::is_null::runtime_impl) {
-                                                debug ptr => _60;
-                                                let mut _62: usize;
+                                                debug ptr => _50;
+                                                let mut _52: usize;
                                                 scope 76 (inlined std::ptr::const_ptr::<impl *const u8>::addr) {
-                                                    debug self => _60;
-                                                    let mut _61: *const ();
+                                                    debug self => _50;
+                                                    let mut _51: *const ();
                                                     scope 77 {
                                                         scope 78 (inlined std::ptr::const_ptr::<impl *const u8>::cast::<()>) {
-                                                            debug self => _60;
+                                                            debug self => _50;
                                                         }
                                                     }
                                                 }
@@ -230,13 +201,12 @@
                                 }
                             }
                             scope 79 (inlined std::ptr::mut_ptr::<impl *mut T>::cast_const) {
-                                debug self => _65;
+                                debug self => _55;
                             }
                         }
                     }
                 }
             }
->>>>>>> f9c1799f
         }
     }
     scope 3 (inlined core::slice::<impl [T]>::iter) {
@@ -257,40 +227,21 @@
                         debug end_or_len => _7;
                         scope 13 (inlined NonNull::<T>::new_unchecked) {
                             debug ptr => _9;
-<<<<<<< HEAD
-                            let mut _21: *mut T;
+                            let mut _62: *mut T;
                             scope 14 {
                                 scope 15 (inlined NonNull::<T>::new_unchecked::runtime::<T>) {
-                                    debug ptr => _21;
+                                    debug ptr => _62;
                                     scope 16 (inlined std::ptr::mut_ptr::<impl *mut T>::is_null) {
-                                        debug self => _21;
-                                        let mut _22: *mut u8;
+                                        debug self => _62;
+                                        let mut _63: *mut u8;
                                         scope 17 {
                                             scope 18 (inlined std::ptr::mut_ptr::<impl *mut T>::is_null::runtime_impl) {
-                                                debug ptr => _22;
+                                                debug ptr => _63;
                                                 scope 19 (inlined std::ptr::mut_ptr::<impl *mut u8>::addr) {
-                                                    debug self => _22;
+                                                    debug self => _63;
                                                     scope 20 {
                                                         scope 21 (inlined std::ptr::mut_ptr::<impl *mut u8>::cast::<()>) {
-                                                            debug self => _22;
-=======
-                            let mut _10: *const T;
-                            let mut _74: *mut T;
-                            scope 14 {
-                                scope 15 (inlined NonNull::<T>::new_unchecked::runtime::<T>) {
-                                    debug ptr => _74;
-                                    scope 16 (inlined std::ptr::mut_ptr::<impl *mut T>::is_null) {
-                                        debug self => _74;
-                                        let mut _75: *mut u8;
-                                        scope 17 {
-                                            scope 18 (inlined std::ptr::mut_ptr::<impl *mut T>::is_null::runtime_impl) {
-                                                debug ptr => _75;
-                                                scope 19 (inlined std::ptr::mut_ptr::<impl *mut u8>::addr) {
-                                                    debug self => _75;
-                                                    scope 20 {
-                                                        scope 21 (inlined std::ptr::mut_ptr::<impl *mut u8>::cast::<()>) {
-                                                            debug self => _75;
->>>>>>> f9c1799f
+                                                            debug self => _63;
                                                         }
                                                     }
                                                 }
@@ -361,23 +312,13 @@
     bb3: {
         StorageDead(_5);
         StorageLive(_10);
-<<<<<<< HEAD
         StorageLive(_9);
         _9 = _3 as *mut T (PtrToPtr);
-        StorageLive(_21);
-        StorageLive(_22);
+        StorageLive(_62);
+        StorageLive(_63);
         _10 = NonNull::<T> { pointer: _4 };
-        StorageDead(_22);
-        StorageDead(_21);
-=======
-        StorageLive(_74);
-        StorageLive(_75);
-        _10 = _9 as *const T (PointerCoercion(MutToConstPointer));
-        _11 = NonNull::<T> { pointer: _10 };
-        StorageDead(_75);
-        StorageDead(_74);
-        StorageDead(_10);
->>>>>>> f9c1799f
+        StorageDead(_63);
+        StorageDead(_62);
         StorageDead(_9);
         _11 = std::slice::Iter::<'_, T> { ptr: move _10, end_or_len: move _7, _marker: const ZeroSized: PhantomData<&T> };
         StorageDead(_10);
@@ -392,283 +333,208 @@
     }
 
     bb4: {
-<<<<<<< HEAD
+        StorageLive(_57);
+        StorageLive(_36);
+        StorageLive(_17);
+        StorageLive(_44);
+        StorageLive(_49);
+        StorageLive(_33);
+        StorageLive(_14);
+        _14 = const _;
+        switchInt(move _14) -> [0: bb5, otherwise: bb6];
+    }
+
+    bb5: {
+        StorageLive(_16);
         StorageLive(_15);
-        StorageLive(_14);
-        _14 = &mut (_13.0: std::slice::Iter<'_, T>);
-        _15 = <std::slice::Iter<'_, T> as DoubleEndedIterator>::next_back(move _14) -> [return: bb5, unwind unreachable];
-    }
-
-    bb5: {
-        StorageDead(_14);
-        _16 = discriminant(_15);
-        switchInt(move _16) -> [0: bb6, 1: bb8, otherwise: bb10];
+        _15 = &raw const ((_13.0: std::slice::Iter<'_, T>).1: *const T);
+        _16 = _15 as *const std::ptr::NonNull<T> (PtrToPtr);
+        StorageDead(_15);
+        _17 = (*_16);
+        StorageDead(_16);
+        StorageLive(_25);
+        StorageLive(_18);
+        _18 = ((_13.0: std::slice::Iter<'_, T>).0: std::ptr::NonNull<T>);
+        StorageLive(_19);
+        StorageLive(_24);
+        StorageLive(_23);
+        _19 = (_18.0: *const T);
+        StorageLive(_20);
+        _20 = _19 as *const u8 (PtrToPtr);
+        StorageLive(_22);
+        StorageLive(_21);
+        _21 = _19 as *const () (PtrToPtr);
+        _22 = move _21 as usize (Transmute);
+        StorageDead(_21);
+        _23 = Eq(move _22, const 0_usize);
+        StorageDead(_22);
+        StorageDead(_20);
+        _24 = Not(move _23);
+        StorageDead(_23);
+        assume(move _24);
+        StorageDead(_24);
+        _25 = _19 as *mut T (PtrToPtr);
+        StorageDead(_19);
+        StorageDead(_18);
+        StorageLive(_32);
+        StorageLive(_26);
+        StorageLive(_31);
+        StorageLive(_30);
+        _26 = (_17.0: *const T);
+        StorageLive(_27);
+        _27 = _26 as *const u8 (PtrToPtr);
+        StorageLive(_29);
+        StorageLive(_28);
+        _28 = _26 as *const () (PtrToPtr);
+        _29 = move _28 as usize (Transmute);
+        StorageDead(_28);
+        _30 = Eq(move _29, const 0_usize);
+        StorageDead(_29);
+        StorageDead(_27);
+        _31 = Not(move _30);
+        StorageDead(_30);
+        assume(move _31);
+        StorageDead(_31);
+        _32 = _26 as *mut T (PtrToPtr);
+        StorageDead(_26);
+        _33 = Eq(move _25, move _32);
+        StorageDead(_32);
+        StorageDead(_25);
+        goto -> bb7;
     }
 
     bb6: {
-        StorageDead(_15);
-        StorageDead(_13);
-        drop(_2) -> [return: bb7, unwind unreachable];
-=======
-        StorageLive(_68);
-        _16 = &mut _15;
-        StorageLive(_17);
-        _17 = &mut (_15.0: std::slice::Iter<'_, T>);
-        StorageLive(_43);
-        StorageLive(_66);
-        StorageLive(_40);
-        StorageLive(_18);
-        _18 = const _;
-        switchInt(move _18) -> [0: bb5, otherwise: bb6];
-    }
-
-    bb5: {
-        StorageLive(_21);
-        StorageLive(_20);
-        StorageLive(_19);
-        _19 = &raw const ((_15.0: std::slice::Iter<'_, T>).1: *const T);
-        _20 = _19 as *const std::ptr::NonNull<T> (PtrToPtr);
-        StorageDead(_19);
-        _21 = (*_20);
-        StorageDead(_20);
-        StorageLive(_22);
-        _22 = &((_15.0: std::slice::Iter<'_, T>).0: std::ptr::NonNull<T>);
-        StorageLive(_23);
-        _23 = &_21;
-        StorageLive(_31);
-        StorageLive(_24);
-        _24 = ((_15.0: std::slice::Iter<'_, T>).0: std::ptr::NonNull<T>);
-        StorageLive(_25);
-        StorageLive(_30);
-        StorageLive(_29);
-        _25 = (_24.0: *const T);
-        StorageLive(_26);
-        _26 = _25 as *const u8 (PtrToPtr);
-        StorageLive(_28);
-        StorageLive(_27);
-        _27 = _26 as *const () (PtrToPtr);
-        _28 = move _27 as usize (Transmute);
-        StorageDead(_27);
-        _29 = Eq(move _28, const 0_usize);
-        StorageDead(_28);
-        StorageDead(_26);
-        _30 = Not(move _29);
-        StorageDead(_29);
-        assume(move _30);
-        StorageDead(_30);
-        _31 = _25 as *mut T (PtrToPtr);
-        StorageDead(_25);
-        StorageDead(_24);
-        StorageLive(_39);
-        StorageLive(_32);
-        _32 = _21;
-        StorageLive(_33);
-        StorageLive(_38);
-        StorageLive(_37);
-        _33 = (_32.0: *const T);
         StorageLive(_34);
-        _34 = _33 as *const u8 (PtrToPtr);
-        StorageLive(_36);
+        _34 = ((_13.0: std::slice::Iter<'_, T>).1: *const T);
         StorageLive(_35);
         _35 = _34 as *const () (PtrToPtr);
         _36 = move _35 as usize (Transmute);
         StorageDead(_35);
-        _37 = Eq(move _36, const 0_usize);
+        StorageDead(_34);
+        _33 = Eq(_36, const 0_usize);
+        goto -> bb7;
+    }
+
+    bb7: {
+        StorageDead(_14);
+        switchInt(move _33) -> [0: bb8, otherwise: bb15];
+    }
+
+    bb8: {
+        StorageLive(_56);
+        StorageLive(_46);
+        StorageLive(_39);
+        StorageLive(_40);
+        StorageLive(_37);
+        _37 = const _;
+        switchInt(move _37) -> [0: bb9, otherwise: bb12];
+    }
+
+    bb9: {
+        StorageLive(_38);
+        _38 = &raw mut ((_13.0: std::slice::Iter<'_, T>).1: *const T);
+        _39 = _38 as *mut std::ptr::NonNull<T> (PtrToPtr);
+        StorageDead(_38);
+        _40 = (*_39);
+        StorageLive(_41);
+        _41 = const _;
+        switchInt(move _41) -> [0: bb10, otherwise: bb11];
+    }
+
+    bb10: {
+        StorageLive(_43);
+        StorageLive(_42);
+        _42 = (_40.0: *const T);
+        _43 = Offset(move _42, const -1_isize);
+        StorageDead(_42);
+        _40 = NonNull::<T> { pointer: move _43 };
+        StorageDead(_43);
+        goto -> bb11;
+    }
+
+    bb11: {
+        StorageDead(_41);
+        (*_39) = move _40;
+        _44 = (*_39);
+        goto -> bb13;
+    }
+
+    bb12: {
+        StorageLive(_45);
+        _45 = &raw mut ((_13.0: std::slice::Iter<'_, T>).1: *const T);
+        _46 = _45 as *mut usize (PtrToPtr);
+        StorageDead(_45);
+        StorageLive(_48);
+        StorageLive(_47);
+        _47 = (*_46);
+        _48 = SubUnchecked(_47, const 1_usize);
+        StorageDead(_47);
+        (*_46) = move _48;
+        StorageDead(_48);
+        _44 = ((_13.0: std::slice::Iter<'_, T>).0: std::ptr::NonNull<T>);
+        goto -> bb13;
+    }
+
+    bb13: {
+        StorageDead(_37);
+        StorageDead(_40);
+        StorageDead(_39);
+        StorageDead(_46);
+        StorageLive(_55);
+        StorageLive(_54);
+        StorageLive(_53);
+        _49 = (_44.0: *const T);
+        StorageLive(_50);
+        _50 = _49 as *const u8 (PtrToPtr);
+        StorageLive(_52);
+        StorageLive(_51);
+        _51 = _49 as *const () (PtrToPtr);
+        _52 = move _51 as usize (Transmute);
+        StorageDead(_51);
+        _53 = Eq(move _52, const 0_usize);
+        StorageDead(_52);
+        StorageDead(_50);
+        _54 = Not(move _53);
+        StorageDead(_53);
+        assume(move _54);
+        StorageDead(_54);
+        _55 = _49 as *mut T (PtrToPtr);
+        StorageDead(_55);
+        _56 = &(*_49);
+        _57 = Option::<&T>::Some(move _56);
+        StorageDead(_56);
+        StorageDead(_33);
+        StorageDead(_49);
+        StorageDead(_44);
+        StorageDead(_17);
         StorageDead(_36);
-        StorageDead(_34);
-        _38 = Not(move _37);
-        StorageDead(_37);
-        assume(move _38);
-        StorageDead(_38);
-        _39 = _33 as *mut T (PtrToPtr);
+        _58 = ((_57 as Some).0: &T);
+        StorageLive(_59);
+        _59 = &_2;
+        StorageLive(_60);
+        _60 = (_58,);
+        _61 = <impl Fn(&T) as Fn<(&T,)>>::call(move _59, move _60) -> [return: bb14, unwind unreachable];
+    }
+
+    bb14: {
+        StorageDead(_60);
+        StorageDead(_59);
+        StorageDead(_57);
+        goto -> bb4;
+    }
+
+    bb15: {
         StorageDead(_33);
-        StorageDead(_32);
-        _40 = Eq(move _31, move _39);
-        StorageDead(_39);
-        StorageDead(_31);
-        StorageDead(_23);
-        StorageDead(_22);
-        StorageDead(_21);
-        goto -> bb7;
-    }
-
-    bb6: {
-        StorageLive(_41);
-        _41 = ((_15.0: std::slice::Iter<'_, T>).1: *const T);
-        StorageLive(_42);
-        _42 = _41 as *const () (PtrToPtr);
-        _43 = move _42 as usize (Transmute);
-        StorageDead(_42);
-        StorageDead(_41);
-        _40 = Eq(_43, const 0_usize);
-        goto -> bb7;
->>>>>>> f9c1799f
-    }
-
-    bb7: {
-        StorageDead(_18);
-        switchInt(move _40) -> [0: bb8, otherwise: bb15];
-    }
-
-    bb8: {
-<<<<<<< HEAD
-        _17 = ((_15 as Some).0: &T);
-        StorageLive(_18);
-        _18 = &_2;
-        StorageLive(_19);
-        _19 = (_17,);
-        _20 = <impl Fn(&T) as Fn<(&T,)>>::call(move _18, move _19) -> [return: bb9, unwind unreachable];
-    }
-
-    bb9: {
-        StorageDead(_19);
-        StorageDead(_18);
-        StorageDead(_15);
-        goto -> bb4;
-=======
-        StorageLive(_67);
-        StorageLive(_57);
-        StorageLive(_52);
-        StorageLive(_54);
-        StorageLive(_46);
-        StorageLive(_44);
-        _44 = const _;
-        switchInt(move _44) -> [0: bb9, otherwise: bb13];
-    }
-
-    bb9: {
-        StorageLive(_45);
-        _45 = &raw mut ((_15.0: std::slice::Iter<'_, T>).1: *const T);
-        _46 = _45 as *mut std::ptr::NonNull<T> (PtrToPtr);
-        StorageDead(_45);
-        StorageLive(_51);
-        _47 = (*_46);
-        StorageLive(_48);
-        _48 = const _;
-        switchInt(move _48) -> [0: bb10, otherwise: bb11];
->>>>>>> f9c1799f
-    }
-
-    bb10: {
-        StorageLive(_50);
-        StorageLive(_49);
-        _49 = (_47.0: *const T);
-        _50 = Offset(move _49, const -1_isize);
         StorageDead(_49);
-        _51 = NonNull::<T> { pointer: move _50 };
-        StorageDead(_50);
-        goto -> bb12;
-    }
-
-    bb11: {
-        _51 = _47;
-        goto -> bb12;
-    }
-
-    bb12: {
-        StorageDead(_48);
-        (*_46) = move _51;
-        StorageDead(_51);
-        _52 = (*_46);
-        goto -> bb14;
-    }
-
-    bb13: {
-        StorageLive(_53);
-        _53 = &raw mut ((_15.0: std::slice::Iter<'_, T>).1: *const T);
-        _54 = _53 as *mut usize (PtrToPtr);
-        StorageDead(_53);
-        StorageLive(_56);
-        StorageLive(_55);
-        _55 = (*_54);
-        _56 = SubUnchecked(_55, const 1_usize);
-        StorageDead(_55);
-        (*_54) = move _56;
-        StorageDead(_56);
-        _52 = ((_15.0: std::slice::Iter<'_, T>).0: std::ptr::NonNull<T>);
-        goto -> bb14;
-    }
-
-    bb14: {
         StorageDead(_44);
-        StorageDead(_46);
-        StorageDead(_54);
-        _57 = &_52;
-        StorageLive(_65);
-        StorageLive(_58);
-        _58 = _52;
-        StorageLive(_59);
-        StorageLive(_64);
-        StorageLive(_63);
-        _59 = (_58.0: *const T);
-        StorageLive(_60);
-        _60 = _59 as *const u8 (PtrToPtr);
-        StorageLive(_62);
-        StorageLive(_61);
-        _61 = _60 as *const () (PtrToPtr);
-        _62 = move _61 as usize (Transmute);
-        StorageDead(_61);
-        _63 = Eq(move _62, const 0_usize);
-        StorageDead(_62);
-        StorageDead(_60);
-        _64 = Not(move _63);
-        StorageDead(_63);
-        assume(move _64);
-        StorageDead(_64);
-        _65 = _59 as *mut T (PtrToPtr);
-        StorageDead(_59);
-        StorageDead(_58);
-        _66 = _65 as *const T (PointerCoercion(MutToConstPointer));
-        StorageDead(_65);
-        _67 = &(*_66);
+        StorageDead(_17);
+        StorageDead(_36);
         StorageDead(_57);
-        _68 = Option::<&T>::Some(move _67);
-        StorageDead(_67);
-        StorageDead(_52);
-        goto -> bb16;
-    }
-
-    bb15: {
-        _68 = const {transmute(0x0000000000000000): Option<&T>};
-        goto -> bb16;
+        StorageDead(_13);
+        drop(_2) -> [return: bb16, unwind unreachable];
     }
 
     bb16: {
-        StorageDead(_40);
-        StorageDead(_66);
-        StorageDead(_43);
-        StorageDead(_17);
-        _69 = discriminant(_68);
-        switchInt(move _69) -> [0: bb17, 1: bb19, otherwise: bb21];
-    }
-
-    bb17: {
-        StorageDead(_68);
-        StorageDead(_15);
-        drop(_2) -> [return: bb18, unwind unreachable];
-    }
-
-    bb18: {
         return;
     }
-
-    bb19: {
-        _70 = ((_68 as Some).0: &T);
-        StorageLive(_71);
-        _71 = &_2;
-        StorageLive(_72);
-        _72 = (_70,);
-        _73 = <impl Fn(&T) as Fn<(&T,)>>::call(move _71, move _72) -> [return: bb20, unwind unreachable];
-    }
-
-    bb20: {
-        StorageDead(_72);
-        StorageDead(_71);
-        StorageDead(_68);
-        goto -> bb4;
-    }
-
-    bb21: {
-        unreachable;
-    }
 }