--- conflicted
+++ resolved
@@ -474,10 +474,6 @@
                       i32-sub.rs \
                       i8-incr.rs \
                       import.rs \
-<<<<<<< HEAD
-=======
-                      inner-module.rs \
->>>>>>> 0830b5bf
                       integral-indexing.rs \
                       int-lib.rs \
                       iter-range.rs \
@@ -524,10 +520,7 @@
                       str-concat.rs \
                       str-idx.rs \
                       str-lib.rs \
-<<<<<<< HEAD
                       task-lib.rs \
-=======
->>>>>>> 0830b5bf
                       tag.rs \
                       tail-cps.rs \
                       tail-direct.rs \
