--- conflicted
+++ resolved
@@ -990,9 +990,8 @@
     // It's theoretically possible for the attribute count to exceed a u32 value.
     // Therefore, we ensure that we don't add more attributes than the buffer was initialized for.
     for (&attribute, value) in attributes.iter().take(attribute_count as usize) {
-<<<<<<< HEAD
         match value {
-            ProcThreadAttributeValue::Data(value) => {
+            let value_ptr = (&raw const *value.data) as _;
                 let value_ptr = core::ptr::addr_of!(*value.data) as _;
                 cvt(unsafe {
                     c::UpdateProcThreadAttribute(
@@ -1023,20 +1022,6 @@
                 )?;
             }
         }
-=======
-        let value_ptr = (&raw const *value.data) as _;
-        cvt(unsafe {
-            c::UpdateProcThreadAttribute(
-                proc_thread_attribute_list.0.as_mut_ptr() as _,
-                0,
-                attribute,
-                value_ptr,
-                value.size,
-                ptr::null_mut(),
-                ptr::null_mut(),
-            )
-        })?;
->>>>>>> 58420a06
     }
 
     Ok(proc_thread_attribute_list)
