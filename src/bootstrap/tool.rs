use std::env;
use std::fs;
use std::path::PathBuf;
use std::process::Command;

use crate::builder::{Builder, Cargo as CargoCommand, RunConfig, ShouldRun, Step};
use crate::channel::GitInfo;
use crate::compile;
use crate::config::TargetSelection;
use crate::toolstate::ToolState;
use crate::util::{add_dylib_path, exe, t};
use crate::Compiler;
use crate::Mode;
use crate::{gha, Kind};

#[derive(Debug, Copy, Clone, Hash, PartialEq, Eq)]
pub enum SourceType {
    InTree,
    Submodule,
}

#[derive(Debug, Clone, Hash, PartialEq, Eq)]
struct ToolBuild {
    compiler: Compiler,
    target: TargetSelection,
    tool: &'static str,
    path: &'static str,
    mode: Mode,
    is_optional_tool: bool,
    source_type: SourceType,
    extra_features: Vec<String>,
    /// Nightly-only features that are allowed (comma-separated list).
    allow_features: &'static str,
}

impl Builder<'_> {
    fn msg_tool(
        &self,
        mode: Mode,
        tool: &str,
        build_stage: u32,
        host: &TargetSelection,
        target: &TargetSelection,
    ) -> Option<gha::Group> {
        match mode {
            // depends on compiler stage, different to host compiler
            Mode::ToolRustc => self.msg_sysroot_tool(
                Kind::Build,
                build_stage,
                format_args!("tool {tool}"),
                *host,
                *target,
            ),
            // doesn't depend on compiler, same as host compiler
            _ => self.msg(Kind::Build, build_stage, format_args!("tool {tool}"), *host, *target),
        }
    }
}

impl Step for ToolBuild {
    type Output = Option<PathBuf>;

    fn should_run(run: ShouldRun<'_>) -> ShouldRun<'_> {
        run.never()
    }

    /// Builds a tool in `src/tools`
    ///
    /// This will build the specified tool with the specified `host` compiler in
    /// `stage` into the normal cargo output directory.
    fn run(self, builder: &Builder<'_>) -> Option<PathBuf> {
        let compiler = self.compiler;
        let target = self.target;
        let mut tool = self.tool;
        let path = self.path;
        let is_optional_tool = self.is_optional_tool;

        match self.mode {
            Mode::ToolRustc => {
                builder.ensure(compile::Std::new(compiler, compiler.host));
                builder.ensure(compile::Rustc::new(compiler, target));
            }
            Mode::ToolStd => builder.ensure(compile::Std::new(compiler, target)),
            Mode::ToolBootstrap => {} // uses downloaded stage0 compiler libs
            _ => panic!("unexpected Mode for tool build"),
        }

        let mut cargo = prepare_tool_cargo(
            builder,
            compiler,
            self.mode,
            target,
            "build",
            path,
            self.source_type,
            &self.extra_features,
<<<<<<< HEAD
            );

        builder.info(&format!("Building stage{} tool {} ({})", compiler.stage, tool, target));
        let mut duplicates = Vec::new();
        let is_expected = compile::stream_cargo(builder, cargo, vec![], &mut |msg| {
            // Only care about big things like the RLS/Cargo for now
            match tool {
                "rls" | "cargo" | "clippy-driver" | "miri" | "rustfmt" => {}

                _ => return,
            }
            let (id, features, filenames) = match msg {
                compile::CargoMessage::CompilerArtifact {
                    package_id,
                    features,
                    filenames,
                    target: _,
                } => (package_id, features, filenames),
                _ => return,
            };
            let features = features.iter().map(|s| s.to_string()).collect::<Vec<_>>();

            for path in filenames {
                let val = (tool, PathBuf::from(&*path), features.clone());
                // we're only interested in deduplicating rlibs for now
                if val.1.extension().and_then(|s| s.to_str()) != Some("rlib") {
                    continue;
                }

                // Don't worry about compiles that turn out to be host
                // dependencies or build scripts. To skip these we look for
                // anything that goes in `.../release/deps` but *doesn't* go in
                // `$target/release/deps`. This ensure that outputs in
                // `$target/release` are still considered candidates for
                // deduplication.
                if let Some(parent) = val.1.parent() {
                    if parent.ends_with("release/deps") {
                        let maybe_target = parent
                            .parent()
                            .and_then(|p| p.parent())
                            .and_then(|p| p.file_name())
                            .and_then(|p| p.to_str())
                            .unwrap();
                        if maybe_target != &*target.triple {
                            continue;
                        }
                    }
                }

                // Record that we've built an artifact for `id`, and if one was
                // already listed then we need to see if we reused the same
                // artifact or produced a duplicate.
                let mut artifacts = builder.tool_artifacts.borrow_mut();
                let prev_artifacts = artifacts.entry(target).or_default();
                let prev = match prev_artifacts.get(&*id) {
                    Some(prev) => prev,
                    None => {
                        prev_artifacts.insert(id.to_string(), val);
                        continue;
                    }
                };
                if prev.1 == val.1 {
                    return; // same path, same artifact
                }

                // If the paths are different and one of them *isn't* inside of
                // `release/deps`, then it means it's probably in
                // `$target/release`, or it's some final artifact like
                // `libcargo.rlib`. In these situations Cargo probably just
                // copied it up from `$target/release/deps/libcargo-xxxx.rlib`,
                // so if the features are equal we can just skip it.
                let prev_no_hash = prev.1.parent().unwrap().ends_with("release/deps");
                let val_no_hash = val.1.parent().unwrap().ends_with("release/deps");
                if prev.2 == val.2 || !prev_no_hash || !val_no_hash {
                    return;
                }

                // ... and otherwise this looks like we duplicated some sort of
                // compilation, so record it to generate an error later.
                duplicates.push((id.to_string(), val, prev.clone()));
            }
        });

        if is_expected && !duplicates.is_empty() {
            println!(
                "duplicate artifacts found when compiling a tool, this \
                      typically means that something was recompiled because \
                      a transitive dependency has different features activated \
                      than in a previous build:\n"
                    );
            println!(
                "the following dependencies are duplicated although they \
                      have the same features enabled:"
                    );
            let (same, different): (Vec<_>, Vec<_>) =
                                    duplicates.into_iter().partition(|(_, cur, prev)| cur.2 == prev.2);
            for (id, cur, prev) in same {
                println!("  {}", id);
                // same features
                println!("    `{}` ({:?})\n    `{}` ({:?})", cur.0, cur.1, prev.0, prev.1);
            }
            println!("the following dependencies have different features:");
            for (id, cur, prev) in different {
                println!("  {}", id);
                let cur_features: HashSet<_> = cur.2.into_iter().collect();
                let prev_features: HashSet<_> = prev.2.into_iter().collect();
                println!(
                    "    `{}` additionally enabled features {:?} at {:?}",
                    cur.0,
                    &cur_features - &prev_features,
                    cur.1
                    );
                println!(
                    "    `{}` additionally enabled features {:?} at {:?}",
                    prev.0,
                    &prev_features - &cur_features,
                    prev.1
                    );
            }
            println!();
            println!(
                "to fix this you will probably want to edit the local \
                      src/tools/rustc-workspace-hack/Cargo.toml crate, as \
                      that will update the dependency graph to ensure that \
                      these crates all share the same feature set"
                    );
            panic!("tools should not compile multiple copies of the same crate");
=======
        );
        if !self.allow_features.is_empty() {
            cargo.allow_features(self.allow_features);
>>>>>>> 2a8221db
        }
        let _guard = builder.msg_tool(
            self.mode,
            self.tool,
            self.compiler.stage,
            &self.compiler.host,
            &self.target,
        );

        let mut cargo = Command::from(cargo);
        let is_expected = builder.try_run(&mut cargo);

        builder.save_toolstate(
            tool,
            if is_expected { ToolState::TestFail } else { ToolState::BuildFail },
            );

        if !is_expected {
            if !is_optional_tool {
                crate::detail_exit(1);
            } else {
                None
            }
        } else {
            // HACK(#82501): on Windows, the tools directory gets added to PATH when running tests, and
            // compiletest confuses HTML tidy with the in-tree tidy. Name the in-tree tidy something
            // different so the problem doesn't come up.
            if tool == "tidy" {
                tool = "rust-tidy";
            }
            let cargo_out = builder.cargo_out(compiler, self.mode, target).join(exe(tool, target));
            let bin = builder.tools_dir(compiler).join(exe(tool, target));
            builder.copy(&cargo_out, &bin);
            Some(bin)
        }
    }
}

pub fn prepare_tool_cargo(
    builder: &Builder<'_>,
    compiler: Compiler,
    mode: Mode,
    target: TargetSelection,
    command: &'static str,
    path: &str,
    source_type: SourceType,
    extra_features: &[String],
    ) -> CargoCommand {
    let mut cargo = builder.cargo(compiler, mode, source_type, target, command);
    let dir = builder.src.join(path);
    cargo.arg("--manifest-path").arg(dir.join("Cargo.toml"));

    let mut features = extra_features.to_vec();
    if builder.build.config.cargo_native_static {
        if path.ends_with("cargo")
            || path.ends_with("rls")
<<<<<<< HEAD
                || path.ends_with("clippy")
                || path.ends_with("miri")
                || path.ends_with("rustfmt")
                {
                    cargo.env("LIBZ_SYS_STATIC", "1");
                    features.push("rustc-workspace-hack/all-static".to_string());
                }
=======
            || path.ends_with("clippy")
            || path.ends_with("miri")
            || path.ends_with("rustfmt")
        {
            cargo.env("LIBZ_SYS_STATIC", "1");
        }
        if path.ends_with("cargo") {
            features.push("all-static".to_string());
        }
>>>>>>> 2a8221db
    }

    // clippy tests need to know about the stage sysroot. Set them consistently while building to
    // avoid rebuilding when running tests.
    cargo.env("SYSROOT", builder.sysroot(compiler));

    // if tools are using lzma we want to force the build script to build its
    // own copy
    cargo.env("LZMA_API_STATIC", "1");

    // CFG_RELEASE is needed by rustfmt (and possibly other tools) which
    // import rustc-ap-rustc_attr which requires this to be set for the
    // `#[cfg(version(...))]` attribute.
    cargo.env("CFG_RELEASE", builder.rust_release());
    cargo.env("CFG_RELEASE_CHANNEL", &builder.config.channel);
    cargo.env("CFG_VERSION", builder.rust_version());
    cargo.env("CFG_RELEASE_NUM", &builder.version);
    cargo.env("DOC_RUST_LANG_ORG_CHANNEL", builder.doc_rust_lang_org_channel());
    if let Some(ref ver_date) = builder.rust_info().commit_date() {
        cargo.env("CFG_VER_DATE", ver_date);
    }
    if let Some(ref ver_hash) = builder.rust_info().sha() {
        cargo.env("CFG_VER_HASH", ver_hash);
    }

    let info = GitInfo::new(builder.config.omit_git_hash, &dir);
    if let Some(sha) = info.sha() {
        cargo.env("CFG_COMMIT_HASH", sha);
    }
    if let Some(sha_short) = info.sha_short() {
        cargo.env("CFG_SHORT_COMMIT_HASH", sha_short);
    }
    if let Some(date) = info.commit_date() {
        cargo.env("CFG_COMMIT_DATE", date);
    }
    if !features.is_empty() {
        cargo.arg("--features").arg(&features.join(", "));
    }
    cargo
}

macro_rules! bootstrap_tool {
    ($(
<<<<<<< HEAD
            $name:ident, $path:expr, $tool_name:expr
            $(,is_external_tool = $external:expr)*
            $(,is_unstable_tool = $unstable:expr)*
            ;
      )+) => {
=======
        $name:ident, $path:expr, $tool_name:expr
        $(,is_external_tool = $external:expr)*
        $(,is_unstable_tool = $unstable:expr)*
        $(,allow_features = $allow_features:expr)?
        ;
    )+) => {
>>>>>>> 2a8221db
        #[derive(Copy, PartialEq, Eq, Clone)]
        pub enum Tool {
            $(
                $name,
                )+
        }

        impl<'a> Builder<'a> {
            pub fn tool_exe(&self, tool: Tool) -> PathBuf {
                match tool {
                    $(Tool::$name =>
                      self.ensure($name {
                          compiler: self.compiler(0, self.config.build),
                          target: self.config.build,
                      }),
                      )+
                }
            }
        }

        $(
            #[derive(Debug, Copy, Clone, Hash, PartialEq, Eq)]
            pub struct $name {
                pub compiler: Compiler,
                pub target: TargetSelection,
            }

            impl Step for $name {
                type Output = PathBuf;

                fn should_run(run: ShouldRun<'_>) -> ShouldRun<'_> {
                    run.path($path)
                }

                fn make_run(run: RunConfig<'_>) {
                    run.builder.ensure($name {
                        // snapshot compiler
                        compiler: run.builder.compiler(0, run.builder.config.build),
                        target: run.target,
                    });
                }

<<<<<<< HEAD
                fn run(self, builder: &Builder<'_>) -> PathBuf {
                    builder.ensure(ToolBuild {
                        compiler: self.compiler,
                        target: self.target,
                        tool: $tool_name,
                        mode: if false $(|| $unstable)* {
                            // use in-tree libraries for unstable features
                            Mode::ToolStd
                        } else {
                            Mode::ToolBootstrap
                        },
                        path: $path,
                        is_optional_tool: false,
                        source_type: if false $(|| $external)* {
                            SourceType::Submodule
                        } else {
                            SourceType::InTree
                        },
                        extra_features: vec![],
                    }).expect("expected to build -- essential tool")
                }
=======
            fn run(self, builder: &Builder<'_>) -> PathBuf {
                builder.ensure(ToolBuild {
                    compiler: self.compiler,
                    target: self.target,
                    tool: $tool_name,
                    mode: if false $(|| $unstable)* {
                        // use in-tree libraries for unstable features
                        Mode::ToolStd
                    } else {
                        Mode::ToolBootstrap
                    },
                    path: $path,
                    is_optional_tool: false,
                    source_type: if false $(|| $external)* {
                        SourceType::Submodule
                    } else {
                        SourceType::InTree
                    },
                    extra_features: vec![],
                    allow_features: concat!($($allow_features)*),
                }).expect("expected to build -- essential tool")
>>>>>>> 2a8221db
            }
            )+
    }
}

bootstrap_tool!(
    Rustbook, "src/tools/rustbook", "rustbook";
    UnstableBookGen, "src/tools/unstable-book-gen", "unstable-book-gen";
    Tidy, "src/tools/tidy", "tidy";
    Linkchecker, "src/tools/linkchecker", "linkchecker";
    CargoTest, "src/tools/cargotest", "cargotest";
    Compiletest, "src/tools/compiletest", "compiletest", is_unstable_tool = true, allow_features = "test";
    BuildManifest, "src/tools/build-manifest", "build-manifest";
    RemoteTestClient, "src/tools/remote-test-client", "remote-test-client";
    RustInstaller, "src/tools/rust-installer", "rust-installer", is_external_tool = true;
    RustdocTheme, "src/tools/rustdoc-themes", "rustdoc-themes";
    ExpandYamlAnchors, "src/tools/expand-yaml-anchors", "expand-yaml-anchors";
    LintDocs, "src/tools/lint-docs", "lint-docs";
    JsonDocCk, "src/tools/jsondocck", "jsondocck";
    JsonDocLint, "src/tools/jsondoclint", "jsondoclint";
    HtmlChecker, "src/tools/html-checker", "html-checker";
    BumpStage0, "src/tools/bump-stage0", "bump-stage0";
<<<<<<< HEAD
    );
=======
    ReplaceVersionPlaceholder, "src/tools/replace-version-placeholder", "replace-version-placeholder";
    CollectLicenseMetadata, "src/tools/collect-license-metadata", "collect-license-metadata";
    GenerateCopyright, "src/tools/generate-copyright", "generate-copyright";
    SuggestTests, "src/tools/suggest-tests", "suggest-tests";
    GenerateWindowsSys, "src/tools/generate-windows-sys", "generate-windows-sys";
);
>>>>>>> 2a8221db

#[derive(Debug, Copy, Clone, Hash, PartialEq, Eq, Ord, PartialOrd)]
pub struct ErrorIndex {
    pub compiler: Compiler,
}

impl ErrorIndex {
    pub fn command(builder: &Builder<'_>) -> Command {
        // Error-index-generator links with the rustdoc library, so we need to add `rustc_lib_paths`
        // for rustc_private and libLLVM.so, and `sysroot_lib` for libstd, etc.
        let host = builder.config.build;
        let compiler = builder.compiler_for(builder.top_stage, host, host);
        let mut cmd = Command::new(builder.ensure(ErrorIndex { compiler }));
        let mut dylib_paths = builder.rustc_lib_paths(compiler);
        dylib_paths.push(PathBuf::from(&builder.sysroot_libdir(compiler, compiler.host)));
        add_dylib_path(dylib_paths, &mut cmd);
        cmd
    }
}

impl Step for ErrorIndex {
    type Output = PathBuf;

    fn should_run(run: ShouldRun<'_>) -> ShouldRun<'_> {
        run.path("src/tools/error_index_generator")
    }

    fn make_run(run: RunConfig<'_>) {
        // Compile the error-index in the same stage as rustdoc to avoid
        // recompiling rustdoc twice if we can.
        //
        // NOTE: This `make_run` isn't used in normal situations, only if you
        // manually build the tool with `x.py build
        // src/tools/error-index-generator` which almost nobody does.
        // Normally, `x.py test` or `x.py doc` will use the
        // `ErrorIndex::command` function instead.
        let compiler =
            run.builder.compiler(run.builder.top_stage.saturating_sub(1), run.builder.config.build);
        run.builder.ensure(ErrorIndex { compiler });
    }

    fn run(self, builder: &Builder<'_>) -> PathBuf {
        builder
            .ensure(ToolBuild {
                compiler: self.compiler,
                target: self.compiler.host,
                tool: "error_index_generator",
                mode: Mode::ToolRustc,
                path: "src/tools/error_index_generator",
                is_optional_tool: false,
                source_type: SourceType::InTree,
                extra_features: Vec::new(),
                allow_features: "",
            })
        .expect("expected to build -- essential tool")
    }
}

#[derive(Debug, Copy, Clone, Hash, PartialEq, Eq)]
pub struct RemoteTestServer {
    pub compiler: Compiler,
    pub target: TargetSelection,
}

impl Step for RemoteTestServer {
    type Output = PathBuf;

    fn should_run(run: ShouldRun<'_>) -> ShouldRun<'_> {
        run.path("src/tools/remote-test-server")
    }

    fn make_run(run: RunConfig<'_>) {
        run.builder.ensure(RemoteTestServer {
            compiler: run.builder.compiler(run.builder.top_stage, run.builder.config.build),
            target: run.target,
        });
    }

    fn run(self, builder: &Builder<'_>) -> PathBuf {
        builder
            .ensure(ToolBuild {
                compiler: self.compiler,
                target: self.target,
                tool: "remote-test-server",
                mode: Mode::ToolStd,
                path: "src/tools/remote-test-server",
                is_optional_tool: false,
                source_type: SourceType::InTree,
                extra_features: Vec::new(),
                allow_features: "",
            })
        .expect("expected to build -- essential tool")
    }
}

#[derive(Debug, Copy, Clone, Hash, PartialEq, Eq, Ord, PartialOrd)]
pub struct Rustdoc {
    /// This should only ever be 0 or 2.
    /// We sometimes want to reference the "bootstrap" rustdoc, which is why this option is here.
    pub compiler: Compiler,
}

impl Step for Rustdoc {
    type Output = PathBuf;
    const DEFAULT: bool = true;
    const ONLY_HOSTS: bool = true;

    fn should_run(run: ShouldRun<'_>) -> ShouldRun<'_> {
        run.path("src/tools/rustdoc").path("src/librustdoc")
    }

    fn make_run(run: RunConfig<'_>) {
        run.builder.ensure(Rustdoc {
            // Note: this is somewhat unique in that we actually want a *target*
            // compiler here, because rustdoc *is* a compiler. We won't be using
            // this as the compiler to build with, but rather this is "what
            // compiler are we producing"?
            compiler: run.builder.compiler(run.builder.top_stage, run.target),
        });
    }

    fn run(self, builder: &Builder<'_>) -> PathBuf {
        let target_compiler = self.compiler;
        if target_compiler.stage == 0 {
            if !target_compiler.is_snapshot(builder) {
                panic!("rustdoc in stage 0 must be snapshot rustdoc");
            }
            return builder.initial_rustc.with_file_name(exe("rustdoc", target_compiler.host));
        }
        let target = target_compiler.host;
        // Similar to `compile::Assemble`, build with the previous stage's compiler. Otherwise
        // we'd have stageN/bin/rustc and stageN/bin/rustdoc be effectively different stage
        // compilers, which isn't what we want. Rustdoc should be linked in the same way as the
        // rustc compiler it's paired with, so it must be built with the previous stage compiler.
        let build_compiler = builder.compiler(target_compiler.stage - 1, builder.config.build);

        // When using `download-rustc` and a stage0 build_compiler, copying rustc doesn't actually
        // build stage0 libstd (because the libstd in sysroot has the wrong ABI). Explicitly build
        // it.
        builder.ensure(compile::Std::new(build_compiler, target_compiler.host));
        builder.ensure(compile::Rustc::new(build_compiler, target_compiler.host));
        // NOTE: this implies that `download-rustc` is pretty useless when compiling with the stage0
        // compiler, since you do just as much work.
        if !builder.config.dry_run() && builder.download_rustc() && build_compiler.stage == 0 {
            println!(
                "warning: `download-rustc` does nothing when building stage1 tools; consider using `--stage 2` instead"
                );
        }

        // The presence of `target_compiler` ensures that the necessary libraries (codegen backends,
        // compiler libraries, ...) are built. Rustdoc does not require the presence of any
        // libraries within sysroot_libdir (i.e., rustlib), though doctests may want it (since
        // they'll be linked to those libraries). As such, don't explicitly `ensure` any additional
        // libraries here. The intuition here is that If we've built a compiler, we should be able
        // to build rustdoc.
        //
        let mut features = Vec::new();
        if builder.config.jemalloc {
            features.push("jemalloc".to_string());
        }

        let mut cargo = prepare_tool_cargo(
            builder,
            build_compiler,
            Mode::ToolRustc,
            target,
            "build",
            "src/tools/rustdoc",
            SourceType::InTree,
            features.as_slice(),
            );

<<<<<<< HEAD
        builder.info(&format!(
                "Building rustdoc for stage{} ({})",
                target_compiler.stage, target_compiler.host
                ));
=======
        if builder.config.rustc_parallel {
            cargo.rustflag("--cfg=parallel_compiler");
        }

        let _guard = builder.msg_tool(
            Mode::ToolRustc,
            "rustdoc",
            build_compiler.stage,
            &self.compiler.host,
            &target,
        );
>>>>>>> 2a8221db
        builder.run(&mut cargo.into());

        // Cargo adds a number of paths to the dylib search path on windows, which results in
        // the wrong rustdoc being executed. To avoid the conflicting rustdocs, we name the "tool"
        // rustdoc a different name.
        let tool_rustdoc = builder
            .cargo_out(build_compiler, Mode::ToolRustc, target)
            .join(exe("rustdoc_tool_binary", target_compiler.host));

        // don't create a stage0-sysroot/bin directory.
        if target_compiler.stage > 0 {
            let sysroot = builder.sysroot(target_compiler);
            let bindir = sysroot.join("bin");
            t!(fs::create_dir_all(&bindir));
            let bin_rustdoc = bindir.join(exe("rustdoc", target_compiler.host));
            let _ = fs::remove_file(&bin_rustdoc);
            builder.copy(&tool_rustdoc, &bin_rustdoc);
            bin_rustdoc
        } else {
            tool_rustdoc
        }
    }
}

#[derive(Debug, Copy, Clone, Hash, PartialEq, Eq)]
pub struct Cargo {
    pub compiler: Compiler,
    pub target: TargetSelection,
}

impl Step for Cargo {
    type Output = PathBuf;
    const DEFAULT: bool = true;
    const ONLY_HOSTS: bool = true;

    fn should_run(run: ShouldRun<'_>) -> ShouldRun<'_> {
        let builder = run.builder;
        run.path("src/tools/cargo").default_condition(
            builder.config.extended
            && builder.config.tools.as_ref().map_or(
                true,
                // If `tools` is set, search list for this tool.
                |tools| tools.iter().any(|tool| tool == "cargo"),
                ),
                )
    }

    fn make_run(run: RunConfig<'_>) {
        run.builder.ensure(Cargo {
            compiler: run.builder.compiler(run.builder.top_stage, run.builder.config.build),
            target: run.target,
        });
    }

    fn run(self, builder: &Builder<'_>) -> PathBuf {
        let cargo_bin_path = builder
            .ensure(ToolBuild {
                compiler: self.compiler,
                target: self.target,
                tool: "cargo",
                mode: Mode::ToolRustc,
                path: "src/tools/cargo",
                is_optional_tool: false,
                source_type: SourceType::Submodule,
                extra_features: Vec::new(),
                allow_features: "",
            })
        .expect("expected to build -- essential tool");

        let build_cred = |name, path| {
            // These credential helpers are currently experimental.
            // Any build failures will be ignored.
            let _ = builder.ensure(ToolBuild {
                compiler: self.compiler,
                target: self.target,
                tool: name,
                mode: Mode::ToolRustc,
                path,
                is_optional_tool: true,
                source_type: SourceType::Submodule,
                extra_features: Vec::new(),
                allow_features: "",
            });
        };

        if self.target.contains("windows") {
            build_cred(
                "cargo-credential-wincred",
<<<<<<< HEAD
                "src/tools/cargo/crates/credential/cargo-credential-wincred",
                );
=======
                "src/tools/cargo/credential/cargo-credential-wincred",
            );
>>>>>>> 2a8221db
        }
        if self.target.contains("apple-darwin") {
            build_cred(
                "cargo-credential-macos-keychain",
<<<<<<< HEAD
                "src/tools/cargo/crates/credential/cargo-credential-macos-keychain",
                );
        }
        build_cred(
            "cargo-credential-1password",
            "src/tools/cargo/crates/credential/cargo-credential-1password",
            );
=======
                "src/tools/cargo/credential/cargo-credential-macos-keychain",
            );
        }
        build_cred(
            "cargo-credential-1password",
            "src/tools/cargo/credential/cargo-credential-1password",
        );
>>>>>>> 2a8221db
        cargo_bin_path
    }
}

#[derive(Debug, Copy, Clone, Hash, PartialEq, Eq)]
pub struct LldWrapper {
    pub compiler: Compiler,
    pub target: TargetSelection,
}

impl Step for LldWrapper {
    type Output = PathBuf;

    fn should_run(run: ShouldRun<'_>) -> ShouldRun<'_> {
        run.never()
    }

    fn run(self, builder: &Builder<'_>) -> PathBuf {
        let src_exe = builder
            .ensure(ToolBuild {
                compiler: self.compiler,
                target: self.target,
                tool: "lld-wrapper",
                mode: Mode::ToolStd,
                path: "src/tools/lld-wrapper",
                is_optional_tool: false,
                source_type: SourceType::InTree,
                extra_features: Vec::new(),
                allow_features: "",
            })
        .expect("expected to build -- essential tool");

        src_exe
    }
}

#[derive(Debug, Copy, Clone, Hash, PartialEq, Eq)]
pub struct RustAnalyzer {
    pub compiler: Compiler,
    pub target: TargetSelection,
}

impl RustAnalyzer {
    pub const ALLOW_FEATURES: &str =
        "proc_macro_internals,proc_macro_diagnostic,proc_macro_span,proc_macro_span_shrink";
}

impl Step for RustAnalyzer {
    type Output = Option<PathBuf>;
    const DEFAULT: bool = true;
    const ONLY_HOSTS: bool = true;

    fn should_run(run: ShouldRun<'_>) -> ShouldRun<'_> {
        let builder = run.builder;
        run.path("src/tools/rust-analyzer").default_condition(
            builder.config.extended
                && builder
                    .config
                    .tools
                    .as_ref()
                    .map_or(true, |tools| tools.iter().any(|tool| tool == "rust-analyzer")),
        )
    }

    fn make_run(run: RunConfig<'_>) {
        run.builder.ensure(RustAnalyzer {
            compiler: run.builder.compiler(run.builder.top_stage, run.builder.config.build),
            target: run.target,
        });
    }

    fn run(self, builder: &Builder<'_>) -> Option<PathBuf> {
        builder.ensure(ToolBuild {
            compiler: self.compiler,
            target: self.target,
            tool: "rust-analyzer",
            mode: Mode::ToolStd,
            path: "src/tools/rust-analyzer",
            extra_features: vec!["rust-analyzer/in-rust-tree".to_owned()],
            is_optional_tool: false,
            source_type: SourceType::InTree,
            allow_features: RustAnalyzer::ALLOW_FEATURES,
        })
    }
}

#[derive(Debug, Copy, Clone, Hash, PartialEq, Eq)]
pub struct RustAnalyzerProcMacroSrv {
    pub compiler: Compiler,
    pub target: TargetSelection,
}

impl Step for RustAnalyzerProcMacroSrv {
    type Output = Option<PathBuf>;
    const DEFAULT: bool = true;
    const ONLY_HOSTS: bool = true;

    fn should_run(run: ShouldRun<'_>) -> ShouldRun<'_> {
        let builder = run.builder;
        // Allow building `rust-analyzer-proc-macro-srv` both as part of the `rust-analyzer` and as a stand-alone tool.
        run.path("src/tools/rust-analyzer")
            .path("src/tools/rust-analyzer/crates/proc-macro-srv-cli")
            .default_condition(builder.config.tools.as_ref().map_or(true, |tools| {
                tools
                    .iter()
                    .any(|tool| tool == "rust-analyzer" || tool == "rust-analyzer-proc-macro-srv")
            }))
    }

    fn make_run(run: RunConfig<'_>) {
        run.builder.ensure(RustAnalyzerProcMacroSrv {
            compiler: run.builder.compiler(run.builder.top_stage, run.builder.config.build),
            target: run.target,
        });
    }

    fn run(self, builder: &Builder<'_>) -> Option<PathBuf> {
        let path = builder.ensure(ToolBuild {
            compiler: self.compiler,
            target: self.target,
            tool: "rust-analyzer-proc-macro-srv",
            mode: Mode::ToolStd,
            path: "src/tools/rust-analyzer/crates/proc-macro-srv-cli",
            extra_features: vec!["proc-macro-srv/sysroot-abi".to_owned()],
            is_optional_tool: false,
            source_type: SourceType::InTree,
            allow_features: RustAnalyzer::ALLOW_FEATURES,
        })?;

        // Copy `rust-analyzer-proc-macro-srv` to `<sysroot>/libexec/`
        // so that r-a can use it.
        let libexec_path = builder.sysroot(self.compiler).join("libexec");
        t!(fs::create_dir_all(&libexec_path));
        builder.copy(&path, &libexec_path.join("rust-analyzer-proc-macro-srv"));

        Some(path)
    }
}

macro_rules! tool_extended {
    (($sel:ident, $builder:ident),
<<<<<<< HEAD
    $($name:ident,
      $toolstate:ident,
      $path:expr,
      $tool_name:expr,
      stable = $stable:expr,
      $(in_tree = $in_tree:expr,)?
      $(submodule = $submodule:literal,)?
      $extra_deps:block;)+) => {
=======
       $($name:ident,
       $path:expr,
       $tool_name:expr,
       stable = $stable:expr
       $(,tool_std = $tool_std:literal)?
       $(,allow_features = $allow_features:expr)?
       $(,add_bins_to_sysroot = $add_bins_to_sysroot:expr)?
       ;)+) => {
>>>>>>> 2a8221db
        $(
            #[derive(Debug, Clone, Hash, PartialEq, Eq)]
            pub struct $name {
                pub compiler: Compiler,
                pub target: TargetSelection,
                pub extra_features: Vec<String>,
            }

            impl Step for $name {
                type Output = Option<PathBuf>;
                const DEFAULT: bool = true; // Overwritten below
                const ONLY_HOSTS: bool = true;

                fn should_run(run: ShouldRun<'_>) -> ShouldRun<'_> {
                    let builder = run.builder;
                    run.path($path).default_condition(
                        builder.config.extended
                        && builder.config.tools.as_ref().map_or(
                            // By default, on nightly/dev enable all tools, else only
                            // build stable tools.
                            $stable || builder.build.unstable_features(),
                            // If `tools` is set, search list for this tool.
                            |tools| {
                                tools.iter().any(|tool| match tool.as_ref() {
                                    "clippy" => $tool_name == "clippy-driver",
                                    x => $tool_name == x,
                                })
                            }),
                            )
                }

                fn make_run(run: RunConfig<'_>) {
                    run.builder.ensure($name {
                        compiler: run.builder.compiler(run.builder.top_stage, run.builder.config.build),
                        target: run.target,
                        extra_features: Vec::new(),
                    });
                }

<<<<<<< HEAD
                #[allow(unused_mut)]
                fn run(mut $sel, $builder: &Builder<'_>) -> Option<PathBuf> {
                    $extra_deps
                        $( $builder.update_submodule(&Path::new("src").join("tools").join($submodule)); )?
                        $builder.ensure(ToolBuild {
                            compiler: $sel.compiler,
                            target: $sel.target,
                            tool: $tool_name,
                            mode: Mode::ToolRustc,
                            path: $path,
                            extra_features: $sel.extra_features,
                            is_optional_tool: true,
                            source_type: if false $(|| $in_tree)* {
                                SourceType::InTree
                            } else {
                                SourceType::Submodule
                            },
                        })
=======
            #[allow(unused_mut)]
            fn run(mut $sel, $builder: &Builder<'_>) -> Option<PathBuf> {
                let tool = $builder.ensure(ToolBuild {
                    compiler: $sel.compiler,
                    target: $sel.target,
                    tool: $tool_name,
                    mode: if false $(|| $tool_std)? { Mode::ToolStd } else { Mode::ToolRustc },
                    path: $path,
                    extra_features: $sel.extra_features,
                    is_optional_tool: true,
                    source_type: SourceType::InTree,
                    allow_features: concat!($($allow_features)*),
                })?;

                if (false $(|| !$add_bins_to_sysroot.is_empty())?) && $sel.compiler.stage > 0 {
                    let bindir = $builder.sysroot($sel.compiler).join("bin");
                    t!(fs::create_dir_all(&bindir));

                    #[allow(unused_variables)]
                    let tools_out = $builder
                        .cargo_out($sel.compiler, Mode::ToolRustc, $sel.target);

                    $(for add_bin in $add_bins_to_sysroot {
                        let bin_source = tools_out.join(exe(add_bin, $sel.target));
                        let bin_destination = bindir.join(exe(add_bin, $sel.compiler.host));
                        $builder.copy(&bin_source, &bin_destination);
                    })?

                    let tool = bindir.join(exe($tool_name, $sel.compiler.host));
                    Some(tool)
                } else {
                    Some(tool)
>>>>>>> 2a8221db
                }
            }
            )+
    }
}

// Note: tools need to be also added to `Builder::get_step_descriptions` in `builder.rs`
// to make `./x.py build <tool>` work.
// Note: Most submodule updates for tools are handled by bootstrap.py, since they're needed just to
// invoke Cargo to build bootstrap. See the comment there for more details.
tool_extended!((self, builder),
<<<<<<< HEAD
Cargofmt, rustfmt, "src/tools/rustfmt", "cargo-fmt", stable=true, in_tree=true, {};
CargoClippy, clippy, "src/tools/clippy", "cargo-clippy", stable=true, in_tree=true, {};
Clippy, clippy, "src/tools/clippy", "clippy-driver", stable=true, in_tree=true, {};
Miri, miri, "src/tools/miri", "miri", stable=false, {};
CargoMiri, miri, "src/tools/miri/cargo-miri", "cargo-miri", stable=false, {};
Rls, rls, "src/tools/rls", "rls", stable=true, {
    builder.ensure(Clippy {
        compiler: self.compiler,
        target: self.target,
        extra_features: Vec::new(),
    });
    self.extra_features.push("clippy".to_owned());
};
RustDemangler, rust_demangler, "src/tools/rust-demangler", "rust-demangler", stable=false, in_tree=true, {};
Rustfmt, rustfmt, "src/tools/rustfmt", "rustfmt", stable=true, in_tree=true, {};
RustAnalyzer, rust_analyzer, "src/tools/rust-analyzer/crates/rust-analyzer", "rust-analyzer", stable=false, submodule="rust-analyzer", {};
=======
    Cargofmt, "src/tools/rustfmt", "cargo-fmt", stable=true;
    CargoClippy, "src/tools/clippy", "cargo-clippy", stable=true;
    Clippy, "src/tools/clippy", "clippy-driver", stable=true, add_bins_to_sysroot = ["clippy-driver", "cargo-clippy"];
    Miri, "src/tools/miri", "miri", stable=false, add_bins_to_sysroot = ["miri"];
    CargoMiri, "src/tools/miri/cargo-miri", "cargo-miri", stable=true, add_bins_to_sysroot = ["cargo-miri"];
    // FIXME: tool_std is not quite right, we shouldn't allow nightly features.
    // But `builder.cargo` doesn't know how to handle ToolBootstrap in stages other than 0,
    // and this is close enough for now.
    Rls, "src/tools/rls", "rls", stable=true, tool_std=true;
    RustDemangler, "src/tools/rust-demangler", "rust-demangler", stable=false, tool_std=true;
    Rustfmt, "src/tools/rustfmt", "rustfmt", stable=true, add_bins_to_sysroot = ["rustfmt", "cargo-fmt"];
>>>>>>> 2a8221db
);

impl<'a> Builder<'a> {
    /// Gets a `Command` which is ready to run `tool` in `stage` built for
    /// `host`.
    pub fn tool_cmd(&self, tool: Tool) -> Command {
        let mut cmd = Command::new(self.tool_exe(tool));
        let compiler = self.compiler(0, self.config.build);
        let host = &compiler.host;
        // Prepares the `cmd` provided to be able to run the `compiler` provided.
        //
        // Notably this munges the dynamic library lookup path to point to the
        // right location to run `compiler`.
        let mut lib_paths: Vec<PathBuf> = vec![
            self.build.rustc_snapshot_libdir(),
            self.cargo_out(compiler, Mode::ToolBootstrap, *host).join("deps"),
        ];

        // On MSVC a tool may invoke a C compiler (e.g., compiletest in run-make
        // mode) and that C compiler may need some extra PATH modification. Do
        // so here.
        if compiler.host.contains("msvc") {
            let curpaths = env::var_os("PATH").unwrap_or_default();
            let curpaths = env::split_paths(&curpaths).collect::<Vec<_>>();
            for &(ref k, ref v) in self.cc[&compiler.host].env() {
                if k != "PATH" {
                    continue;
                }
                for path in env::split_paths(v) {
                    if !curpaths.contains(&path) {
                        lib_paths.push(path);
                    }
                }
            }
        }

        add_dylib_path(lib_paths, &mut cmd);

        // Provide a RUSTC for this command to use.
        cmd.env("RUSTC", &self.initial_rustc);

        cmd
    }
}<|MERGE_RESOLUTION|>--- conflicted
+++ resolved
@@ -94,139 +94,9 @@
             path,
             self.source_type,
             &self.extra_features,
-<<<<<<< HEAD
-            );
-
-        builder.info(&format!("Building stage{} tool {} ({})", compiler.stage, tool, target));
-        let mut duplicates = Vec::new();
-        let is_expected = compile::stream_cargo(builder, cargo, vec![], &mut |msg| {
-            // Only care about big things like the RLS/Cargo for now
-            match tool {
-                "rls" | "cargo" | "clippy-driver" | "miri" | "rustfmt" => {}
-
-                _ => return,
-            }
-            let (id, features, filenames) = match msg {
-                compile::CargoMessage::CompilerArtifact {
-                    package_id,
-                    features,
-                    filenames,
-                    target: _,
-                } => (package_id, features, filenames),
-                _ => return,
-            };
-            let features = features.iter().map(|s| s.to_string()).collect::<Vec<_>>();
-
-            for path in filenames {
-                let val = (tool, PathBuf::from(&*path), features.clone());
-                // we're only interested in deduplicating rlibs for now
-                if val.1.extension().and_then(|s| s.to_str()) != Some("rlib") {
-                    continue;
-                }
-
-                // Don't worry about compiles that turn out to be host
-                // dependencies or build scripts. To skip these we look for
-                // anything that goes in `.../release/deps` but *doesn't* go in
-                // `$target/release/deps`. This ensure that outputs in
-                // `$target/release` are still considered candidates for
-                // deduplication.
-                if let Some(parent) = val.1.parent() {
-                    if parent.ends_with("release/deps") {
-                        let maybe_target = parent
-                            .parent()
-                            .and_then(|p| p.parent())
-                            .and_then(|p| p.file_name())
-                            .and_then(|p| p.to_str())
-                            .unwrap();
-                        if maybe_target != &*target.triple {
-                            continue;
-                        }
-                    }
-                }
-
-                // Record that we've built an artifact for `id`, and if one was
-                // already listed then we need to see if we reused the same
-                // artifact or produced a duplicate.
-                let mut artifacts = builder.tool_artifacts.borrow_mut();
-                let prev_artifacts = artifacts.entry(target).or_default();
-                let prev = match prev_artifacts.get(&*id) {
-                    Some(prev) => prev,
-                    None => {
-                        prev_artifacts.insert(id.to_string(), val);
-                        continue;
-                    }
-                };
-                if prev.1 == val.1 {
-                    return; // same path, same artifact
-                }
-
-                // If the paths are different and one of them *isn't* inside of
-                // `release/deps`, then it means it's probably in
-                // `$target/release`, or it's some final artifact like
-                // `libcargo.rlib`. In these situations Cargo probably just
-                // copied it up from `$target/release/deps/libcargo-xxxx.rlib`,
-                // so if the features are equal we can just skip it.
-                let prev_no_hash = prev.1.parent().unwrap().ends_with("release/deps");
-                let val_no_hash = val.1.parent().unwrap().ends_with("release/deps");
-                if prev.2 == val.2 || !prev_no_hash || !val_no_hash {
-                    return;
-                }
-
-                // ... and otherwise this looks like we duplicated some sort of
-                // compilation, so record it to generate an error later.
-                duplicates.push((id.to_string(), val, prev.clone()));
-            }
-        });
-
-        if is_expected && !duplicates.is_empty() {
-            println!(
-                "duplicate artifacts found when compiling a tool, this \
-                      typically means that something was recompiled because \
-                      a transitive dependency has different features activated \
-                      than in a previous build:\n"
-                    );
-            println!(
-                "the following dependencies are duplicated although they \
-                      have the same features enabled:"
-                    );
-            let (same, different): (Vec<_>, Vec<_>) =
-                                    duplicates.into_iter().partition(|(_, cur, prev)| cur.2 == prev.2);
-            for (id, cur, prev) in same {
-                println!("  {}", id);
-                // same features
-                println!("    `{}` ({:?})\n    `{}` ({:?})", cur.0, cur.1, prev.0, prev.1);
-            }
-            println!("the following dependencies have different features:");
-            for (id, cur, prev) in different {
-                println!("  {}", id);
-                let cur_features: HashSet<_> = cur.2.into_iter().collect();
-                let prev_features: HashSet<_> = prev.2.into_iter().collect();
-                println!(
-                    "    `{}` additionally enabled features {:?} at {:?}",
-                    cur.0,
-                    &cur_features - &prev_features,
-                    cur.1
-                    );
-                println!(
-                    "    `{}` additionally enabled features {:?} at {:?}",
-                    prev.0,
-                    &prev_features - &cur_features,
-                    prev.1
-                    );
-            }
-            println!();
-            println!(
-                "to fix this you will probably want to edit the local \
-                      src/tools/rustc-workspace-hack/Cargo.toml crate, as \
-                      that will update the dependency graph to ensure that \
-                      these crates all share the same feature set"
-                    );
-            panic!("tools should not compile multiple copies of the same crate");
-=======
         );
         if !self.allow_features.is_empty() {
             cargo.allow_features(self.allow_features);
->>>>>>> 2a8221db
         }
         let _guard = builder.msg_tool(
             self.mode,
@@ -283,15 +153,6 @@
     if builder.build.config.cargo_native_static {
         if path.ends_with("cargo")
             || path.ends_with("rls")
-<<<<<<< HEAD
-                || path.ends_with("clippy")
-                || path.ends_with("miri")
-                || path.ends_with("rustfmt")
-                {
-                    cargo.env("LIBZ_SYS_STATIC", "1");
-                    features.push("rustc-workspace-hack/all-static".to_string());
-                }
-=======
             || path.ends_with("clippy")
             || path.ends_with("miri")
             || path.ends_with("rustfmt")
@@ -301,7 +162,6 @@
         if path.ends_with("cargo") {
             features.push("all-static".to_string());
         }
->>>>>>> 2a8221db
     }
 
     // clippy tests need to know about the stage sysroot. Set them consistently while building to
@@ -345,20 +205,12 @@
 
 macro_rules! bootstrap_tool {
     ($(
-<<<<<<< HEAD
-            $name:ident, $path:expr, $tool_name:expr
-            $(,is_external_tool = $external:expr)*
-            $(,is_unstable_tool = $unstable:expr)*
-            ;
-      )+) => {
-=======
         $name:ident, $path:expr, $tool_name:expr
         $(,is_external_tool = $external:expr)*
         $(,is_unstable_tool = $unstable:expr)*
         $(,allow_features = $allow_features:expr)?
         ;
     )+) => {
->>>>>>> 2a8221db
         #[derive(Copy, PartialEq, Eq, Clone)]
         pub enum Tool {
             $(
@@ -401,29 +253,6 @@
                     });
                 }
 
-<<<<<<< HEAD
-                fn run(self, builder: &Builder<'_>) -> PathBuf {
-                    builder.ensure(ToolBuild {
-                        compiler: self.compiler,
-                        target: self.target,
-                        tool: $tool_name,
-                        mode: if false $(|| $unstable)* {
-                            // use in-tree libraries for unstable features
-                            Mode::ToolStd
-                        } else {
-                            Mode::ToolBootstrap
-                        },
-                        path: $path,
-                        is_optional_tool: false,
-                        source_type: if false $(|| $external)* {
-                            SourceType::Submodule
-                        } else {
-                            SourceType::InTree
-                        },
-                        extra_features: vec![],
-                    }).expect("expected to build -- essential tool")
-                }
-=======
             fn run(self, builder: &Builder<'_>) -> PathBuf {
                 builder.ensure(ToolBuild {
                     compiler: self.compiler,
@@ -445,7 +274,6 @@
                     extra_features: vec![],
                     allow_features: concat!($($allow_features)*),
                 }).expect("expected to build -- essential tool")
->>>>>>> 2a8221db
             }
             )+
     }
@@ -468,16 +296,12 @@
     JsonDocLint, "src/tools/jsondoclint", "jsondoclint";
     HtmlChecker, "src/tools/html-checker", "html-checker";
     BumpStage0, "src/tools/bump-stage0", "bump-stage0";
-<<<<<<< HEAD
-    );
-=======
     ReplaceVersionPlaceholder, "src/tools/replace-version-placeholder", "replace-version-placeholder";
     CollectLicenseMetadata, "src/tools/collect-license-metadata", "collect-license-metadata";
     GenerateCopyright, "src/tools/generate-copyright", "generate-copyright";
     SuggestTests, "src/tools/suggest-tests", "suggest-tests";
     GenerateWindowsSys, "src/tools/generate-windows-sys", "generate-windows-sys";
 );
->>>>>>> 2a8221db
 
 #[derive(Debug, Copy, Clone, Hash, PartialEq, Eq, Ord, PartialOrd)]
 pub struct ErrorIndex {
@@ -650,12 +474,6 @@
             features.as_slice(),
             );
 
-<<<<<<< HEAD
-        builder.info(&format!(
-                "Building rustdoc for stage{} ({})",
-                target_compiler.stage, target_compiler.host
-                ));
-=======
         if builder.config.rustc_parallel {
             cargo.rustflag("--cfg=parallel_compiler");
         }
@@ -667,7 +485,6 @@
             &self.compiler.host,
             &target,
         );
->>>>>>> 2a8221db
         builder.run(&mut cargo.into());
 
         // Cargo adds a number of paths to the dylib search path on windows, which results in
@@ -756,26 +573,12 @@
         if self.target.contains("windows") {
             build_cred(
                 "cargo-credential-wincred",
-<<<<<<< HEAD
-                "src/tools/cargo/crates/credential/cargo-credential-wincred",
-                );
-=======
                 "src/tools/cargo/credential/cargo-credential-wincred",
             );
->>>>>>> 2a8221db
         }
         if self.target.contains("apple-darwin") {
             build_cred(
                 "cargo-credential-macos-keychain",
-<<<<<<< HEAD
-                "src/tools/cargo/crates/credential/cargo-credential-macos-keychain",
-                );
-        }
-        build_cred(
-            "cargo-credential-1password",
-            "src/tools/cargo/crates/credential/cargo-credential-1password",
-            );
-=======
                 "src/tools/cargo/credential/cargo-credential-macos-keychain",
             );
         }
@@ -783,7 +586,6 @@
             "cargo-credential-1password",
             "src/tools/cargo/credential/cargo-credential-1password",
         );
->>>>>>> 2a8221db
         cargo_bin_path
     }
 }
@@ -925,16 +727,6 @@
 
 macro_rules! tool_extended {
     (($sel:ident, $builder:ident),
-<<<<<<< HEAD
-    $($name:ident,
-      $toolstate:ident,
-      $path:expr,
-      $tool_name:expr,
-      stable = $stable:expr,
-      $(in_tree = $in_tree:expr,)?
-      $(submodule = $submodule:literal,)?
-      $extra_deps:block;)+) => {
-=======
        $($name:ident,
        $path:expr,
        $tool_name:expr,
@@ -943,7 +735,6 @@
        $(,allow_features = $allow_features:expr)?
        $(,add_bins_to_sysroot = $add_bins_to_sysroot:expr)?
        ;)+) => {
->>>>>>> 2a8221db
         $(
             #[derive(Debug, Clone, Hash, PartialEq, Eq)]
             pub struct $name {
@@ -983,26 +774,6 @@
                     });
                 }
 
-<<<<<<< HEAD
-                #[allow(unused_mut)]
-                fn run(mut $sel, $builder: &Builder<'_>) -> Option<PathBuf> {
-                    $extra_deps
-                        $( $builder.update_submodule(&Path::new("src").join("tools").join($submodule)); )?
-                        $builder.ensure(ToolBuild {
-                            compiler: $sel.compiler,
-                            target: $sel.target,
-                            tool: $tool_name,
-                            mode: Mode::ToolRustc,
-                            path: $path,
-                            extra_features: $sel.extra_features,
-                            is_optional_tool: true,
-                            source_type: if false $(|| $in_tree)* {
-                                SourceType::InTree
-                            } else {
-                                SourceType::Submodule
-                            },
-                        })
-=======
             #[allow(unused_mut)]
             fn run(mut $sel, $builder: &Builder<'_>) -> Option<PathBuf> {
                 let tool = $builder.ensure(ToolBuild {
@@ -1035,7 +806,6 @@
                     Some(tool)
                 } else {
                     Some(tool)
->>>>>>> 2a8221db
                 }
             }
             )+
@@ -1047,24 +817,6 @@
 // Note: Most submodule updates for tools are handled by bootstrap.py, since they're needed just to
 // invoke Cargo to build bootstrap. See the comment there for more details.
 tool_extended!((self, builder),
-<<<<<<< HEAD
-Cargofmt, rustfmt, "src/tools/rustfmt", "cargo-fmt", stable=true, in_tree=true, {};
-CargoClippy, clippy, "src/tools/clippy", "cargo-clippy", stable=true, in_tree=true, {};
-Clippy, clippy, "src/tools/clippy", "clippy-driver", stable=true, in_tree=true, {};
-Miri, miri, "src/tools/miri", "miri", stable=false, {};
-CargoMiri, miri, "src/tools/miri/cargo-miri", "cargo-miri", stable=false, {};
-Rls, rls, "src/tools/rls", "rls", stable=true, {
-    builder.ensure(Clippy {
-        compiler: self.compiler,
-        target: self.target,
-        extra_features: Vec::new(),
-    });
-    self.extra_features.push("clippy".to_owned());
-};
-RustDemangler, rust_demangler, "src/tools/rust-demangler", "rust-demangler", stable=false, in_tree=true, {};
-Rustfmt, rustfmt, "src/tools/rustfmt", "rustfmt", stable=true, in_tree=true, {};
-RustAnalyzer, rust_analyzer, "src/tools/rust-analyzer/crates/rust-analyzer", "rust-analyzer", stable=false, submodule="rust-analyzer", {};
-=======
     Cargofmt, "src/tools/rustfmt", "cargo-fmt", stable=true;
     CargoClippy, "src/tools/clippy", "cargo-clippy", stable=true;
     Clippy, "src/tools/clippy", "clippy-driver", stable=true, add_bins_to_sysroot = ["clippy-driver", "cargo-clippy"];
@@ -1076,7 +828,6 @@
     Rls, "src/tools/rls", "rls", stable=true, tool_std=true;
     RustDemangler, "src/tools/rust-demangler", "rust-demangler", stable=false, tool_std=true;
     Rustfmt, "src/tools/rustfmt", "rustfmt", stable=true, add_bins_to_sysroot = ["rustfmt", "cargo-fmt"];
->>>>>>> 2a8221db
 );
 
 impl<'a> Builder<'a> {
