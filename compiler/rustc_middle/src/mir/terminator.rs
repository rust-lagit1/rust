--- conflicted
+++ resolved
@@ -397,7 +397,6 @@
         TerminatorKind::SwitchInt { discr: cond, targets: SwitchTargets::static_if(0, f, t) }
     }
 
-<<<<<<< HEAD
     pub fn if_with_cold_br(
         cond: Operand<'tcx>,
         t: BasicBlock,
@@ -414,9 +413,7 @@
         }
     }
 
-=======
-    #[inline]
->>>>>>> 88189a71
+    #[inline]
     pub fn successors(&self) -> Successors<'_> {
         use self::TerminatorKind::*;
         match *self {
