--- conflicted
+++ resolved
@@ -1648,7 +1648,6 @@
             );
         }
 
-<<<<<<< HEAD
 fn maybe_download_rustfmt(builder: &Builder<'_>) -> Option<PathBuf> {
     let RustfmtMetadata { date, version } = builder.config.stage0_metadata.rustfmt.as_ref()?;
     let channel = format!("{version}-{date}");
@@ -1676,10 +1675,6 @@
 
     builder.create(&rustfmt_stamp, &channel);
     Some(rustfmt_path)
-=======
-        Some(commit.to_string())
-    }
->>>>>>> 911cbf8e
 }
 
 fn set<T>(field: &mut T, val: Option<T>) {
