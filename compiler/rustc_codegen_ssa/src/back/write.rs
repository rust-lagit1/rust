--- conflicted
+++ resolved
@@ -947,11 +947,6 @@
         }
     };
 
-<<<<<<< HEAD
-    let assembly = load_from_incr_cache(module_config.emit_asm, OutputType::Assembly);
-    let llvm_ir = load_from_incr_cache(module_config.emit_ir, OutputType::LlvmAssembly);
-    let bytecode = load_from_incr_cache(module_config.emit_bc, OutputType::Bitcode);
-=======
     let should_emit_obj = module_config.emit_obj != EmitObj::None;
     let assembly = load_from_incr_cache(module_config.emit_asm, OutputType::Assembly);
     let llvm_ir = load_from_incr_cache(module_config.emit_ir, OutputType::LlvmAssembly);
@@ -960,7 +955,6 @@
     if should_emit_obj && object.is_none() {
         cgcx.create_dcx().emit_fatal(errors::NoSavedObjectFile { cgu_name: &module.name })
     }
->>>>>>> b7581490
 
     WorkItemResult::Finished(CompiledModule {
         name: module.name,
