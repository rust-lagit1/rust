--- conflicted
+++ resolved
@@ -16,8 +16,8 @@
 use rustc_lint::LateContext;
 use rustc_middle::mir::interpret::{ConstValue, Scalar};
 use rustc_middle::ty::{
-    self, AdtDef, AssocKind, Binder, BoundRegion, DefIdTree, FnSig, IntTy, List, ParamEnv, Predicate, PredicateKind,
-    AliasTy, Region, RegionKind, SubstsRef, Ty, TyCtxt, TypeSuperVisitable, TypeVisitable, TypeVisitor, UintTy,
+    self, AdtDef, AliasTy, AssocKind, Binder, BoundRegion, DefIdTree, FnSig, IntTy, List, ParamEnv, Predicate,
+    PredicateKind, Region, RegionKind, SubstsRef, Ty, TyCtxt, TypeSuperVisitable, TypeVisitable, TypeVisitor, UintTy,
     VariantDef, VariantDiscr,
 };
 use rustc_middle::ty::{GenericArg, GenericArgKind};
@@ -85,34 +85,11 @@
                     return true;
                 }
 
-                if let ty::Opaque(def_id, _) = *inner_ty.kind() {
+                if let ty::Alias(ty::Opaque, ty::AliasTy { def_id, .. }) = *inner_ty.kind() {
                     if !seen.insert(def_id) {
                         return false;
                     }
 
-<<<<<<< HEAD
-            if let ty::Alias(ty::Opaque, ty::AliasTy { def_id, .. }) = *inner_ty.kind() {
-                for &(predicate, _span) in cx.tcx.explicit_item_bounds(def_id) {
-                    match predicate.kind().skip_binder() {
-                        // For `impl Trait<U>`, it will register a predicate of `T: Trait<U>`, so we go through
-                        // and check substituions to find `U`.
-                        ty::PredicateKind::Clause(ty::Clause::Trait(trait_predicate)) => {
-                            if trait_predicate
-                                .trait_ref
-                                .substs
-                                .types()
-                                .skip(1) // Skip the implicit `Self` generic parameter
-                                .any(|ty| contains_ty_adt_constructor_opaque(cx, ty, needle))
-                            {
-                                return true;
-                            }
-                        },
-                        // For `impl Trait<Assoc=U>`, it will register a predicate of `<T as Trait>::Assoc = U`,
-                        // so we check the term for `U`.
-                        ty::PredicateKind::Clause(ty::Clause::Projection(projection_predicate)) => {
-                            if let ty::TermKind::Ty(ty) = projection_predicate.term.unpack() {
-                                if contains_ty_adt_constructor_opaque(cx, ty, needle) {
-=======
                     for &(predicate, _span) in cx.tcx.explicit_item_bounds(def_id) {
                         match predicate.kind().skip_binder() {
                             // For `impl Trait<U>`, it will register a predicate of `T: Trait<U>`, so we go through
@@ -125,7 +102,6 @@
                                     .skip(1) // Skip the implicit `Self` generic parameter
                                     .any(|ty| contains_ty_adt_constructor_opaque_inner(cx, ty, needle, seen))
                                 {
->>>>>>> b62319ce
                                     return true;
                                 }
                             },
@@ -671,7 +647,9 @@
             Some(ExprFnSig::Closure(decl, subs.as_closure().sig()))
         },
         ty::FnDef(id, subs) => Some(ExprFnSig::Sig(cx.tcx.bound_fn_sig(id).subst(cx.tcx, subs), Some(id))),
-        ty::Alias(ty::Opaque, ty::AliasTy { def_id, .. }) => sig_from_bounds(cx, ty, cx.tcx.item_bounds(def_id), cx.tcx.opt_parent(def_id)),
+        ty::Alias(ty::Opaque, ty::AliasTy { def_id, .. }) => {
+            sig_from_bounds(cx, ty, cx.tcx.item_bounds(def_id), cx.tcx.opt_parent(def_id))
+        },
         ty::FnPtr(sig) => Some(ExprFnSig::Sig(sig, None)),
         ty::Dynamic(bounds, _, _) => {
             let lang_items = cx.tcx.lang_items();
@@ -725,8 +703,7 @@
                 inputs = Some(i);
             },
             PredicateKind::Clause(ty::Clause::Projection(p))
-                if Some(p.projection_ty.def_id) == lang_items.fn_once_output()
-                    && p.projection_ty.self_ty() == ty =>
+                if Some(p.projection_ty.def_id) == lang_items.fn_once_output() && p.projection_ty.self_ty() == ty =>
             {
                 if output.is_some() {
                     // Multiple different fn trait impls. Is this even allowed?
@@ -766,11 +743,7 @@
                 inputs = Some(i);
             },
             PredicateKind::Clause(ty::Clause::Projection(p))
-<<<<<<< HEAD
                 if Some(p.projection_ty.def_id) == lang_items.fn_once_output() =>
-=======
-                if Some(p.projection_ty.item_def_id) == lang_items.fn_once_output() =>
->>>>>>> b62319ce
             {
                 if output.is_some() {
                     // Multiple different fn trait impls. Is this even allowed?
@@ -1083,10 +1056,7 @@
             }
         }
 
-        Some(tcx.mk_alias_ty(
-            assoc_item.def_id,
-            substs,
-        ))
+        Some(tcx.mk_alias_ty(assoc_item.def_id, substs))
     }
     helper(
         tcx,
