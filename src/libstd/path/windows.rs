// Copyright 2013-2014 The Rust Project Developers. See the COPYRIGHT
// file at the top-level directory of this distribution and at
// http://rust-lang.org/COPYRIGHT.
//
// Licensed under the Apache License, Version 2.0 <LICENSE-APACHE or
// http://www.apache.org/licenses/LICENSE-2.0> or the MIT license
// <LICENSE-MIT or http://opensource.org/licenses/MIT>, at your
// option. This file may not be copied, modified, or distributed
// except according to those terms.
//
// ignore-lexer-test FIXME #15883

//! Windows file path handling

use self::PathPrefix::*;

use ascii::AsciiExt;
<<<<<<< HEAD
=======
use c_str::{CString, ToCStr};
use char::CharExt;
>>>>>>> 1f732ef5
use clone::Clone;
use cmp::{Ordering, Eq, Ord, PartialEq, PartialOrd};
use hash;
use io::Writer;
use iter::{AdditiveIterator, Extend};
use iter::{Iterator, IteratorExt, Map, repeat};
use mem;
use option::Option::{self, Some, None};
use slice::{SliceExt, SliceConcatExt};
use str::{SplitTerminator, FromStr, StrExt};
use string::{String, ToString};
use vec::Vec;

use super::{contains_nul, BytesContainer, GenericPath, GenericPathUnsafe};

/// Iterator that yields successive components of a Path as &str
///
/// Each component is yielded as Option<&str> for compatibility with PosixPath, but
/// every component in WindowsPath is guaranteed to be Some.
pub type StrComponents<'a> =
    Map<&'a str, Option<&'a str>, SplitTerminator<'a, char>, fn(&'a str) -> Option<&'a str>>;

/// Iterator that yields successive components of a Path as &[u8]
pub type Components<'a> =
    Map<Option<&'a str>, &'a [u8], StrComponents<'a>, fn(Option<&str>) -> &[u8]>;

/// Represents a Windows path
// Notes for Windows path impl:
// The MAX_PATH is 260, but 253 is the practical limit due to some API bugs
// See http://msdn.microsoft.com/en-us/library/windows/desktop/aa365247.aspx for good information
// about windows paths.
// That same page puts a bunch of restrictions on allowed characters in a path.
// `\foo.txt` means "relative to current drive", but will not be considered to be absolute here
// as `∃P | P.join("\foo.txt") != "\foo.txt"`.
// `C:` is interesting, that means "the current directory on drive C".
// Long absolute paths need to have \\?\ prefix (or, for UNC, \\?\UNC\). I think that can be
// ignored for now, though, and only added in a hypothetical .to_pwstr() function.
// However, if a path is parsed that has \\?\, this needs to be preserved as it disables the
// processing of "." and ".." components and / as a separator.
// Experimentally, \\?\foo is not the same thing as \foo.
// Also, \\foo is not valid either (certainly not equivalent to \foo).
// Similarly, C:\\Users is not equivalent to C:\Users, although C:\Users\\foo is equivalent
// to C:\Users\foo. In fact the command prompt treats C:\\foo\bar as UNC path. But it might be
// best to just ignore that and normalize it to C:\foo\bar.
//
// Based on all this, I think the right approach is to do the following:
// * Require valid utf-8 paths. Windows API may use WCHARs, but we don't, and utf-8 is convertible
// to UTF-16 anyway (though does Windows use UTF-16 or UCS-2? Not sure).
// * Parse the prefixes \\?\UNC\, \\?\, and \\.\ explicitly.
// * If \\?\UNC\, treat following two path components as server\share. Don't error for missing
//   server\share.
// * If \\?\, parse disk from following component, if present. Don't error for missing disk.
// * If \\.\, treat rest of path as just regular components. I don't know how . and .. are handled
//   here, they probably aren't, but I'm not going to worry about that.
// * Else if starts with \\, treat following two components as server\share. Don't error for missing
//   server\share.
// * Otherwise, attempt to parse drive from start of path.
//
// The only error condition imposed here is valid utf-8. All other invalid paths are simply
// preserved by the data structure; let the Windows API error out on them.
#[derive(Clone)]
pub struct Path {
    repr: String, // assumed to never be empty
    prefix: Option<PathPrefix>,
    sepidx: Option<uint> // index of the final separator in the non-prefix portion of repr
}

impl PartialEq for Path {
    #[inline]
    fn eq(&self, other: &Path) -> bool {
        self.repr == other.repr
    }
}

impl Eq for Path {}

impl PartialOrd for Path {
    fn partial_cmp(&self, other: &Path) -> Option<Ordering> {
        Some(self.cmp(other))
    }
}

impl Ord for Path {
    fn cmp(&self, other: &Path) -> Ordering {
        self.repr.cmp(&other.repr)
    }
}

impl FromStr for Path {
    fn from_str(s: &str) -> Option<Path> {
        Path::new_opt(s)
    }
}

impl<S: hash::Writer> hash::Hash<S> for Path {
    #[cfg(not(test))]
    #[inline]
    fn hash(&self, state: &mut S) {
        self.repr.hash(state)
    }

    #[cfg(test)]
    #[inline]
    fn hash(&self, _: &mut S) {
        // No-op because the `hash` implementation will be wrong.
    }
}

impl BytesContainer for Path {
    #[inline]
    fn container_as_bytes<'a>(&'a self) -> &'a [u8] {
        self.as_vec()
    }
    #[inline]
    fn container_as_str<'a>(&'a self) -> Option<&'a str> {
        self.as_str()
    }
    #[inline]
    fn is_str(_: Option<&Path>) -> bool { true }
}

impl GenericPathUnsafe for Path {
    /// See `GenericPathUnsafe::from_vec_unchecked`.
    ///
    /// # Panics
    ///
    /// Panics if not valid UTF-8.
    #[inline]
    unsafe fn new_unchecked<T: BytesContainer>(path: T) -> Path {
        let (prefix, path) = Path::normalize_(path.container_as_str().unwrap());
        assert!(!path.is_empty());
        let mut ret = Path{ repr: path, prefix: prefix, sepidx: None };
        ret.update_sepidx();
        ret
    }

    /// See `GenericPathUnsafe::set_filename_unchecked`.
    ///
    /// # Panics
    ///
    /// Panics if not valid UTF-8.
    unsafe fn set_filename_unchecked<T: BytesContainer>(&mut self, filename: T) {
        let filename = filename.container_as_str().unwrap();
        match self.sepidx_or_prefix_len() {
            None if ".." == self.repr => {
                let mut s = String::with_capacity(3 + filename.len());
                s.push_str("..");
                s.push(SEP);
                s.push_str(filename);
                self.update_normalized(s[]);
            }
            None => {
                self.update_normalized(filename);
            }
            Some((_,idxa,end)) if self.repr[idxa..end] == ".." => {
                let mut s = String::with_capacity(end + 1 + filename.len());
                s.push_str(self.repr[0..end]);
                s.push(SEP);
                s.push_str(filename);
                self.update_normalized(s[]);
            }
            Some((idxb,idxa,_)) if self.prefix == Some(DiskPrefix) && idxa == self.prefix_len() => {
                let mut s = String::with_capacity(idxb + filename.len());
                s.push_str(self.repr[0..idxb]);
                s.push_str(filename);
                self.update_normalized(s[]);
            }
            Some((idxb,_,_)) => {
                let mut s = String::with_capacity(idxb + 1 + filename.len());
                s.push_str(self.repr[0..idxb]);
                s.push(SEP);
                s.push_str(filename);
                self.update_normalized(s[]);
            }
        }
    }

    /// See `GenericPathUnsafe::push_unchecked`.
    ///
    /// Concatenating two Windows Paths is rather complicated.
    /// For the most part, it will behave as expected, except in the case of
    /// pushing a volume-relative path, e.g. `C:foo.txt`. Because we have no
    /// concept of per-volume cwds like Windows does, we can't behave exactly
    /// like Windows will. Instead, if the receiver is an absolute path on
    /// the same volume as the new path, it will be treated as the cwd that
    /// the new path is relative to. Otherwise, the new path will be treated
    /// as if it were absolute and will replace the receiver outright.
    unsafe fn push_unchecked<T: BytesContainer>(&mut self, path: T) {
        let path = path.container_as_str().unwrap();
        fn is_vol_abs(path: &str, prefix: Option<PathPrefix>) -> bool {
            // assume prefix is Some(DiskPrefix)
            let rest = path[prefix_len(prefix)..];
            !rest.is_empty() && rest.as_bytes()[0].is_ascii() && is_sep(rest.as_bytes()[0] as char)
        }
        fn shares_volume(me: &Path, path: &str) -> bool {
            // path is assumed to have a prefix of Some(DiskPrefix)
            let repr = me.repr[];
            match me.prefix {
                Some(DiskPrefix) => {
                    repr.as_bytes()[0] == path.as_bytes()[0].to_ascii_uppercase()
                }
                Some(VerbatimDiskPrefix) => {
                    repr.as_bytes()[4] == path.as_bytes()[0].to_ascii_uppercase()
                }
                _ => false
            }
        }
        fn is_sep_(prefix: Option<PathPrefix>, u: u8) -> bool {
            if prefix_is_verbatim(prefix) { is_sep_verbatim(u as char) }
            else { is_sep(u as char) }
        }

        fn replace_path(me: &mut Path, path: &str, prefix: Option<PathPrefix>) {
            let newpath = Path::normalize__(path, prefix);
            me.repr = match newpath {
                Some(p) => p,
                None => String::from_str(path)
            };
            me.prefix = prefix;
            me.update_sepidx();
        }
        fn append_path(me: &mut Path, path: &str) {
            // appends a path that has no prefix
            // if me is verbatim, we need to pre-normalize the new path
            let path_ = if is_verbatim(me) { Path::normalize__(path, None) }
                        else { None };
            let pathlen = path_.as_ref().map_or(path.len(), |p| p.len());
            let mut s = String::with_capacity(me.repr.len() + 1 + pathlen);
            s.push_str(me.repr[]);
            let plen = me.prefix_len();
            // if me is "C:" we don't want to add a path separator
            match me.prefix {
                Some(DiskPrefix) if me.repr.len() == plen => (),
                _ if !(me.repr.len() > plen && me.repr.as_bytes()[me.repr.len()-1] == SEP_BYTE) => {
                    s.push(SEP);
                }
                _ => ()
            }
            match path_ {
                None => s.push_str(path),
                Some(p) => s.push_str(p[]),
            };
            me.update_normalized(s[])
        }

        if !path.is_empty() {
            let prefix = parse_prefix(path);
            match prefix {
                Some(DiskPrefix) if !is_vol_abs(path, prefix) && shares_volume(self, path) => {
                    // cwd-relative path, self is on the same volume
                    append_path(self, path[prefix_len(prefix)..]);
                }
                Some(_) => {
                    // absolute path, or cwd-relative and self is not same volume
                    replace_path(self, path, prefix);
                }
                None if !path.is_empty() && is_sep_(self.prefix, path.as_bytes()[0]) => {
                    // volume-relative path
                    if self.prefix.is_some() {
                        // truncate self down to the prefix, then append
                        let n = self.prefix_len();
                        self.repr.truncate(n);
                        append_path(self, path);
                    } else {
                        // we have no prefix, so nothing to be relative to
                        replace_path(self, path, prefix);
                    }
                }
                None => {
                    // relative path
                    append_path(self, path);
                }
            }
        }
    }
}

impl GenericPath for Path {
    #[inline]
    fn new_opt<T: BytesContainer>(path: T) -> Option<Path> {
        match path.container_as_str() {
            None => None,
            Some(ref s) => {
                if contains_nul(s) {
                    None
                } else {
                    Some(unsafe { GenericPathUnsafe::new_unchecked(*s) })
                }
            }
        }
    }

    /// See `GenericPath::as_str` for info.
    /// Always returns a `Some` value.
    #[inline]
    fn as_str<'a>(&'a self) -> Option<&'a str> {
        Some(self.repr[])
    }

    #[inline]
    fn as_vec<'a>(&'a self) -> &'a [u8] {
        self.repr.as_bytes()
    }

    #[inline]
    fn into_vec(self) -> Vec<u8> {
        self.repr.into_bytes()
    }

    #[inline]
    fn dirname<'a>(&'a self) -> &'a [u8] {
        self.dirname_str().unwrap().as_bytes()
    }

    /// See `GenericPath::dirname_str` for info.
    /// Always returns a `Some` value.
    fn dirname_str<'a>(&'a self) -> Option<&'a str> {
        Some(match self.sepidx_or_prefix_len() {
            None if ".." == self.repr => self.repr[],
            None => ".",
            Some((_,idxa,end)) if self.repr[idxa..end] == ".." => self.repr[],
            Some((idxb,_,end)) if self.repr[idxb..end] == "\\" => self.repr[],
            Some((0,idxa,_)) => self.repr[0..idxa],
            Some((idxb,idxa,_)) => {
                match self.prefix {
                    Some(DiskPrefix) | Some(VerbatimDiskPrefix) if idxb == self.prefix_len() => {
                        self.repr[0..idxa]
                    }
                    _ => self.repr[0..idxb]
                }
            }
        })
    }

    #[inline]
    fn filename<'a>(&'a self) -> Option<&'a [u8]> {
        self.filename_str().map(|x| x.as_bytes())
    }

    /// See `GenericPath::filename_str` for info.
    /// Always returns a `Some` value if `filename` returns a `Some` value.
    fn filename_str<'a>(&'a self) -> Option<&'a str> {
        let repr = self.repr[];
        match self.sepidx_or_prefix_len() {
            None if "." == repr || ".." == repr => None,
            None => Some(repr),
            Some((_,idxa,end)) if repr[idxa..end] == ".." => None,
            Some((_,idxa,end)) if idxa == end => None,
            Some((_,idxa,end)) => Some(repr[idxa..end])
        }
    }

    /// See `GenericPath::filestem_str` for info.
    /// Always returns a `Some` value if `filestem` returns a `Some` value.
    #[inline]
    fn filestem_str<'a>(&'a self) -> Option<&'a str> {
        // filestem() returns a byte vector that's guaranteed valid UTF-8
        self.filestem().map(|t| unsafe { mem::transmute(t) })
    }

    #[inline]
    fn extension_str<'a>(&'a self) -> Option<&'a str> {
        // extension() returns a byte vector that's guaranteed valid UTF-8
        self.extension().map(|t| unsafe { mem::transmute(t) })
    }

    fn dir_path(&self) -> Path {
        unsafe { GenericPathUnsafe::new_unchecked(self.dirname_str().unwrap()) }
    }

    #[inline]
    fn pop(&mut self) -> bool {
        match self.sepidx_or_prefix_len() {
            None if "." == self.repr => false,
            None => {
                self.repr = String::from_str(".");
                self.sepidx = None;
                true
            }
            Some((idxb,idxa,end)) if idxb == idxa && idxb == end => false,
            Some((idxb,_,end)) if self.repr[idxb..end] == "\\" => false,
            Some((idxb,idxa,_)) => {
                let trunc = match self.prefix {
                    Some(DiskPrefix) | Some(VerbatimDiskPrefix) | None => {
                        let plen = self.prefix_len();
                        if idxb == plen { idxa } else { idxb }
                    }
                    _ => idxb
                };
                self.repr.truncate(trunc);
                self.update_sepidx();
                true
            }
        }
    }

    fn root_path(&self) -> Option<Path> {
        if self.prefix.is_some() {
            Some(Path::new(match self.prefix {
                Some(DiskPrefix) if self.is_absolute() => {
                    self.repr[0..self.prefix_len()+1]
                }
                Some(VerbatimDiskPrefix) => {
                    self.repr[0..self.prefix_len()+1]
                }
                _ => self.repr[0..self.prefix_len()]
            }))
        } else if is_vol_relative(self) {
            Some(Path::new(self.repr[0..1]))
        } else {
            None
        }
    }

    /// See `GenericPath::is_absolute` for info.
    ///
    /// A Windows Path is considered absolute only if it has a non-volume prefix,
    /// or if it has a volume prefix and the path starts with '\'.
    /// A path of `\foo` is not considered absolute because it's actually
    /// relative to the "current volume". A separate method `Path::is_vol_relative`
    /// is provided to indicate this case. Similarly a path of `C:foo` is not
    /// considered absolute because it's relative to the cwd on volume C:. A
    /// separate method `Path::is_cwd_relative` is provided to indicate this case.
    #[inline]
    fn is_absolute(&self) -> bool {
        match self.prefix {
            Some(DiskPrefix) => {
                let rest = self.repr[self.prefix_len()..];
                rest.len() > 0 && rest.as_bytes()[0] == SEP_BYTE
            }
            Some(_) => true,
            None => false
        }
    }

    #[inline]
    fn is_relative(&self) -> bool {
        self.prefix.is_none() && !is_vol_relative(self)
    }

    fn is_ancestor_of(&self, other: &Path) -> bool {
        if !self.equiv_prefix(other) {
            false
        } else if self.is_absolute() != other.is_absolute() ||
                  is_vol_relative(self) != is_vol_relative(other) {
            false
        } else {
            let mut ita = self.str_components().map(|x|x.unwrap());
            let mut itb = other.str_components().map(|x|x.unwrap());
            if "." == self.repr {
                return itb.next() != Some("..");
            }
            loop {
                match (ita.next(), itb.next()) {
                    (None, _) => break,
                    (Some(a), Some(b)) if a == b => { continue },
                    (Some(a), _) if a == ".." => {
                        // if ita contains only .. components, it's an ancestor
                        return ita.all(|x| x == "..");
                    }
                    _ => return false
                }
            }
            true
        }
    }

    fn path_relative_from(&self, base: &Path) -> Option<Path> {
        fn comp_requires_verbatim(s: &str) -> bool {
            s == "." || s == ".." || s.contains_char(SEP2)
        }

        if !self.equiv_prefix(base) {
            // prefixes differ
            if self.is_absolute() {
                Some(self.clone())
            } else if self.prefix == Some(DiskPrefix) && base.prefix == Some(DiskPrefix) {
                // both drives, drive letters must differ or they'd be equiv
                Some(self.clone())
            } else {
                None
            }
        } else if self.is_absolute() != base.is_absolute() {
            if self.is_absolute() {
                Some(self.clone())
            } else {
                None
            }
        } else if is_vol_relative(self) != is_vol_relative(base) {
            if is_vol_relative(self) {
                Some(self.clone())
            } else {
                None
            }
        } else {
            let mut ita = self.str_components().map(|x|x.unwrap());
            let mut itb = base.str_components().map(|x|x.unwrap());
            let mut comps = vec![];

            let a_verb = is_verbatim(self);
            let b_verb = is_verbatim(base);
            loop {
                match (ita.next(), itb.next()) {
                    (None, None) => break,
                    (Some(a), None) if a_verb && comp_requires_verbatim(a) => {
                        return Some(self.clone())
                    }
                    (Some(a), None) => {
                        comps.push(a);
                        if !a_verb {
                            comps.extend(ita.by_ref());
                            break;
                        }
                    }
                    (None, _) => comps.push(".."),
                    (Some(a), Some(b)) if comps.is_empty() && a == b => (),
                    (Some(a), Some(b)) if !b_verb && b == "." => {
                        if a_verb && comp_requires_verbatim(a) {
                            return Some(self.clone())
                        } else { comps.push(a) }
                    }
                    (Some(_), Some(b)) if !b_verb && b == ".." => return None,
                    (Some(a), Some(_)) if a_verb && comp_requires_verbatim(a) => {
                        return Some(self.clone())
                    }
                    (Some(a), Some(_)) => {
                        comps.push("..");
                        for _ in itb {
                            comps.push("..");
                        }
                        comps.push(a);
                        if !a_verb {
                            comps.extend(ita.by_ref());
                            break;
                        }
                    }
                }
            }
            Some(Path::new(comps.connect("\\")))
        }
    }

    fn ends_with_path(&self, child: &Path) -> bool {
        if !child.is_relative() { return false; }
        let mut selfit = self.str_components().rev();
        let mut childit = child.str_components().rev();
        loop {
            match (selfit.next(), childit.next()) {
                (Some(a), Some(b)) => if a != b { return false; },
                (Some(_), None) => break,
                (None, Some(_)) => return false,
                (None, None) => break
            }
        }
        true
    }
}

impl Path {
    /// Returns a new `Path` from a `BytesContainer`.
    ///
    /// # Panics
    ///
    /// Panics if the vector contains a `NUL`, or if it contains invalid UTF-8.
    ///
    /// # Example
    ///
    /// ```
    /// println!("{}", Path::new(r"C:\some\path").display());
    /// ```
    #[inline]
    pub fn new<T: BytesContainer>(path: T) -> Path {
        GenericPath::new(path)
    }

    /// Returns a new `Some(Path)` from a `BytesContainer`.
    ///
    /// Returns `None` if the vector contains a `NUL`, or if it contains invalid UTF-8.
    ///
    /// # Example
    ///
    /// ```
    /// let path = Path::new_opt(r"C:\some\path");
    ///
    /// match path {
    ///     Some(path) => println!("{}", path.display()),
    ///     None       => println!("There was a problem with your path."),
    /// }
    /// ```
    #[inline]
    pub fn new_opt<T: BytesContainer>(path: T) -> Option<Path> {
        GenericPath::new_opt(path)
    }

    /// Returns an iterator that yields each component of the path in turn as a Option<&str>.
    /// Every component is guaranteed to be Some.
    /// Does not yield the path prefix (including server/share components in UNC paths).
    /// Does not distinguish between volume-relative and relative paths, e.g.
    /// \a\b\c and a\b\c.
    /// Does not distinguish between absolute and cwd-relative paths, e.g.
    /// C:\foo and C:foo.
    pub fn str_components<'a>(&'a self) -> StrComponents<'a> {
        let repr = self.repr[];
        let s = match self.prefix {
            Some(_) => {
                let plen = self.prefix_len();
                if repr.len() > plen && repr.as_bytes()[plen] == SEP_BYTE {
                    repr[plen+1..]
                } else { repr[plen..] }
            }
            None if repr.as_bytes()[0] == SEP_BYTE => repr[1..],
            None => repr
        };
        let some: fn(&'a str) -> Option<&'a str> = Some; // coerce to fn ptr
        let ret = s.split_terminator(SEP).map(some);
        ret
    }

    /// Returns an iterator that yields each component of the path in turn as a &[u8].
    /// See str_components() for details.
    pub fn components<'a>(&'a self) -> Components<'a> {
        fn convert<'a>(x: Option<&'a str>) -> &'a [u8] {
            #![inline]
            x.unwrap().as_bytes()
        }
        let convert: for<'b> fn(Option<&'b str>) -> &'b [u8] = convert; // coerce to fn ptr
        self.str_components().map(convert)
    }

    fn equiv_prefix(&self, other: &Path) -> bool {
        let s_repr = self.repr[];
        let o_repr = other.repr[];
        match (self.prefix, other.prefix) {
            (Some(DiskPrefix), Some(VerbatimDiskPrefix)) => {
                self.is_absolute() &&
                    s_repr.as_bytes()[0].to_ascii_lowercase() ==
                        o_repr.as_bytes()[4].to_ascii_lowercase()
            }
            (Some(VerbatimDiskPrefix), Some(DiskPrefix)) => {
                other.is_absolute() &&
                    s_repr.as_bytes()[4].to_ascii_lowercase() ==
                        o_repr.as_bytes()[0].to_ascii_lowercase()
            }
            (Some(VerbatimDiskPrefix), Some(VerbatimDiskPrefix)) => {
                s_repr.as_bytes()[4].to_ascii_lowercase() ==
                    o_repr.as_bytes()[4].to_ascii_lowercase()
            }
            (Some(UNCPrefix(_,_)), Some(VerbatimUNCPrefix(_,_))) => {
                s_repr[2..self.prefix_len()] == o_repr[8..other.prefix_len()]
            }
            (Some(VerbatimUNCPrefix(_,_)), Some(UNCPrefix(_,_))) => {
                s_repr[8..self.prefix_len()] == o_repr[2..other.prefix_len()]
            }
            (None, None) => true,
            (a, b) if a == b => {
                s_repr[0..self.prefix_len()] == o_repr[0..other.prefix_len()]
            }
            _ => false
        }
    }

    fn normalize_(s: &str) -> (Option<PathPrefix>, String) {
        // make borrowck happy
        let (prefix, val) = {
            let prefix = parse_prefix(s);
            let path = Path::normalize__(s, prefix);
            (prefix, path)
        };
        (prefix, match val {
            None => s.to_string(),
            Some(val) => val
        })
    }

    fn normalize__(s: &str, prefix: Option<PathPrefix>) -> Option<String> {
        if prefix_is_verbatim(prefix) {
            // don't do any normalization
            match prefix {
                Some(VerbatimUNCPrefix(x, 0)) if s.len() == 8 + x => {
                    // the server component has no trailing '\'
                    let mut s = String::from_str(s);
                    s.push(SEP);
                    Some(s)
                }
                _ => None
            }
        } else {
            let (is_abs, comps) = normalize_helper(s, prefix);
            let mut comps = comps;
            match (comps.is_some(),prefix) {
                (false, Some(DiskPrefix)) => {
                    if s.as_bytes()[0] >= b'a' && s.as_bytes()[0] <= b'z' {
                        comps = Some(vec![]);
                    }
                }
                (false, Some(VerbatimDiskPrefix)) => {
                    if s.as_bytes()[4] >= b'a' && s.as_bytes()[0] <= b'z' {
                        comps = Some(vec![]);
                    }
                }
                _ => ()
            }
            match comps {
                None => None,
                Some(comps) => {
                    if prefix.is_some() && comps.is_empty() {
                        match prefix.unwrap() {
                            DiskPrefix => {
                                let len = prefix_len(prefix) + is_abs as uint;
                                let mut s = String::from_str(s[0..len]);
                                unsafe {
                                    let v = s.as_mut_vec();
                                    v[0] = (*v)[0].to_ascii_uppercase();
                                }
                                if is_abs {
                                    // normalize C:/ to C:\
                                    unsafe {
                                        s.as_mut_vec()[2] = SEP_BYTE;
                                    }
                                }
                                Some(s)
                            }
                            VerbatimDiskPrefix => {
                                let len = prefix_len(prefix) + is_abs as uint;
                                let mut s = String::from_str(s[0..len]);
                                unsafe {
                                    let v = s.as_mut_vec();
                                    v[4] = (*v)[4].to_ascii_uppercase();
                                }
                                Some(s)
                            }
                            _ => {
                                let plen = prefix_len(prefix);
                                if s.len() > plen {
                                    Some(String::from_str(s[0..plen]))
                                } else { None }
                            }
                        }
                    } else if is_abs && comps.is_empty() {
                        Some(repeat(SEP).take(1).collect())
                    } else {
                        let prefix_ = s[0..prefix_len(prefix)];
                        let n = prefix_.len() +
                                if is_abs { comps.len() } else { comps.len() - 1} +
                                comps.iter().map(|v| v.len()).sum();
                        let mut s = String::with_capacity(n);
                        match prefix {
                            Some(DiskPrefix) => {
                                s.push(prefix_.as_bytes()[0].to_ascii_uppercase() as char);
                                s.push(':');
                            }
                            Some(VerbatimDiskPrefix) => {
                                s.push_str(prefix_[0..4]);
                                s.push(prefix_.as_bytes()[4].to_ascii_uppercase() as char);
                                s.push_str(prefix_[5..]);
                            }
                            Some(UNCPrefix(a,b)) => {
                                s.push_str("\\\\");
                                s.push_str(prefix_[2..a+2]);
                                s.push(SEP);
                                s.push_str(prefix_[3+a..3+a+b]);
                            }
                            Some(_) => s.push_str(prefix_),
                            None => ()
                        }
                        let mut it = comps.into_iter();
                        if !is_abs {
                            match it.next() {
                                None => (),
                                Some(comp) => s.push_str(comp)
                            }
                        }
                        for comp in it {
                            s.push(SEP);
                            s.push_str(comp);
                        }
                        Some(s)
                    }
                }
            }
        }
    }

    fn update_sepidx(&mut self) {
        let s = if self.has_nonsemantic_trailing_slash() {
                    self.repr[0..self.repr.len()-1]
                } else { self.repr[] };
        let sep_test: fn(char) -> bool = if !prefix_is_verbatim(self.prefix) {
            is_sep
        } else {
            is_sep_verbatim
        };
        let idx = s.rfind(sep_test);
        let prefixlen = self.prefix_len();
        self.sepidx = idx.and_then(|x| if x < prefixlen { None } else { Some(x) });
    }

    fn prefix_len(&self) -> uint {
        prefix_len(self.prefix)
    }

    // Returns a tuple (before, after, end) where before is the index of the separator
    // and after is the index just after the separator.
    // end is the length of the string, normally, or the index of the final character if it is
    // a non-semantic trailing separator in a verbatim string.
    // If the prefix is considered the separator, before and after are the same.
    fn sepidx_or_prefix_len(&self) -> Option<(uint,uint,uint)> {
        match self.sepidx {
            None => match self.prefix_len() { 0 => None, x => Some((x,x,self.repr.len())) },
            Some(x) => {
                if self.has_nonsemantic_trailing_slash() {
                    Some((x,x+1,self.repr.len()-1))
                } else { Some((x,x+1,self.repr.len())) }
            }
        }
    }

    fn has_nonsemantic_trailing_slash(&self) -> bool {
        is_verbatim(self) && self.repr.len() > self.prefix_len()+1 &&
            self.repr.as_bytes()[self.repr.len()-1] == SEP_BYTE
    }

    fn update_normalized(&mut self, s: &str) {
        let (prefix, path) = Path::normalize_(s);
        self.repr = path;
        self.prefix = prefix;
        self.update_sepidx();
    }
}

/// Returns whether the path is considered "volume-relative", which means a path
/// that looks like "\foo". Paths of this form are relative to the current volume,
/// but absolute within that volume.
#[inline]
pub fn is_vol_relative(path: &Path) -> bool {
    path.prefix.is_none() && is_sep_byte(&path.repr.as_bytes()[0])
}

/// Returns whether the path is considered "cwd-relative", which means a path
/// with a volume prefix that is not absolute. This look like "C:foo.txt". Paths
/// of this form are relative to the cwd on the given volume.
#[inline]
pub fn is_cwd_relative(path: &Path) -> bool {
    path.prefix == Some(DiskPrefix) && !path.is_absolute()
}

/// Returns the PathPrefix for this Path
#[inline]
pub fn prefix(path: &Path) -> Option<PathPrefix> {
    path.prefix
}

/// Returns whether the Path's prefix is a verbatim prefix, i.e. `\\?\`
#[inline]
pub fn is_verbatim(path: &Path) -> bool {
    prefix_is_verbatim(path.prefix)
}

/// Returns the non-verbatim equivalent of the input path, if possible.
/// If the input path is a device namespace path, None is returned.
/// If the input path is not verbatim, it is returned as-is.
/// If the input path is verbatim, but the same path can be expressed as
/// non-verbatim, the non-verbatim version is returned.
/// Otherwise, None is returned.
pub fn make_non_verbatim(path: &Path) -> Option<Path> {
    let repr = path.repr[];
    let new_path = match path.prefix {
        Some(VerbatimPrefix(_)) | Some(DeviceNSPrefix(_)) => return None,
        Some(UNCPrefix(_,_)) | Some(DiskPrefix) | None => return Some(path.clone()),
        Some(VerbatimDiskPrefix) => {
            // \\?\D:\
            Path::new(repr[4..])
        }
        Some(VerbatimUNCPrefix(_,_)) => {
            // \\?\UNC\server\share
            Path::new(format!(r"\{}", repr[7..]))
        }
    };
    if new_path.prefix.is_none() {
        // \\?\UNC\server is a VerbatimUNCPrefix
        // but \\server is nothing
        return None;
    }
    // now ensure normalization didn't change anything
    if repr[path.prefix_len()..] ==
        new_path.repr[new_path.prefix_len()..] {
        Some(new_path)
    } else {
        None
    }
}

/// The standard path separator character
pub const SEP: char = '\\';
/// The standard path separator byte
pub const SEP_BYTE: u8 = SEP as u8;

/// The alternative path separator character
pub const SEP2: char = '/';
/// The alternative path separator character
pub const SEP2_BYTE: u8 = SEP2 as u8;

/// Returns whether the given char is a path separator.
/// Allows both the primary separator '\' and the alternative separator '/'.
#[inline]
pub fn is_sep(c: char) -> bool {
    c == SEP || c == SEP2
}

/// Returns whether the given char is a path separator.
/// Only allows the primary separator '\'; use is_sep to allow '/'.
#[inline]
pub fn is_sep_verbatim(c: char) -> bool {
    c == SEP
}

/// Returns whether the given byte is a path separator.
/// Allows both the primary separator '\' and the alternative separator '/'.
#[inline]
pub fn is_sep_byte(u: &u8) -> bool {
    *u == SEP_BYTE || *u == SEP2_BYTE
}

/// Returns whether the given byte is a path separator.
/// Only allows the primary separator '\'; use is_sep_byte to allow '/'.
#[inline]
pub fn is_sep_byte_verbatim(u: &u8) -> bool {
    *u == SEP_BYTE
}

/// Prefix types for Path
#[derive(Copy, PartialEq, Clone, Show)]
pub enum PathPrefix {
    /// Prefix `\\?\`, uint is the length of the following component
    VerbatimPrefix(uint),
    /// Prefix `\\?\UNC\`, uints are the lengths of the UNC components
    VerbatimUNCPrefix(uint, uint),
    /// Prefix `\\?\C:\` (for any alphabetic character)
    VerbatimDiskPrefix,
    /// Prefix `\\.\`, uint is the length of the following component
    DeviceNSPrefix(uint),
    /// UNC prefix `\\server\share`, uints are the lengths of the server/share
    UNCPrefix(uint, uint),
    /// Prefix `C:` for any alphabetic character
    DiskPrefix
}

fn parse_prefix<'a>(mut path: &'a str) -> Option<PathPrefix> {
    if path.starts_with("\\\\") {
        // \\
        path = path[2..];
        if path.starts_with("?\\") {
            // \\?\
            path = path[2..];
            if path.starts_with("UNC\\") {
                // \\?\UNC\server\share
                path = path[4..];
                let (idx_a, idx_b) = match parse_two_comps(path, is_sep_verbatim) {
                    Some(x) => x,
                    None => (path.len(), 0)
                };
                return Some(VerbatimUNCPrefix(idx_a, idx_b));
            } else {
                // \\?\path
                let idx = path.find('\\');
                if idx == Some(2) && path.as_bytes()[1] == b':' {
                    let c = path.as_bytes()[0];
                    if c.is_ascii() && (c as char).is_alphabetic() {
                        // \\?\C:\ path
                        return Some(VerbatimDiskPrefix);
                    }
                }
                let idx = idx.unwrap_or(path.len());
                return Some(VerbatimPrefix(idx));
            }
        } else if path.starts_with(".\\") {
            // \\.\path
            path = path[2..];
            let idx = path.find('\\').unwrap_or(path.len());
            return Some(DeviceNSPrefix(idx));
        }
        match parse_two_comps(path, is_sep) {
            Some((idx_a, idx_b)) if idx_a > 0 && idx_b > 0 => {
                // \\server\share
                return Some(UNCPrefix(idx_a, idx_b));
            }
            _ => ()
        }
    } else if path.len() > 1 && path.as_bytes()[1] == b':' {
        // C:
        let c = path.as_bytes()[0];
        if c.is_ascii() && (c as char).is_alphabetic() {
            return Some(DiskPrefix);
        }
    }
    return None;

    fn parse_two_comps(mut path: &str, f: fn(char) -> bool) -> Option<(uint, uint)> {
        let idx_a = match path.find(f) {
            None => return None,
            Some(x) => x
        };
        path = path[idx_a+1..];
        let idx_b = path.find(f).unwrap_or(path.len());
        Some((idx_a, idx_b))
    }
}

// None result means the string didn't need normalizing
fn normalize_helper<'a>(s: &'a str, prefix: Option<PathPrefix>) -> (bool, Option<Vec<&'a str>>) {
    let f: fn(char) -> bool = if !prefix_is_verbatim(prefix) {
        is_sep
    } else {
        is_sep_verbatim
    };
    let is_abs = s.len() > prefix_len(prefix) && f(s.char_at(prefix_len(prefix)));
    let s_ = s[prefix_len(prefix)..];
    let s_ = if is_abs { s_[1..] } else { s_ };

    if is_abs && s_.is_empty() {
        return (is_abs, match prefix {
            Some(DiskPrefix) | None => (if is_sep_verbatim(s.char_at(prefix_len(prefix))) { None }
                                        else { Some(vec![]) }),
            Some(_) => Some(vec![]), // need to trim the trailing separator
        });
    }
    let mut comps: Vec<&'a str> = vec![];
    let mut n_up = 0u;
    let mut changed = false;
    for comp in s_.split(f) {
        if comp.is_empty() { changed = true }
        else if comp == "." { changed = true }
        else if comp == ".." {
            let has_abs_prefix = match prefix {
                Some(DiskPrefix) => false,
                Some(_) => true,
                None => false
            };
            if (is_abs || has_abs_prefix) && comps.is_empty() { changed = true }
            else if comps.len() == n_up { comps.push(".."); n_up += 1 }
            else { comps.pop().unwrap(); changed = true }
        } else { comps.push(comp) }
    }
    if !changed && !prefix_is_verbatim(prefix) {
        changed = s.find(is_sep).is_some();
    }
    if changed {
        if comps.is_empty() && !is_abs && prefix.is_none() {
            if s == "." {
                return (is_abs, None);
            }
            comps.push(".");
        }
        (is_abs, Some(comps))
    } else {
        (is_abs, None)
    }
}

fn prefix_is_verbatim(p: Option<PathPrefix>) -> bool {
    match p {
        Some(VerbatimPrefix(_)) | Some(VerbatimUNCPrefix(_,_)) | Some(VerbatimDiskPrefix) => true,
        Some(DeviceNSPrefix(_)) => true, // not really sure, but I think so
        _ => false
    }
}

fn prefix_len(p: Option<PathPrefix>) -> uint {
    match p {
        None => 0,
        Some(VerbatimPrefix(x)) => 4 + x,
        Some(VerbatimUNCPrefix(x,y)) => 8 + x + 1 + y,
        Some(VerbatimDiskPrefix) => 6,
        Some(UNCPrefix(x,y)) => 2 + x + 1 + y,
        Some(DeviceNSPrefix(x)) => 4 + x,
        Some(DiskPrefix) => 2
    }
}

#[cfg(test)]
mod tests {
    use super::PathPrefix::*;
    use super::parse_prefix;
    use super::*;

    use clone::Clone;
    use iter::IteratorExt;
    use option::Option::{self, Some, None};
    use path::GenericPath;
    use slice::{AsSlice, SliceExt};
    use str::Str;
    use string::ToString;
    use vec::Vec;

    macro_rules! t {
        (s: $path:expr, $exp:expr) => (
            {
                let path = $path;
                assert!(path.as_str() == Some($exp));
            }
        );
        (v: $path:expr, $exp:expr) => (
            {
                let path = $path;
                assert!(path.as_vec() == $exp);
            }
        )
    }

    #[test]
    fn test_parse_prefix() {
        macro_rules! t(
            ($path:expr, $exp:expr) => (
                {
                    let path = $path;
                    let exp = $exp;
                    let res = parse_prefix(path);
                    assert!(res == exp,
                            "parse_prefix(\"{}\"): expected {}, found {}", path, exp, res);
                }
            )
        );

        t!("\\\\SERVER\\share\\foo", Some(UNCPrefix(6,5)));
        t!("\\\\", None);
        t!("\\\\SERVER", None);
        t!("\\\\SERVER\\", None);
        t!("\\\\SERVER\\\\", None);
        t!("\\\\SERVER\\\\foo", None);
        t!("\\\\SERVER\\share", Some(UNCPrefix(6,5)));
        t!("\\\\SERVER/share/foo", Some(UNCPrefix(6,5)));
        t!("\\\\SERVER\\share/foo", Some(UNCPrefix(6,5)));
        t!("//SERVER/share/foo", None);
        t!("\\\\\\a\\b\\c", None);
        t!("\\\\?\\a\\b\\c", Some(VerbatimPrefix(1)));
        t!("\\\\?\\a/b/c", Some(VerbatimPrefix(5)));
        t!("//?/a/b/c", None);
        t!("\\\\.\\a\\b", Some(DeviceNSPrefix(1)));
        t!("\\\\.\\a/b", Some(DeviceNSPrefix(3)));
        t!("//./a/b", None);
        t!("\\\\?\\UNC\\server\\share\\foo", Some(VerbatimUNCPrefix(6,5)));
        t!("\\\\?\\UNC\\\\share\\foo", Some(VerbatimUNCPrefix(0,5)));
        t!("\\\\?\\UNC\\", Some(VerbatimUNCPrefix(0,0)));
        t!("\\\\?\\UNC\\server/share/foo", Some(VerbatimUNCPrefix(16,0)));
        t!("\\\\?\\UNC\\server", Some(VerbatimUNCPrefix(6,0)));
        t!("\\\\?\\UNC\\server\\", Some(VerbatimUNCPrefix(6,0)));
        t!("\\\\?\\UNC/server/share", Some(VerbatimPrefix(16)));
        t!("\\\\?\\UNC", Some(VerbatimPrefix(3)));
        t!("\\\\?\\C:\\a\\b.txt", Some(VerbatimDiskPrefix));
        t!("\\\\?\\z:\\", Some(VerbatimDiskPrefix));
        t!("\\\\?\\C:", Some(VerbatimPrefix(2)));
        t!("\\\\?\\C:a.txt", Some(VerbatimPrefix(7)));
        t!("\\\\?\\C:a\\b.txt", Some(VerbatimPrefix(3)));
        t!("\\\\?\\C:/a", Some(VerbatimPrefix(4)));
        t!("C:\\foo", Some(DiskPrefix));
        t!("z:/foo", Some(DiskPrefix));
        t!("d:", Some(DiskPrefix));
        t!("ab:", None);
        t!("ü:\\foo", None);
        t!("3:\\foo", None);
        t!(" :\\foo", None);
        t!("::\\foo", None);
        t!("\\\\?\\C:", Some(VerbatimPrefix(2)));
        t!("\\\\?\\z:\\", Some(VerbatimDiskPrefix));
        t!("\\\\?\\ab:\\", Some(VerbatimPrefix(3)));
        t!("\\\\?\\C:\\a", Some(VerbatimDiskPrefix));
        t!("\\\\?\\C:/a", Some(VerbatimPrefix(4)));
        t!("\\\\?\\C:\\a/b", Some(VerbatimDiskPrefix));
    }

    #[test]
    fn test_paths() {
        let empty: &[u8] = &[];
        t!(v: Path::new(empty), b".");
        t!(v: Path::new(b"\\"), b"\\");
        t!(v: Path::new(b"a\\b\\c"), b"a\\b\\c");

        t!(s: Path::new(""), ".");
        t!(s: Path::new("\\"), "\\");
        t!(s: Path::new("hi"), "hi");
        t!(s: Path::new("hi\\"), "hi");
        t!(s: Path::new("\\lib"), "\\lib");
        t!(s: Path::new("\\lib\\"), "\\lib");
        t!(s: Path::new("hi\\there"), "hi\\there");
        t!(s: Path::new("hi\\there.txt"), "hi\\there.txt");
        t!(s: Path::new("/"), "\\");
        t!(s: Path::new("hi/"), "hi");
        t!(s: Path::new("/lib"), "\\lib");
        t!(s: Path::new("/lib/"), "\\lib");
        t!(s: Path::new("hi/there"), "hi\\there");

        t!(s: Path::new("hi\\there\\"), "hi\\there");
        t!(s: Path::new("hi\\..\\there"), "there");
        t!(s: Path::new("hi/../there"), "there");
        t!(s: Path::new("..\\hi\\there"), "..\\hi\\there");
        t!(s: Path::new("\\..\\hi\\there"), "\\hi\\there");
        t!(s: Path::new("/../hi/there"), "\\hi\\there");
        t!(s: Path::new("foo\\.."), ".");
        t!(s: Path::new("\\foo\\.."), "\\");
        t!(s: Path::new("\\foo\\..\\.."), "\\");
        t!(s: Path::new("\\foo\\..\\..\\bar"), "\\bar");
        t!(s: Path::new("\\.\\hi\\.\\there\\."), "\\hi\\there");
        t!(s: Path::new("\\.\\hi\\.\\there\\.\\.."), "\\hi");
        t!(s: Path::new("foo\\..\\.."), "..");
        t!(s: Path::new("foo\\..\\..\\.."), "..\\..");
        t!(s: Path::new("foo\\..\\..\\bar"), "..\\bar");

        assert_eq!(Path::new(b"foo\\bar").into_vec(), b"foo\\bar");
        assert_eq!(Path::new(b"\\foo\\..\\..\\bar").into_vec(), b"\\bar");

        t!(s: Path::new("\\\\a"), "\\a");
        t!(s: Path::new("\\\\a\\"), "\\a");
        t!(s: Path::new("\\\\a\\b"), "\\\\a\\b");
        t!(s: Path::new("\\\\a\\b\\"), "\\\\a\\b");
        t!(s: Path::new("\\\\a\\b/"), "\\\\a\\b");
        t!(s: Path::new("\\\\\\b"), "\\b");
        t!(s: Path::new("\\\\a\\\\b"), "\\a\\b");
        t!(s: Path::new("\\\\a\\b\\c"), "\\\\a\\b\\c");
        t!(s: Path::new("\\\\server\\share/path"), "\\\\server\\share\\path");
        t!(s: Path::new("\\\\server/share/path"), "\\\\server\\share\\path");
        t!(s: Path::new("C:a\\b.txt"), "C:a\\b.txt");
        t!(s: Path::new("C:a/b.txt"), "C:a\\b.txt");
        t!(s: Path::new("z:\\a\\b.txt"), "Z:\\a\\b.txt");
        t!(s: Path::new("z:/a/b.txt"), "Z:\\a\\b.txt");
        t!(s: Path::new("ab:/a/b.txt"), "ab:\\a\\b.txt");
        t!(s: Path::new("C:\\"), "C:\\");
        t!(s: Path::new("C:"), "C:");
        t!(s: Path::new("q:"), "Q:");
        t!(s: Path::new("C:/"), "C:\\");
        t!(s: Path::new("C:\\foo\\.."), "C:\\");
        t!(s: Path::new("C:foo\\.."), "C:");
        t!(s: Path::new("C:\\a\\"), "C:\\a");
        t!(s: Path::new("C:\\a/"), "C:\\a");
        t!(s: Path::new("C:\\a\\b\\"), "C:\\a\\b");
        t!(s: Path::new("C:\\a\\b/"), "C:\\a\\b");
        t!(s: Path::new("C:a\\"), "C:a");
        t!(s: Path::new("C:a/"), "C:a");
        t!(s: Path::new("C:a\\b\\"), "C:a\\b");
        t!(s: Path::new("C:a\\b/"), "C:a\\b");
        t!(s: Path::new("\\\\?\\z:\\a\\b.txt"), "\\\\?\\z:\\a\\b.txt");
        t!(s: Path::new("\\\\?\\C:/a/b.txt"), "\\\\?\\C:/a/b.txt");
        t!(s: Path::new("\\\\?\\C:\\a/b.txt"), "\\\\?\\C:\\a/b.txt");
        t!(s: Path::new("\\\\?\\test\\a\\b.txt"), "\\\\?\\test\\a\\b.txt");
        t!(s: Path::new("\\\\?\\foo\\bar\\"), "\\\\?\\foo\\bar\\");
        t!(s: Path::new("\\\\.\\foo\\bar"), "\\\\.\\foo\\bar");
        t!(s: Path::new("\\\\.\\"), "\\\\.\\");
        t!(s: Path::new("\\\\?\\UNC\\server\\share\\foo"), "\\\\?\\UNC\\server\\share\\foo");
        t!(s: Path::new("\\\\?\\UNC\\server/share"), "\\\\?\\UNC\\server/share\\");
        t!(s: Path::new("\\\\?\\UNC\\server"), "\\\\?\\UNC\\server\\");
        t!(s: Path::new("\\\\?\\UNC\\"), "\\\\?\\UNC\\\\");
        t!(s: Path::new("\\\\?\\UNC"), "\\\\?\\UNC");

        // I'm not sure whether \\.\foo/bar should normalize to \\.\foo\bar
        // as information is sparse and this isn't really googleable.
        // I'm going to err on the side of not normalizing it, as this skips the filesystem
        t!(s: Path::new("\\\\.\\foo/bar"), "\\\\.\\foo/bar");
        t!(s: Path::new("\\\\.\\foo\\bar"), "\\\\.\\foo\\bar");
    }

    #[test]
    fn test_opt_paths() {
        assert!(Path::new_opt(b"foo\\bar\0") == None);
        assert!(Path::new_opt(b"foo\\bar\x80") == None);
        t!(v: Path::new_opt(b"foo\\bar").unwrap(), b"foo\\bar");
        assert!(Path::new_opt("foo\\bar\0") == None);
        t!(s: Path::new_opt("foo\\bar").unwrap(), "foo\\bar");
    }

    #[test]
    fn test_null_byte() {
        use thread::Thread;
        let result = Thread::spawn(move|| {
            Path::new(b"foo/bar\0")
        }).join();
        assert!(result.is_err());

        let result = Thread::spawn(move|| {
            Path::new("test").set_filename(b"f\0o")
        }).join();
        assert!(result.is_err());

        let result = Thread::spawn(move || {
            Path::new("test").push(b"f\0o");
        }).join();
        assert!(result.is_err());
    }

    #[test]
    #[should_fail]
    fn test_not_utf8_panics() {
        Path::new(b"hello\x80.txt");
    }

    #[test]
    fn test_display_str() {
        let path = Path::new("foo");
        assert_eq!(path.display().to_string(), "foo");
        let path = Path::new(b"\\");
        assert_eq!(path.filename_display().to_string(), "");

        let path = Path::new("foo");
        let mo = path.display().as_cow();
        assert_eq!(mo.as_slice(), "foo");
        let path = Path::new(b"\\");
        let mo = path.filename_display().as_cow();
        assert_eq!(mo.as_slice(), "");
    }

    #[test]
    fn test_display() {
        macro_rules! t(
            ($path:expr, $exp:expr, $expf:expr) => (
                {
                    let path = Path::new($path);
                    let f = format!("{}", path.display());
                    assert_eq!(f, $exp);
                    let f = format!("{}", path.filename_display());
                    assert_eq!(f, $expf);
                }
            )
        );

        t!("foo", "foo", "foo");
        t!("foo\\bar", "foo\\bar", "bar");
        t!("\\", "\\", "");
    }

    #[test]
    fn test_components() {
        macro_rules! t(
            (s: $path:expr, $op:ident, $exp:expr) => (
                {
                    let path = $path;
                    let path = Path::new(path);
                    assert!(path.$op() == Some($exp));
                }
            );
            (s: $path:expr, $op:ident, $exp:expr, opt) => (
                {
                    let path = $path;
                    let path = Path::new(path);
                    let left = path.$op();
                    assert!(left == $exp);
                }
            );
            (v: $path:expr, $op:ident, $exp:expr) => (
                {
                    let path = $path;
                    let path = Path::new(path);
                    assert!(path.$op() == $exp);
                }
            )
        );

        t!(v: b"a\\b\\c", filename, Some(b"c"));
        t!(s: "a\\b\\c", filename_str, "c");
        t!(s: "\\a\\b\\c", filename_str, "c");
        t!(s: "a", filename_str, "a");
        t!(s: "\\a", filename_str, "a");
        t!(s: ".", filename_str, None, opt);
        t!(s: "\\", filename_str, None, opt);
        t!(s: "..", filename_str, None, opt);
        t!(s: "..\\..", filename_str, None, opt);
        t!(s: "c:\\foo.txt", filename_str, "foo.txt");
        t!(s: "C:\\", filename_str, None, opt);
        t!(s: "C:", filename_str, None, opt);
        t!(s: "\\\\server\\share\\foo.txt", filename_str, "foo.txt");
        t!(s: "\\\\server\\share", filename_str, None, opt);
        t!(s: "\\\\server", filename_str, "server");
        t!(s: "\\\\?\\bar\\foo.txt", filename_str, "foo.txt");
        t!(s: "\\\\?\\bar", filename_str, None, opt);
        t!(s: "\\\\?\\", filename_str, None, opt);
        t!(s: "\\\\?\\UNC\\server\\share\\foo.txt", filename_str, "foo.txt");
        t!(s: "\\\\?\\UNC\\server", filename_str, None, opt);
        t!(s: "\\\\?\\UNC\\", filename_str, None, opt);
        t!(s: "\\\\?\\C:\\foo.txt", filename_str, "foo.txt");
        t!(s: "\\\\?\\C:\\", filename_str, None, opt);
        t!(s: "\\\\?\\C:", filename_str, None, opt);
        t!(s: "\\\\?\\foo/bar", filename_str, None, opt);
        t!(s: "\\\\?\\C:/foo", filename_str, None, opt);
        t!(s: "\\\\.\\foo\\bar", filename_str, "bar");
        t!(s: "\\\\.\\foo", filename_str, None, opt);
        t!(s: "\\\\.\\foo/bar", filename_str, None, opt);
        t!(s: "\\\\.\\foo\\bar/baz", filename_str, "bar/baz");
        t!(s: "\\\\.\\", filename_str, None, opt);
        t!(s: "\\\\?\\a\\b\\", filename_str, "b");

        t!(v: b"a\\b\\c", dirname, b"a\\b");
        t!(s: "a\\b\\c", dirname_str, "a\\b");
        t!(s: "\\a\\b\\c", dirname_str, "\\a\\b");
        t!(s: "a", dirname_str, ".");
        t!(s: "\\a", dirname_str, "\\");
        t!(s: ".", dirname_str, ".");
        t!(s: "\\", dirname_str, "\\");
        t!(s: "..", dirname_str, "..");
        t!(s: "..\\..", dirname_str, "..\\..");
        t!(s: "c:\\foo.txt", dirname_str, "C:\\");
        t!(s: "C:\\", dirname_str, "C:\\");
        t!(s: "C:", dirname_str, "C:");
        t!(s: "C:foo.txt", dirname_str, "C:");
        t!(s: "\\\\server\\share\\foo.txt", dirname_str, "\\\\server\\share");
        t!(s: "\\\\server\\share", dirname_str, "\\\\server\\share");
        t!(s: "\\\\server", dirname_str, "\\");
        t!(s: "\\\\?\\bar\\foo.txt", dirname_str, "\\\\?\\bar");
        t!(s: "\\\\?\\bar", dirname_str, "\\\\?\\bar");
        t!(s: "\\\\?\\", dirname_str, "\\\\?\\");
        t!(s: "\\\\?\\UNC\\server\\share\\foo.txt", dirname_str, "\\\\?\\UNC\\server\\share");
        t!(s: "\\\\?\\UNC\\server", dirname_str, "\\\\?\\UNC\\server\\");
        t!(s: "\\\\?\\UNC\\", dirname_str, "\\\\?\\UNC\\\\");
        t!(s: "\\\\?\\C:\\foo.txt", dirname_str, "\\\\?\\C:\\");
        t!(s: "\\\\?\\C:\\", dirname_str, "\\\\?\\C:\\");
        t!(s: "\\\\?\\C:", dirname_str, "\\\\?\\C:");
        t!(s: "\\\\?\\C:/foo/bar", dirname_str, "\\\\?\\C:/foo/bar");
        t!(s: "\\\\?\\foo/bar", dirname_str, "\\\\?\\foo/bar");
        t!(s: "\\\\.\\foo\\bar", dirname_str, "\\\\.\\foo");
        t!(s: "\\\\.\\foo", dirname_str, "\\\\.\\foo");
        t!(s: "\\\\?\\a\\b\\", dirname_str, "\\\\?\\a");

        t!(v: b"hi\\there.txt", filestem, Some(b"there"));
        t!(s: "hi\\there.txt", filestem_str, "there");
        t!(s: "hi\\there", filestem_str, "there");
        t!(s: "there.txt", filestem_str, "there");
        t!(s: "there", filestem_str, "there");
        t!(s: ".", filestem_str, None, opt);
        t!(s: "\\", filestem_str, None, opt);
        t!(s: "foo\\.bar", filestem_str, ".bar");
        t!(s: ".bar", filestem_str, ".bar");
        t!(s: "..bar", filestem_str, ".");
        t!(s: "hi\\there..txt", filestem_str, "there.");
        t!(s: "..", filestem_str, None, opt);
        t!(s: "..\\..", filestem_str, None, opt);
        // filestem is based on filename, so we don't need the full set of prefix tests

        t!(v: b"hi\\there.txt", extension, Some(b"txt"));
        t!(v: b"hi\\there", extension, None);
        t!(s: "hi\\there.txt", extension_str, Some("txt"), opt);
        t!(s: "hi\\there", extension_str, None, opt);
        t!(s: "there.txt", extension_str, Some("txt"), opt);
        t!(s: "there", extension_str, None, opt);
        t!(s: ".", extension_str, None, opt);
        t!(s: "\\", extension_str, None, opt);
        t!(s: "foo\\.bar", extension_str, None, opt);
        t!(s: ".bar", extension_str, None, opt);
        t!(s: "..bar", extension_str, Some("bar"), opt);
        t!(s: "hi\\there..txt", extension_str, Some("txt"), opt);
        t!(s: "..", extension_str, None, opt);
        t!(s: "..\\..", extension_str, None, opt);
        // extension is based on filename, so we don't need the full set of prefix tests
    }

    #[test]
    fn test_push() {
        macro_rules! t(
            (s: $path:expr, $join:expr) => (
                {
                    let path = $path;
                    let join = $join;
                    let mut p1 = Path::new(path);
                    let p2 = p1.clone();
                    p1.push(join);
                    assert!(p1 == p2.join(join));
                }
            )
        );

        t!(s: "a\\b\\c", "..");
        t!(s: "\\a\\b\\c", "d");
        t!(s: "a\\b", "c\\d");
        t!(s: "a\\b", "\\c\\d");
        // this is just a sanity-check test. push and join share an implementation,
        // so there's no need for the full set of prefix tests

        // we do want to check one odd case though to ensure the prefix is re-parsed
        let mut p = Path::new("\\\\?\\C:");
        assert!(prefix(&p) == Some(VerbatimPrefix(2)));
        p.push("foo");
        assert!(prefix(&p) == Some(VerbatimDiskPrefix));
        assert_eq!(p.as_str(), Some("\\\\?\\C:\\foo"));

        // and another with verbatim non-normalized paths
        let mut p = Path::new("\\\\?\\C:\\a\\");
        p.push("foo");
        assert_eq!(p.as_str(), Some("\\\\?\\C:\\a\\foo"));
    }

    #[test]
    fn test_push_path() {
        macro_rules! t(
            (s: $path:expr, $push:expr, $exp:expr) => (
                {
                    let mut p = Path::new($path);
                    let push = Path::new($push);
                    p.push(&push);
                    assert_eq!(p.as_str(), Some($exp));
                }
            )
        );

        t!(s: "a\\b\\c", "d", "a\\b\\c\\d");
        t!(s: "\\a\\b\\c", "d", "\\a\\b\\c\\d");
        t!(s: "a\\b", "c\\d", "a\\b\\c\\d");
        t!(s: "a\\b", "\\c\\d", "\\c\\d");
        t!(s: "a\\b", ".", "a\\b");
        t!(s: "a\\b", "..\\c", "a\\c");
        t!(s: "a\\b", "C:a.txt", "C:a.txt");
        t!(s: "a\\b", "..\\..\\..\\c", "..\\c");
        t!(s: "a\\b", "C:\\a.txt", "C:\\a.txt");
        t!(s: "C:\\a", "C:\\b.txt", "C:\\b.txt");
        t!(s: "C:\\a\\b\\c", "C:d", "C:\\a\\b\\c\\d");
        t!(s: "C:a\\b\\c", "C:d", "C:a\\b\\c\\d");
        t!(s: "C:a\\b", "..\\..\\..\\c", "C:..\\c");
        t!(s: "C:\\a\\b", "..\\..\\..\\c", "C:\\c");
        t!(s: "C:", r"a\b\c", r"C:a\b\c");
        t!(s: "C:", r"..\a", r"C:..\a");
        t!(s: "\\\\server\\share\\foo", "bar", "\\\\server\\share\\foo\\bar");
        t!(s: "\\\\server\\share\\foo", "..\\..\\bar", "\\\\server\\share\\bar");
        t!(s: "\\\\server\\share\\foo", "C:baz", "C:baz");
        t!(s: "\\\\?\\C:\\a\\b", "C:c\\d", "\\\\?\\C:\\a\\b\\c\\d");
        t!(s: "\\\\?\\C:a\\b", "C:c\\d", "C:c\\d");
        t!(s: "\\\\?\\C:\\a\\b", "C:\\c\\d", "C:\\c\\d");
        t!(s: "\\\\?\\foo\\bar", "baz", "\\\\?\\foo\\bar\\baz");
        t!(s: "\\\\?\\C:\\a\\b", "..\\..\\..\\c", "\\\\?\\C:\\a\\b\\..\\..\\..\\c");
        t!(s: "\\\\?\\foo\\bar", "..\\..\\c", "\\\\?\\foo\\bar\\..\\..\\c");
        t!(s: "\\\\?\\", "foo", "\\\\?\\\\foo");
        t!(s: "\\\\?\\UNC\\server\\share\\foo", "bar", "\\\\?\\UNC\\server\\share\\foo\\bar");
        t!(s: "\\\\?\\UNC\\server\\share", "C:\\a", "C:\\a");
        t!(s: "\\\\?\\UNC\\server\\share", "C:a", "C:a");
        t!(s: "\\\\?\\UNC\\server", "foo", "\\\\?\\UNC\\server\\\\foo");
        t!(s: "C:\\a", "\\\\?\\UNC\\server\\share", "\\\\?\\UNC\\server\\share");
        t!(s: "\\\\.\\foo\\bar", "baz", "\\\\.\\foo\\bar\\baz");
        t!(s: "\\\\.\\foo\\bar", "C:a", "C:a");
        // again, not sure about the following, but I'm assuming \\.\ should be verbatim
        t!(s: "\\\\.\\foo", "..\\bar", "\\\\.\\foo\\..\\bar");

        t!(s: "\\\\?\\C:", "foo", "\\\\?\\C:\\foo"); // this is a weird one
    }

    #[test]
    fn test_push_many() {
        macro_rules! t(
            (s: $path:expr, $push:expr, $exp:expr) => (
                {
                    let mut p = Path::new($path);
                    p.push_many(&$push);
                    assert_eq!(p.as_str(), Some($exp));
                }
            );
            (v: $path:expr, $push:expr, $exp:expr) => (
                {
                    let mut p = Path::new($path);
                    p.push_many(&$push);
                    assert_eq!(p.as_vec(), $exp);
                }
            )
        );

        t!(s: "a\\b\\c", ["d", "e"], "a\\b\\c\\d\\e");
        t!(s: "a\\b\\c", ["d", "\\e"], "\\e");
        t!(s: "a\\b\\c", ["d", "\\e", "f"], "\\e\\f");
        t!(s: "a\\b\\c", ["d".to_string(), "e".to_string()], "a\\b\\c\\d\\e");
        t!(v: b"a\\b\\c", [b"d", b"e"], b"a\\b\\c\\d\\e");
        t!(v: b"a\\b\\c", [b"d", b"\\e", b"f"], b"\\e\\f");
        t!(v: b"a\\b\\c", [b"d".to_vec(), b"e".to_vec()],
           b"a\\b\\c\\d\\e");
    }

    #[test]
    fn test_pop() {
        macro_rules! t(
            (s: $path:expr, $left:expr, $right:expr) => (
                {
                    let pstr = $path;
                    let mut p = Path::new(pstr);
                    let result = p.pop();
                    let left = $left;
                    assert!(p.as_str() == Some(left),
                        "`{}`.pop() failed; expected remainder `{}`, found `{}`",
                        pstr, left, p.as_str().unwrap());
                    assert!(result == $right);
                }
            );
            (b: $path:expr, $left:expr, $right:expr) => (
                {
                    let mut p = Path::new($path);
                    let result = p.pop();
                    assert_eq!(p.as_vec(), $left);
                    assert!(result == $right);
                }
            )
        );

        t!(s: "a\\b\\c", "a\\b", true);
        t!(s: "a", ".", true);
        t!(s: ".", ".", false);
        t!(s: "\\a", "\\", true);
        t!(s: "\\", "\\", false);
        t!(b: b"a\\b\\c", b"a\\b", true);
        t!(b: b"a", b".", true);
        t!(b: b".", b".", false);
        t!(b: b"\\a", b"\\", true);
        t!(b: b"\\", b"\\", false);

        t!(s: "C:\\a\\b", "C:\\a", true);
        t!(s: "C:\\a", "C:\\", true);
        t!(s: "C:\\", "C:\\", false);
        t!(s: "C:a\\b", "C:a", true);
        t!(s: "C:a", "C:", true);
        t!(s: "C:", "C:", false);
        t!(s: "\\\\server\\share\\a\\b", "\\\\server\\share\\a", true);
        t!(s: "\\\\server\\share\\a", "\\\\server\\share", true);
        t!(s: "\\\\server\\share", "\\\\server\\share", false);
        t!(s: "\\\\?\\a\\b\\c", "\\\\?\\a\\b", true);
        t!(s: "\\\\?\\a\\b", "\\\\?\\a", true);
        t!(s: "\\\\?\\a", "\\\\?\\a", false);
        t!(s: "\\\\?\\C:\\a\\b", "\\\\?\\C:\\a", true);
        t!(s: "\\\\?\\C:\\a", "\\\\?\\C:\\", true);
        t!(s: "\\\\?\\C:\\", "\\\\?\\C:\\", false);
        t!(s: "\\\\?\\UNC\\server\\share\\a\\b", "\\\\?\\UNC\\server\\share\\a", true);
        t!(s: "\\\\?\\UNC\\server\\share\\a", "\\\\?\\UNC\\server\\share", true);
        t!(s: "\\\\?\\UNC\\server\\share", "\\\\?\\UNC\\server\\share", false);
        t!(s: "\\\\.\\a\\b\\c", "\\\\.\\a\\b", true);
        t!(s: "\\\\.\\a\\b", "\\\\.\\a", true);
        t!(s: "\\\\.\\a", "\\\\.\\a", false);

        t!(s: "\\\\?\\a\\b\\", "\\\\?\\a", true);
    }

    #[test]
    fn test_root_path() {
        assert!(Path::new("a\\b\\c").root_path() == None);
        assert!(Path::new("\\a\\b\\c").root_path() == Some(Path::new("\\")));
        assert!(Path::new("C:a").root_path() == Some(Path::new("C:")));
        assert!(Path::new("C:\\a").root_path() == Some(Path::new("C:\\")));
        assert!(Path::new("\\\\a\\b\\c").root_path() == Some(Path::new("\\\\a\\b")));
        assert!(Path::new("\\\\?\\a\\b").root_path() == Some(Path::new("\\\\?\\a")));
        assert!(Path::new("\\\\?\\C:\\a").root_path() == Some(Path::new("\\\\?\\C:\\")));
        assert!(Path::new("\\\\?\\UNC\\a\\b\\c").root_path() ==
                Some(Path::new("\\\\?\\UNC\\a\\b")));
        assert!(Path::new("\\\\.\\a\\b").root_path() == Some(Path::new("\\\\.\\a")));
    }

    #[test]
    fn test_join() {
        t!(s: Path::new("a\\b\\c").join(".."), "a\\b");
        t!(s: Path::new("\\a\\b\\c").join("d"), "\\a\\b\\c\\d");
        t!(s: Path::new("a\\b").join("c\\d"), "a\\b\\c\\d");
        t!(s: Path::new("a\\b").join("\\c\\d"), "\\c\\d");
        t!(s: Path::new(".").join("a\\b"), "a\\b");
        t!(s: Path::new("\\").join("a\\b"), "\\a\\b");
        t!(v: Path::new(b"a\\b\\c").join(b".."), b"a\\b");
        t!(v: Path::new(b"\\a\\b\\c").join(b"d"), b"\\a\\b\\c\\d");
        // full join testing is covered under test_push_path, so no need for
        // the full set of prefix tests
    }

    #[test]
    fn test_join_path() {
        macro_rules! t(
            (s: $path:expr, $join:expr, $exp:expr) => (
                {
                    let path = Path::new($path);
                    let join = Path::new($join);
                    let res = path.join(&join);
                    assert_eq!(res.as_str(), Some($exp));
                }
            )
        );

        t!(s: "a\\b\\c", "..", "a\\b");
        t!(s: "\\a\\b\\c", "d", "\\a\\b\\c\\d");
        t!(s: "a\\b", "c\\d", "a\\b\\c\\d");
        t!(s: "a\\b", "\\c\\d", "\\c\\d");
        t!(s: ".", "a\\b", "a\\b");
        t!(s: "\\", "a\\b", "\\a\\b");
        // join is implemented using push, so there's no need for
        // the full set of prefix tests
    }

    #[test]
    fn test_join_many() {
        macro_rules! t(
            (s: $path:expr, $join:expr, $exp:expr) => (
                {
                    let path = Path::new($path);
                    let res = path.join_many(&$join);
                    assert_eq!(res.as_str(), Some($exp));
                }
            );
            (v: $path:expr, $join:expr, $exp:expr) => (
                {
                    let path = Path::new($path);
                    let res = path.join_many(&$join);
                    assert_eq!(res.as_vec(), $exp);
                }
            )
        );

        t!(s: "a\\b\\c", ["d", "e"], "a\\b\\c\\d\\e");
        t!(s: "a\\b\\c", ["..", "d"], "a\\b\\d");
        t!(s: "a\\b\\c", ["d", "\\e", "f"], "\\e\\f");
        t!(s: "a\\b\\c", ["d".to_string(), "e".to_string()], "a\\b\\c\\d\\e");
        t!(v: b"a\\b\\c", [b"d", b"e"], b"a\\b\\c\\d\\e");
        t!(v: b"a\\b\\c", [b"d".to_vec(), b"e".to_vec()],
           b"a\\b\\c\\d\\e");
    }

    #[test]
    fn test_with_helpers() {
        macro_rules! t(
            (s: $path:expr, $op:ident, $arg:expr, $res:expr) => (
                {
                    let pstr = $path;
                    let path = Path::new(pstr);
                    let arg = $arg;
                    let res = path.$op(arg);
                    let exp = $res;
                    assert!(res.as_str() == Some(exp),
                            "`{}`.{}(\"{}\"): Expected `{}`, found `{}`",
                            pstr, stringify!($op), arg, exp, res.as_str().unwrap());
                }
            )
        );

        t!(s: "a\\b\\c", with_filename, "d", "a\\b\\d");
        t!(s: ".", with_filename, "foo", "foo");
        t!(s: "\\a\\b\\c", with_filename, "d", "\\a\\b\\d");
        t!(s: "\\", with_filename, "foo", "\\foo");
        t!(s: "\\a", with_filename, "foo", "\\foo");
        t!(s: "foo", with_filename, "bar", "bar");
        t!(s: "\\", with_filename, "foo\\", "\\foo");
        t!(s: "\\a", with_filename, "foo\\", "\\foo");
        t!(s: "a\\b\\c", with_filename, "", "a\\b");
        t!(s: "a\\b\\c", with_filename, ".", "a\\b");
        t!(s: "a\\b\\c", with_filename, "..", "a");
        t!(s: "\\a", with_filename, "", "\\");
        t!(s: "foo", with_filename, "", ".");
        t!(s: "a\\b\\c", with_filename, "d\\e", "a\\b\\d\\e");
        t!(s: "a\\b\\c", with_filename, "\\d", "a\\b\\d");
        t!(s: "..", with_filename, "foo", "..\\foo");
        t!(s: "..\\..", with_filename, "foo", "..\\..\\foo");
        t!(s: "..", with_filename, "", "..");
        t!(s: "..\\..", with_filename, "", "..\\..");
        t!(s: "C:\\foo\\bar", with_filename, "baz", "C:\\foo\\baz");
        t!(s: "C:\\foo", with_filename, "bar", "C:\\bar");
        t!(s: "C:\\", with_filename, "foo", "C:\\foo");
        t!(s: "C:foo\\bar", with_filename, "baz", "C:foo\\baz");
        t!(s: "C:foo", with_filename, "bar", "C:bar");
        t!(s: "C:", with_filename, "foo", "C:foo");
        t!(s: "C:\\foo", with_filename, "", "C:\\");
        t!(s: "C:foo", with_filename, "", "C:");
        t!(s: "C:\\foo\\bar", with_filename, "..", "C:\\");
        t!(s: "C:\\foo", with_filename, "..", "C:\\");
        t!(s: "C:\\", with_filename, "..", "C:\\");
        t!(s: "C:foo\\bar", with_filename, "..", "C:");
        t!(s: "C:foo", with_filename, "..", "C:..");
        t!(s: "C:", with_filename, "..", "C:..");
        t!(s: "\\\\server\\share\\foo", with_filename, "bar", "\\\\server\\share\\bar");
        t!(s: "\\\\server\\share", with_filename, "foo", "\\\\server\\share\\foo");
        t!(s: "\\\\server\\share\\foo", with_filename, "", "\\\\server\\share");
        t!(s: "\\\\server\\share", with_filename, "", "\\\\server\\share");
        t!(s: "\\\\server\\share\\foo", with_filename, "..", "\\\\server\\share");
        t!(s: "\\\\server\\share", with_filename, "..", "\\\\server\\share");
        t!(s: "\\\\?\\C:\\foo\\bar", with_filename, "baz", "\\\\?\\C:\\foo\\baz");
        t!(s: "\\\\?\\C:\\foo", with_filename, "bar", "\\\\?\\C:\\bar");
        t!(s: "\\\\?\\C:\\", with_filename, "foo", "\\\\?\\C:\\foo");
        t!(s: "\\\\?\\C:\\foo", with_filename, "..", "\\\\?\\C:\\..");
        t!(s: "\\\\?\\foo\\bar", with_filename, "baz", "\\\\?\\foo\\baz");
        t!(s: "\\\\?\\foo", with_filename, "bar", "\\\\?\\foo\\bar");
        t!(s: "\\\\?\\", with_filename, "foo", "\\\\?\\\\foo");
        t!(s: "\\\\?\\foo\\bar", with_filename, "..", "\\\\?\\foo\\..");
        t!(s: "\\\\.\\foo\\bar", with_filename, "baz", "\\\\.\\foo\\baz");
        t!(s: "\\\\.\\foo", with_filename, "bar", "\\\\.\\foo\\bar");
        t!(s: "\\\\.\\foo\\bar", with_filename, "..", "\\\\.\\foo\\..");

        t!(s: "hi\\there.txt", with_extension, "exe", "hi\\there.exe");
        t!(s: "hi\\there.txt", with_extension, "", "hi\\there");
        t!(s: "hi\\there.txt", with_extension, ".", "hi\\there..");
        t!(s: "hi\\there.txt", with_extension, "..", "hi\\there...");
        t!(s: "hi\\there", with_extension, "txt", "hi\\there.txt");
        t!(s: "hi\\there", with_extension, ".", "hi\\there..");
        t!(s: "hi\\there", with_extension, "..", "hi\\there...");
        t!(s: "hi\\there.", with_extension, "txt", "hi\\there.txt");
        t!(s: "hi\\.foo", with_extension, "txt", "hi\\.foo.txt");
        t!(s: "hi\\there.txt", with_extension, ".foo", "hi\\there..foo");
        t!(s: "\\", with_extension, "txt", "\\");
        t!(s: "\\", with_extension, ".", "\\");
        t!(s: "\\", with_extension, "..", "\\");
        t!(s: ".", with_extension, "txt", ".");
        // extension setter calls filename setter internally, no need for extended tests
    }

    #[test]
    fn test_setters() {
        macro_rules! t(
            (s: $path:expr, $set:ident, $with:ident, $arg:expr) => (
                {
                    let path = $path;
                    let arg = $arg;
                    let mut p1 = Path::new(path);
                    p1.$set(arg);
                    let p2 = Path::new(path);
                    assert!(p1 == p2.$with(arg));
                }
            );
            (v: $path:expr, $set:ident, $with:ident, $arg:expr) => (
                {
                    let path = $path;
                    let arg = $arg;
                    let mut p1 = Path::new(path);
                    p1.$set(arg);
                    let p2 = Path::new(path);
                    assert!(p1 == p2.$with(arg));
                }
            )
        );

        t!(v: b"a\\b\\c", set_filename, with_filename, b"d");
        t!(v: b"\\", set_filename, with_filename, b"foo");
        t!(s: "a\\b\\c", set_filename, with_filename, "d");
        t!(s: "\\", set_filename, with_filename, "foo");
        t!(s: ".", set_filename, with_filename, "foo");
        t!(s: "a\\b", set_filename, with_filename, "");
        t!(s: "a", set_filename, with_filename, "");

        t!(v: b"hi\\there.txt", set_extension, with_extension, b"exe");
        t!(s: "hi\\there.txt", set_extension, with_extension, "exe");
        t!(s: "hi\\there.", set_extension, with_extension, "txt");
        t!(s: "hi\\there", set_extension, with_extension, "txt");
        t!(s: "hi\\there.txt", set_extension, with_extension, "");
        t!(s: "hi\\there", set_extension, with_extension, "");
        t!(s: ".", set_extension, with_extension, "txt");

        // with_ helpers use the setter internally, so the tests for the with_ helpers
        // will suffice. No need for the full set of prefix tests.
    }

    #[test]
    fn test_getters() {
        macro_rules! t(
            (s: $path:expr, $filename:expr, $dirname:expr, $filestem:expr, $ext:expr) => (
                {
                    let path = $path;
                    let filename = $filename;
                    assert!(path.filename_str() == filename,
                            "`{}`.filename_str(): Expected `{}`, found `{}`",
                            path.as_str().unwrap(), filename, path.filename_str());
                    let dirname = $dirname;
                    assert!(path.dirname_str() == dirname,
                            "`{}`.dirname_str(): Expected `{}`, found `{}`",
                            path.as_str().unwrap(), dirname, path.dirname_str());
                    let filestem = $filestem;
                    assert!(path.filestem_str() == filestem,
                            "`{}`.filestem_str(): Expected `{}`, found `{}`",
                            path.as_str().unwrap(), filestem, path.filestem_str());
                    let ext = $ext;
                    assert!(path.extension_str() == ext,
                            "`{}`.extension_str(): Expected `{}`, found `{}`",
                            path.as_str().unwrap(), ext, path.extension_str());
                }
            );
            (v: $path:expr, $filename:expr, $dirname:expr, $filestem:expr, $ext:expr) => (
                {
                    let path = $path;
                    assert!(path.filename() == $filename);
                    assert!(path.dirname() == $dirname);
                    assert!(path.filestem() == $filestem);
                    assert!(path.extension() == $ext);
                }
            )
        );

        t!(v: Path::new(b"a\\b\\c"), Some(b"c"), b"a\\b", Some(b"c"), None);
        t!(s: Path::new("a\\b\\c"), Some("c"), Some("a\\b"), Some("c"), None);
        t!(s: Path::new("."), None, Some("."), None, None);
        t!(s: Path::new("\\"), None, Some("\\"), None, None);
        t!(s: Path::new(".."), None, Some(".."), None, None);
        t!(s: Path::new("..\\.."), None, Some("..\\.."), None, None);
        t!(s: Path::new("hi\\there.txt"), Some("there.txt"), Some("hi"),
              Some("there"), Some("txt"));
        t!(s: Path::new("hi\\there"), Some("there"), Some("hi"), Some("there"), None);
        t!(s: Path::new("hi\\there."), Some("there."), Some("hi"),
              Some("there"), Some(""));
        t!(s: Path::new("hi\\.there"), Some(".there"), Some("hi"), Some(".there"), None);
        t!(s: Path::new("hi\\..there"), Some("..there"), Some("hi"),
              Some("."), Some("there"));

        // these are already tested in test_components, so no need for extended tests
    }

    #[test]
    fn test_dir_path() {
        t!(s: Path::new("hi\\there").dir_path(), "hi");
        t!(s: Path::new("hi").dir_path(), ".");
        t!(s: Path::new("\\hi").dir_path(), "\\");
        t!(s: Path::new("\\").dir_path(), "\\");
        t!(s: Path::new("..").dir_path(), "..");
        t!(s: Path::new("..\\..").dir_path(), "..\\..");

        // dir_path is just dirname interpreted as a path.
        // No need for extended tests
    }

    #[test]
    fn test_is_absolute() {
        macro_rules! t(
            ($path:expr, $abs:expr, $vol:expr, $cwd:expr, $rel:expr) => (
                {
                    let path = Path::new($path);
                    let (abs, vol, cwd, rel) = ($abs, $vol, $cwd, $rel);
                    let b = path.is_absolute();
                    assert!(b == abs, "Path '{}'.is_absolute(): expected {}, found {}",
                            path.as_str().unwrap(), abs, b);
                    let b = is_vol_relative(&path);
                    assert!(b == vol, "is_vol_relative('{}'): expected {}, found {}",
                            path.as_str().unwrap(), vol, b);
                    let b = is_cwd_relative(&path);
                    assert!(b == cwd, "is_cwd_relative('{}'): expected {}, found {}",
                            path.as_str().unwrap(), cwd, b);
                    let b = path.is_relative();
                    assert!(b == rel, "Path '{}'.is_relativf(): expected {}, found {}",
                            path.as_str().unwrap(), rel, b);
                }
            )
        );
        t!("a\\b\\c", false, false, false, true);
        t!("\\a\\b\\c", false, true, false, false);
        t!("a", false, false, false, true);
        t!("\\a", false, true, false, false);
        t!(".", false, false, false, true);
        t!("\\", false, true, false, false);
        t!("..", false, false, false, true);
        t!("..\\..", false, false, false, true);
        t!("C:a\\b.txt", false, false, true, false);
        t!("C:\\a\\b.txt", true, false, false, false);
        t!("\\\\server\\share\\a\\b.txt", true, false, false, false);
        t!("\\\\?\\a\\b\\c.txt", true, false, false, false);
        t!("\\\\?\\C:\\a\\b.txt", true, false, false, false);
        t!("\\\\?\\C:a\\b.txt", true, false, false, false); // NB: not equivalent to C:a\b.txt
        t!("\\\\?\\UNC\\server\\share\\a\\b.txt", true, false, false, false);
        t!("\\\\.\\a\\b", true, false, false, false);
    }

    #[test]
    fn test_is_ancestor_of() {
        macro_rules! t(
            (s: $path:expr, $dest:expr, $exp:expr) => (
                {
                    let path = Path::new($path);
                    let dest = Path::new($dest);
                    let exp = $exp;
                    let res = path.is_ancestor_of(&dest);
                    assert!(res == exp,
                            "`{}`.is_ancestor_of(`{}`): Expected {}, found {}",
                            path.as_str().unwrap(), dest.as_str().unwrap(), exp, res);
                }
            )
        );

        t!(s: "a\\b\\c", "a\\b\\c\\d", true);
        t!(s: "a\\b\\c", "a\\b\\c", true);
        t!(s: "a\\b\\c", "a\\b", false);
        t!(s: "\\a\\b\\c", "\\a\\b\\c", true);
        t!(s: "\\a\\b", "\\a\\b\\c", true);
        t!(s: "\\a\\b\\c\\d", "\\a\\b\\c", false);
        t!(s: "\\a\\b", "a\\b\\c", false);
        t!(s: "a\\b", "\\a\\b\\c", false);
        t!(s: "a\\b\\c", "a\\b\\d", false);
        t!(s: "..\\a\\b\\c", "a\\b\\c", false);
        t!(s: "a\\b\\c", "..\\a\\b\\c", false);
        t!(s: "a\\b\\c", "a\\b\\cd", false);
        t!(s: "a\\b\\cd", "a\\b\\c", false);
        t!(s: "..\\a\\b", "..\\a\\b\\c", true);
        t!(s: ".", "a\\b", true);
        t!(s: ".", ".", true);
        t!(s: "\\", "\\", true);
        t!(s: "\\", "\\a\\b", true);
        t!(s: "..", "a\\b", true);
        t!(s: "..\\..", "a\\b", true);
        t!(s: "foo\\bar", "foobar", false);
        t!(s: "foobar", "foo\\bar", false);

        t!(s: "foo", "C:foo", false);
        t!(s: "C:foo", "foo", false);
        t!(s: "C:foo", "C:foo\\bar", true);
        t!(s: "C:foo\\bar", "C:foo", false);
        t!(s: "C:\\foo", "C:\\foo\\bar", true);
        t!(s: "C:", "C:", true);
        t!(s: "C:", "C:\\", false);
        t!(s: "C:\\", "C:", false);
        t!(s: "C:\\", "C:\\", true);
        t!(s: "C:\\foo\\bar", "C:\\foo", false);
        t!(s: "C:foo\\bar", "C:foo", false);
        t!(s: "C:\\foo", "\\foo", false);
        t!(s: "\\foo", "C:\\foo", false);
        t!(s: "\\\\server\\share\\foo", "\\\\server\\share\\foo\\bar", true);
        t!(s: "\\\\server\\share", "\\\\server\\share\\foo", true);
        t!(s: "\\\\server\\share\\foo", "\\\\server\\share", false);
        t!(s: "C:\\foo", "\\\\server\\share\\foo", false);
        t!(s: "\\\\server\\share\\foo", "C:\\foo", false);
        t!(s: "\\\\?\\foo\\bar", "\\\\?\\foo\\bar\\baz", true);
        t!(s: "\\\\?\\foo\\bar\\baz", "\\\\?\\foo\\bar", false);
        t!(s: "\\\\?\\foo\\bar", "\\foo\\bar\\baz", false);
        t!(s: "\\foo\\bar", "\\\\?\\foo\\bar\\baz", false);
        t!(s: "\\\\?\\C:\\foo\\bar", "\\\\?\\C:\\foo\\bar\\baz", true);
        t!(s: "\\\\?\\C:\\foo\\bar\\baz", "\\\\?\\C:\\foo\\bar", false);
        t!(s: "\\\\?\\C:\\", "\\\\?\\C:\\foo", true);
        t!(s: "\\\\?\\C:", "\\\\?\\C:\\", false); // this is a weird one
        t!(s: "\\\\?\\C:\\", "\\\\?\\C:", false);
        t!(s: "\\\\?\\C:\\a", "\\\\?\\c:\\a\\b", true);
        t!(s: "\\\\?\\c:\\a", "\\\\?\\C:\\a\\b", true);
        t!(s: "\\\\?\\C:\\a", "\\\\?\\D:\\a\\b", false);
        t!(s: "\\\\?\\foo", "\\\\?\\foobar", false);
        t!(s: "\\\\?\\a\\b", "\\\\?\\a\\b\\c", true);
        t!(s: "\\\\?\\a\\b", "\\\\?\\a\\b\\", true);
        t!(s: "\\\\?\\a\\b\\", "\\\\?\\a\\b", true);
        t!(s: "\\\\?\\a\\b\\c", "\\\\?\\a\\b", false);
        t!(s: "\\\\?\\a\\b\\c", "\\\\?\\a\\b\\", false);
        t!(s: "\\\\?\\UNC\\a\\b\\c", "\\\\?\\UNC\\a\\b\\c\\d", true);
        t!(s: "\\\\?\\UNC\\a\\b\\c\\d", "\\\\?\\UNC\\a\\b\\c", false);
        t!(s: "\\\\?\\UNC\\a\\b", "\\\\?\\UNC\\a\\b\\c", true);
        t!(s: "\\\\.\\foo\\bar", "\\\\.\\foo\\bar\\baz", true);
        t!(s: "\\\\.\\foo\\bar\\baz", "\\\\.\\foo\\bar", false);
        t!(s: "\\\\.\\foo", "\\\\.\\foo\\bar", true);
        t!(s: "\\\\.\\foo", "\\\\.\\foobar", false);

        t!(s: "\\a\\b", "\\\\?\\a\\b", false);
        t!(s: "\\\\?\\a\\b", "\\a\\b", false);
        t!(s: "\\a\\b", "\\\\?\\C:\\a\\b", false);
        t!(s: "\\\\?\\C:\\a\\b", "\\a\\b", false);
        t!(s: "Z:\\a\\b", "\\\\?\\z:\\a\\b", true);
        t!(s: "C:\\a\\b", "\\\\?\\D:\\a\\b", false);
        t!(s: "a\\b", "\\\\?\\a\\b", false);
        t!(s: "\\\\?\\a\\b", "a\\b", false);
        t!(s: "C:\\a\\b", "\\\\?\\C:\\a\\b", true);
        t!(s: "\\\\?\\C:\\a\\b", "C:\\a\\b", true);
        t!(s: "C:a\\b", "\\\\?\\C:\\a\\b", false);
        t!(s: "C:a\\b", "\\\\?\\C:a\\b", false);
        t!(s: "\\\\?\\C:\\a\\b", "C:a\\b", false);
        t!(s: "\\\\?\\C:a\\b", "C:a\\b", false);
        t!(s: "C:\\a\\b", "\\\\?\\C:\\a\\b\\", true);
        t!(s: "\\\\?\\C:\\a\\b\\", "C:\\a\\b", true);
        t!(s: "\\\\a\\b\\c", "\\\\?\\UNC\\a\\b\\c", true);
        t!(s: "\\\\?\\UNC\\a\\b\\c", "\\\\a\\b\\c", true);
    }

    #[test]
    fn test_ends_with_path() {
        macro_rules! t(
            (s: $path:expr, $child:expr, $exp:expr) => (
                {
                    let path = Path::new($path);
                    let child = Path::new($child);
                    assert_eq!(path.ends_with_path(&child), $exp);
                }
            );
        );

        t!(s: "a\\b\\c", "c", true);
        t!(s: "a\\b\\c", "d", false);
        t!(s: "foo\\bar\\quux", "bar", false);
        t!(s: "foo\\bar\\quux", "barquux", false);
        t!(s: "a\\b\\c", "b\\c", true);
        t!(s: "a\\b\\c", "a\\b\\c", true);
        t!(s: "a\\b\\c", "foo\\a\\b\\c", false);
        t!(s: "\\a\\b\\c", "a\\b\\c", true);
        t!(s: "\\a\\b\\c", "\\a\\b\\c", false); // child must be relative
        t!(s: "\\a\\b\\c", "foo\\a\\b\\c", false);
        t!(s: "a\\b\\c", "", false);
        t!(s: "", "", true);
        t!(s: "\\a\\b\\c", "d\\e\\f", false);
        t!(s: "a\\b\\c", "a\\b", false);
        t!(s: "a\\b\\c", "b", false);
        t!(s: "C:\\a\\b", "b", true);
        t!(s: "C:\\a\\b", "C:b", false);
        t!(s: "C:\\a\\b", "C:a\\b", false);
    }

    #[test]
    fn test_path_relative_from() {
        macro_rules! t(
            (s: $path:expr, $other:expr, $exp:expr) => (
                {
                    let path = Path::new($path);
                    let other = Path::new($other);
                    let res = path.path_relative_from(&other);
                    let exp = $exp;
                    assert!(res.as_ref().and_then(|x| x.as_str()) == exp,
                            "`{}`.path_relative_from(`{}`): Expected {}, got {}",
                            path.as_str().unwrap(), other.as_str().unwrap(), exp,
                            res.as_ref().and_then(|x| x.as_str()));
                }
            )
        );

        t!(s: "a\\b\\c", "a\\b", Some("c"));
        t!(s: "a\\b\\c", "a\\b\\d", Some("..\\c"));
        t!(s: "a\\b\\c", "a\\b\\c\\d", Some(".."));
        t!(s: "a\\b\\c", "a\\b\\c", Some("."));
        t!(s: "a\\b\\c", "a\\b\\c\\d\\e", Some("..\\.."));
        t!(s: "a\\b\\c", "a\\d\\e", Some("..\\..\\b\\c"));
        t!(s: "a\\b\\c", "d\\e\\f", Some("..\\..\\..\\a\\b\\c"));
        t!(s: "a\\b\\c", "\\a\\b\\c", None);
        t!(s: "\\a\\b\\c", "a\\b\\c", Some("\\a\\b\\c"));
        t!(s: "\\a\\b\\c", "\\a\\b\\c\\d", Some(".."));
        t!(s: "\\a\\b\\c", "\\a\\b", Some("c"));
        t!(s: "\\a\\b\\c", "\\a\\b\\c\\d\\e", Some("..\\.."));
        t!(s: "\\a\\b\\c", "\\a\\d\\e", Some("..\\..\\b\\c"));
        t!(s: "\\a\\b\\c", "\\d\\e\\f", Some("..\\..\\..\\a\\b\\c"));
        t!(s: "hi\\there.txt", "hi\\there", Some("..\\there.txt"));
        t!(s: ".", "a", Some(".."));
        t!(s: ".", "a\\b", Some("..\\.."));
        t!(s: ".", ".", Some("."));
        t!(s: "a", ".", Some("a"));
        t!(s: "a\\b", ".", Some("a\\b"));
        t!(s: "..", ".", Some(".."));
        t!(s: "a\\b\\c", "a\\b\\c", Some("."));
        t!(s: "\\a\\b\\c", "\\a\\b\\c", Some("."));
        t!(s: "\\", "\\", Some("."));
        t!(s: "\\", ".", Some("\\"));
        t!(s: "..\\..\\a", "b", Some("..\\..\\..\\a"));
        t!(s: "a", "..\\..\\b", None);
        t!(s: "..\\..\\a", "..\\..\\b", Some("..\\a"));
        t!(s: "..\\..\\a", "..\\..\\a\\b", Some(".."));
        t!(s: "..\\..\\a\\b", "..\\..\\a", Some("b"));

        t!(s: "C:a\\b\\c", "C:a\\b", Some("c"));
        t!(s: "C:a\\b", "C:a\\b\\c", Some(".."));
        t!(s: "C:" ,"C:a\\b", Some("..\\.."));
        t!(s: "C:a\\b", "C:c\\d", Some("..\\..\\a\\b"));
        t!(s: "C:a\\b", "D:c\\d", Some("C:a\\b"));
        t!(s: "C:a\\b", "C:..\\c", None);
        t!(s: "C:..\\a", "C:b\\c", Some("..\\..\\..\\a"));
        t!(s: "C:\\a\\b\\c", "C:\\a\\b", Some("c"));
        t!(s: "C:\\a\\b", "C:\\a\\b\\c", Some(".."));
        t!(s: "C:\\", "C:\\a\\b", Some("..\\.."));
        t!(s: "C:\\a\\b", "C:\\c\\d", Some("..\\..\\a\\b"));
        t!(s: "C:\\a\\b", "C:a\\b", Some("C:\\a\\b"));
        t!(s: "C:a\\b", "C:\\a\\b", None);
        t!(s: "\\a\\b", "C:\\a\\b", None);
        t!(s: "\\a\\b", "C:a\\b", None);
        t!(s: "a\\b", "C:\\a\\b", None);
        t!(s: "a\\b", "C:a\\b", None);

        t!(s: "\\\\a\\b\\c", "\\\\a\\b", Some("c"));
        t!(s: "\\\\a\\b", "\\\\a\\b\\c", Some(".."));
        t!(s: "\\\\a\\b\\c\\e", "\\\\a\\b\\c\\d", Some("..\\e"));
        t!(s: "\\\\a\\c\\d", "\\\\a\\b\\d", Some("\\\\a\\c\\d"));
        t!(s: "\\\\b\\c\\d", "\\\\a\\c\\d", Some("\\\\b\\c\\d"));
        t!(s: "\\\\a\\b\\c", "\\d\\e", Some("\\\\a\\b\\c"));
        t!(s: "\\d\\e", "\\\\a\\b\\c", None);
        t!(s: "d\\e", "\\\\a\\b\\c", None);
        t!(s: "C:\\a\\b\\c", "\\\\a\\b\\c", Some("C:\\a\\b\\c"));
        t!(s: "C:\\c", "\\\\a\\b\\c", Some("C:\\c"));

        t!(s: "\\\\?\\a\\b", "\\a\\b", Some("\\\\?\\a\\b"));
        t!(s: "\\\\?\\a\\b", "a\\b", Some("\\\\?\\a\\b"));
        t!(s: "\\\\?\\a\\b", "\\b", Some("\\\\?\\a\\b"));
        t!(s: "\\\\?\\a\\b", "b", Some("\\\\?\\a\\b"));
        t!(s: "\\\\?\\a\\b", "\\\\?\\a\\b\\c", Some(".."));
        t!(s: "\\\\?\\a\\b\\c", "\\\\?\\a\\b", Some("c"));
        t!(s: "\\\\?\\a\\b", "\\\\?\\c\\d", Some("\\\\?\\a\\b"));
        t!(s: "\\\\?\\a", "\\\\?\\b", Some("\\\\?\\a"));

        t!(s: "\\\\?\\C:\\a\\b", "\\\\?\\C:\\a", Some("b"));
        t!(s: "\\\\?\\C:\\a", "\\\\?\\C:\\a\\b", Some(".."));
        t!(s: "\\\\?\\C:\\a", "\\\\?\\C:\\b", Some("..\\a"));
        t!(s: "\\\\?\\C:\\a", "\\\\?\\D:\\a", Some("\\\\?\\C:\\a"));
        t!(s: "\\\\?\\C:\\a\\b", "\\\\?\\c:\\a", Some("b"));
        t!(s: "\\\\?\\C:\\a\\b", "C:\\a", Some("b"));
        t!(s: "\\\\?\\C:\\a", "C:\\a\\b", Some(".."));
        t!(s: "C:\\a\\b", "\\\\?\\C:\\a", Some("b"));
        t!(s: "C:\\a", "\\\\?\\C:\\a\\b", Some(".."));
        t!(s: "\\\\?\\C:\\a", "D:\\a", Some("\\\\?\\C:\\a"));
        t!(s: "\\\\?\\c:\\a\\b", "C:\\a", Some("b"));
        t!(s: "\\\\?\\C:\\a\\b", "C:a\\b", Some("\\\\?\\C:\\a\\b"));
        t!(s: "\\\\?\\C:\\a\\.\\b", "C:\\a", Some("\\\\?\\C:\\a\\.\\b"));
        t!(s: "\\\\?\\C:\\a\\b/c", "C:\\a", Some("\\\\?\\C:\\a\\b/c"));
        t!(s: "\\\\?\\C:\\a\\..\\b", "C:\\a", Some("\\\\?\\C:\\a\\..\\b"));
        t!(s: "C:a\\b", "\\\\?\\C:\\a\\b", None);
        t!(s: "\\\\?\\C:\\a\\.\\b", "\\\\?\\C:\\a", Some("\\\\?\\C:\\a\\.\\b"));
        t!(s: "\\\\?\\C:\\a\\b/c", "\\\\?\\C:\\a", Some("\\\\?\\C:\\a\\b/c"));
        t!(s: "\\\\?\\C:\\a\\..\\b", "\\\\?\\C:\\a", Some("\\\\?\\C:\\a\\..\\b"));
        t!(s: "\\\\?\\C:\\a\\b\\", "\\\\?\\C:\\a", Some("b"));
        t!(s: "\\\\?\\C:\\.\\b", "\\\\?\\C:\\.", Some("b"));
        t!(s: "C:\\b", "\\\\?\\C:\\.", Some("..\\b"));
        t!(s: "\\\\?\\a\\.\\b\\c", "\\\\?\\a\\.\\b", Some("c"));
        t!(s: "\\\\?\\a\\b\\c", "\\\\?\\a\\.\\d", Some("..\\..\\b\\c"));
        t!(s: "\\\\?\\a\\..\\b", "\\\\?\\a\\..", Some("b"));
        t!(s: "\\\\?\\a\\b\\..", "\\\\?\\a\\b", Some("\\\\?\\a\\b\\.."));
        t!(s: "\\\\?\\a\\b\\c", "\\\\?\\a\\..\\b", Some("..\\..\\b\\c"));

        t!(s: "\\\\?\\UNC\\a\\b\\c", "\\\\?\\UNC\\a\\b", Some("c"));
        t!(s: "\\\\?\\UNC\\a\\b", "\\\\?\\UNC\\a\\b\\c", Some(".."));
        t!(s: "\\\\?\\UNC\\a\\b\\c", "\\\\?\\UNC\\a\\c\\d", Some("\\\\?\\UNC\\a\\b\\c"));
        t!(s: "\\\\?\\UNC\\b\\c\\d", "\\\\?\\UNC\\a\\c\\d", Some("\\\\?\\UNC\\b\\c\\d"));
        t!(s: "\\\\?\\UNC\\a\\b\\c", "\\\\?\\a\\b\\c", Some("\\\\?\\UNC\\a\\b\\c"));
        t!(s: "\\\\?\\UNC\\a\\b\\c", "\\\\?\\C:\\a\\b\\c", Some("\\\\?\\UNC\\a\\b\\c"));
        t!(s: "\\\\?\\UNC\\a\\b\\c/d", "\\\\?\\UNC\\a\\b", Some("\\\\?\\UNC\\a\\b\\c/d"));
        t!(s: "\\\\?\\UNC\\a\\b\\.", "\\\\?\\UNC\\a\\b", Some("\\\\?\\UNC\\a\\b\\."));
        t!(s: "\\\\?\\UNC\\a\\b\\..", "\\\\?\\UNC\\a\\b", Some("\\\\?\\UNC\\a\\b\\.."));
        t!(s: "\\\\?\\UNC\\a\\b\\c", "\\\\a\\b", Some("c"));
        t!(s: "\\\\?\\UNC\\a\\b", "\\\\a\\b\\c", Some(".."));
        t!(s: "\\\\?\\UNC\\a\\b\\c", "\\\\a\\c\\d", Some("\\\\?\\UNC\\a\\b\\c"));
        t!(s: "\\\\?\\UNC\\b\\c\\d", "\\\\a\\c\\d", Some("\\\\?\\UNC\\b\\c\\d"));
        t!(s: "\\\\?\\UNC\\a\\b\\.", "\\\\a\\b", Some("\\\\?\\UNC\\a\\b\\."));
        t!(s: "\\\\?\\UNC\\a\\b\\c/d", "\\\\a\\b", Some("\\\\?\\UNC\\a\\b\\c/d"));
        t!(s: "\\\\?\\UNC\\a\\b\\..", "\\\\a\\b", Some("\\\\?\\UNC\\a\\b\\.."));
        t!(s: "\\\\a\\b\\c", "\\\\?\\UNC\\a\\b", Some("c"));
        t!(s: "\\\\a\\b\\c", "\\\\?\\UNC\\a\\c\\d", Some("\\\\a\\b\\c"));
    }

    #[test]
    fn test_str_components() {
        macro_rules! t(
            (s: $path:expr, $exp:expr) => (
                {
                    let path = Path::new($path);
                    let comps = path.str_components().map(|x|x.unwrap())
                                .collect::<Vec<&str>>();
                    let exp: &[&str] = &$exp;
                    assert_eq!(comps, exp);
                    let comps = path.str_components().rev().map(|x|x.unwrap())
                                .collect::<Vec<&str>>();
                    let exp = exp.iter().rev().map(|&x|x).collect::<Vec<&str>>();
                    assert_eq!(comps, exp);
                }
            );
        );

        t!(s: b"a\\b\\c", ["a", "b", "c"]);
        t!(s: "a\\b\\c", ["a", "b", "c"]);
        t!(s: "a\\b\\d", ["a", "b", "d"]);
        t!(s: "a\\b\\cd", ["a", "b", "cd"]);
        t!(s: "\\a\\b\\c", ["a", "b", "c"]);
        t!(s: "a", ["a"]);
        t!(s: "\\a", ["a"]);
        t!(s: "\\", []);
        t!(s: ".", ["."]);
        t!(s: "..", [".."]);
        t!(s: "..\\..", ["..", ".."]);
        t!(s: "..\\..\\foo", ["..", "..", "foo"]);
        t!(s: "C:foo\\bar", ["foo", "bar"]);
        t!(s: "C:foo", ["foo"]);
        t!(s: "C:", []);
        t!(s: "C:\\foo\\bar", ["foo", "bar"]);
        t!(s: "C:\\foo", ["foo"]);
        t!(s: "C:\\", []);
        t!(s: "\\\\server\\share\\foo\\bar", ["foo", "bar"]);
        t!(s: "\\\\server\\share\\foo", ["foo"]);
        t!(s: "\\\\server\\share", []);
        t!(s: "\\\\?\\foo\\bar\\baz", ["bar", "baz"]);
        t!(s: "\\\\?\\foo\\bar", ["bar"]);
        t!(s: "\\\\?\\foo", []);
        t!(s: "\\\\?\\", []);
        t!(s: "\\\\?\\a\\b", ["b"]);
        t!(s: "\\\\?\\a\\b\\", ["b"]);
        t!(s: "\\\\?\\foo\\bar\\\\baz", ["bar", "", "baz"]);
        t!(s: "\\\\?\\C:\\foo\\bar", ["foo", "bar"]);
        t!(s: "\\\\?\\C:\\foo", ["foo"]);
        t!(s: "\\\\?\\C:\\", []);
        t!(s: "\\\\?\\C:\\foo\\", ["foo"]);
        t!(s: "\\\\?\\UNC\\server\\share\\foo\\bar", ["foo", "bar"]);
        t!(s: "\\\\?\\UNC\\server\\share\\foo", ["foo"]);
        t!(s: "\\\\?\\UNC\\server\\share", []);
        t!(s: "\\\\.\\foo\\bar\\baz", ["bar", "baz"]);
        t!(s: "\\\\.\\foo\\bar", ["bar"]);
        t!(s: "\\\\.\\foo", []);
    }

    #[test]
    fn test_components_iter() {
        macro_rules! t(
            (s: $path:expr, $exp:expr) => (
                {
                    let path = Path::new($path);
                    let comps = path.components().collect::<Vec<&[u8]>>();
                    let exp: &[&[u8]] = &$exp;
                    assert_eq!(comps, exp);
                    let comps = path.components().rev().collect::<Vec<&[u8]>>();
                    let exp = exp.iter().rev().map(|&x|x).collect::<Vec<&[u8]>>();
                    assert_eq!(comps, exp);
                }
            )
        );

        t!(s: "a\\b\\c", [b"a", b"b", b"c"]);
        t!(s: ".", [b"."]);
        // since this is really a wrapper around str_components, those tests suffice
    }

    #[test]
    fn test_make_non_verbatim() {
        macro_rules! t(
            ($path:expr, $exp:expr) => (
                {
                    let path = Path::new($path);
                    let exp: Option<&str> = $exp;
                    let exp = exp.map(|s| Path::new(s));
                    assert!(make_non_verbatim(&path) == exp);
                }
            )
        );

        t!(r"\a\b\c", Some(r"\a\b\c"));
        t!(r"a\b\c", Some(r"a\b\c"));
        t!(r"C:\a\b\c", Some(r"C:\a\b\c"));
        t!(r"C:a\b\c", Some(r"C:a\b\c"));
        t!(r"\\server\share\foo", Some(r"\\server\share\foo"));
        t!(r"\\.\foo", None);
        t!(r"\\?\foo", None);
        t!(r"\\?\C:", None);
        t!(r"\\?\C:foo", None);
        t!(r"\\?\C:\", Some(r"C:\"));
        t!(r"\\?\C:\foo", Some(r"C:\foo"));
        t!(r"\\?\C:\foo\bar\baz", Some(r"C:\foo\bar\baz"));
        t!(r"\\?\C:\foo\.\bar\baz", None);
        t!(r"\\?\C:\foo\bar\..\baz", None);
        t!(r"\\?\C:\foo\bar\..", None);
        t!(r"\\?\UNC\server\share\foo", Some(r"\\server\share\foo"));
        t!(r"\\?\UNC\server\share", Some(r"\\server\share"));
        t!(r"\\?\UNC\server", None);
        t!(r"\\?\UNC\server\", None);
    }
}<|MERGE_RESOLUTION|>--- conflicted
+++ resolved
@@ -15,11 +15,7 @@
 use self::PathPrefix::*;
 
 use ascii::AsciiExt;
-<<<<<<< HEAD
-=======
-use c_str::{CString, ToCStr};
 use char::CharExt;
->>>>>>> 1f732ef5
 use clone::Clone;
 use cmp::{Ordering, Eq, Ord, PartialEq, PartialOrd};
 use hash;
