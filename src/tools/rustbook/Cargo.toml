[package]
authors = ["The Rust Project Developers"]
name = "rustbook"
version = "0.1.0"
license = "MIT OR Apache-2.0"
edition = "2018"

[dependencies]
clap = "2.25.0"
<<<<<<< HEAD
failure = "0.1"
mdbook-linkcheck = { version = "=0.5.0", optional = true }
# Keep in sync with mdbook-linkcheck.
codespan = { version = "=0.5", optional = true }
codespan-reporting = { version = "=0.5", optional = true }


# A noop dependency that changes in the Rust repository, it's a bit of a hack.
# See the `src/tools/rustc-workspace-hack/README.md` file in `rust-lang/rust`
# for more information.
rustc-workspace-hack = "1.0.0"
=======
>>>>>>> 52d2c7ac

[dependencies.mdbook]
version = "0.4.0"
default-features = false
features = ["search"]<|MERGE_RESOLUTION|>--- conflicted
+++ resolved
@@ -7,20 +7,6 @@
 
 [dependencies]
 clap = "2.25.0"
-<<<<<<< HEAD
-failure = "0.1"
-mdbook-linkcheck = { version = "=0.5.0", optional = true }
-# Keep in sync with mdbook-linkcheck.
-codespan = { version = "=0.5", optional = true }
-codespan-reporting = { version = "=0.5", optional = true }
-
-
-# A noop dependency that changes in the Rust repository, it's a bit of a hack.
-# See the `src/tools/rustc-workspace-hack/README.md` file in `rust-lang/rust`
-# for more information.
-rustc-workspace-hack = "1.0.0"
-=======
->>>>>>> 52d2c7ac
 
 [dependencies.mdbook]
 version = "0.4.0"
