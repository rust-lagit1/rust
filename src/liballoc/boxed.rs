--- conflicted
+++ resolved
@@ -1019,7 +1019,8 @@
     fn from(boxed: Box<F>) -> Self {
         TaskObj::new(PinBox::from(boxed))
     }
-<<<<<<< HEAD
+    /// This conversion is cheaper because the Box is already on the heap.
+
 }
 
 #[unstable(feature = "futures_api", issue = "50547")]
@@ -1034,8 +1035,4 @@
     fn from(boxed: Box<F>) -> Self {
         LocalTaskObj::new(PinBox::from(boxed))
     }
-=======
-    /// This conversion is cheaper because the Box is already on the heap.
-
->>>>>>> 5978b0d2
 }