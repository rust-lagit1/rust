use crate::fmt;

/// A struct containing information about the location of a panic.
///
/// This structure is created by [`PanicInfo::location()`].
///
/// [`PanicInfo::location()`]: crate::panic::PanicInfo::location
///
/// # Examples
///
/// ```should_panic
/// use std::panic;
///
/// panic::set_hook(Box::new(|panic_info| {
///     if let Some(location) = panic_info.location() {
///         println!("panic occurred in file '{}' at line {}", location.file(), location.line());
///     } else {
///         println!("panic occurred but can't get location information...");
///     }
/// }));
///
/// panic!("Normal panic");
/// ```
///
/// # Comparisons
///
/// Comparisons for equality and ordering are made in file, line, then column priority.
/// Files are compared as strings, not `Path`, which could be unexpected.
/// See [`Location::file`]'s documentation for more discussion.
#[lang = "panic_location"]
#[derive(Copy, Clone, Debug, Eq, Hash, Ord, PartialEq, PartialOrd)]
#[stable(feature = "panic_hooks", since = "1.10.0")]
pub struct Location<'a> {
    file: &'a str,
    line: u32,
    col: u32,
}

impl<'a> Location<'a> {
    /// Returns the source location of the caller of this function. If that function's caller is
    /// annotated then its call location will be returned, and so on up the stack to the first call
    /// within a non-tracked function body.
    ///
    /// # Examples
    ///
    /// ```
    /// use std::panic::Location;
    ///
    /// /// Returns the [`Location`] at which it is called.
    /// #[track_caller]
    /// fn get_caller_location() -> &'static Location<'static> {
    ///     Location::caller()
    /// }
    ///
    /// /// Returns a [`Location`] from within this function's definition.
    /// fn get_just_one_location() -> &'static Location<'static> {
    ///     get_caller_location()
    /// }
    ///
    /// let fixed_location = get_just_one_location();
    /// assert_eq!(fixed_location.file(), file!());
    /// assert_eq!(fixed_location.line(), 14);
    /// assert_eq!(fixed_location.column(), 5);
    ///
    /// // running the same untracked function in a different location gives us the same result
    /// let second_fixed_location = get_just_one_location();
    /// assert_eq!(fixed_location.file(), second_fixed_location.file());
    /// assert_eq!(fixed_location.line(), second_fixed_location.line());
    /// assert_eq!(fixed_location.column(), second_fixed_location.column());
    ///
    /// let this_location = get_caller_location();
    /// assert_eq!(this_location.file(), file!());
    /// assert_eq!(this_location.line(), 28);
    /// assert_eq!(this_location.column(), 21);
    ///
    /// // running the tracked function in a different location produces a different value
    /// let another_location = get_caller_location();
    /// assert_eq!(this_location.file(), another_location.file());
    /// assert_ne!(this_location.line(), another_location.line());
    /// assert_ne!(this_location.column(), another_location.column());
    /// ```
    #[must_use]
    #[stable(feature = "track_caller", since = "1.46.0")]
    #[rustc_const_unstable(feature = "const_caller_location", issue = "76156")]
    #[track_caller]
<<<<<<< HEAD
    #[inline(always)] // Mark as inline so that the call gets optimized away.
=======
    #[inline]
>>>>>>> a7d6768e
    pub const fn caller() -> &'static Location<'static> {
        crate::intrinsics::caller_location()
    }

    /// Returns the name of the source file from which the panic originated.
    ///
    /// # `&str`, not `&Path`
    ///
    /// The returned name refers to a source path on the compiling system, but it isn't valid to
    /// represent this directly as a `&Path`. The compiled code may run on a different system with
    /// a different `Path` implementation than the system providing the contents and this library
    /// does not currently have a different "host path" type.
    ///
    /// The most surprising behavior occurs when "the same" file is reachable via multiple paths in
    /// the module system (usually using the `#[path = "..."]` attribute or similar), which can
    /// cause what appears to be identical code to return differing values from this function.
    ///
    /// # Cross-compilation
    ///
    /// This value is not suitable for passing to `Path::new` or similar constructors when the host
    /// platform and target platform differ.
    ///
    /// # Examples
    ///
    /// ```should_panic
    /// use std::panic;
    ///
    /// panic::set_hook(Box::new(|panic_info| {
    ///     if let Some(location) = panic_info.location() {
    ///         println!("panic occurred in file '{}'", location.file());
    ///     } else {
    ///         println!("panic occurred but can't get location information...");
    ///     }
    /// }));
    ///
    /// panic!("Normal panic");
    /// ```
    #[must_use]
    #[stable(feature = "panic_hooks", since = "1.10.0")]
    #[inline]
    pub fn file(&self) -> &str {
        self.file
    }

    /// Returns the line number from which the panic originated.
    ///
    /// # Examples
    ///
    /// ```should_panic
    /// use std::panic;
    ///
    /// panic::set_hook(Box::new(|panic_info| {
    ///     if let Some(location) = panic_info.location() {
    ///         println!("panic occurred at line {}", location.line());
    ///     } else {
    ///         println!("panic occurred but can't get location information...");
    ///     }
    /// }));
    ///
    /// panic!("Normal panic");
    /// ```
    #[must_use]
    #[stable(feature = "panic_hooks", since = "1.10.0")]
    #[inline]
    pub fn line(&self) -> u32 {
        self.line
    }

    /// Returns the column from which the panic originated.
    ///
    /// # Examples
    ///
    /// ```should_panic
    /// use std::panic;
    ///
    /// panic::set_hook(Box::new(|panic_info| {
    ///     if let Some(location) = panic_info.location() {
    ///         println!("panic occurred at column {}", location.column());
    ///     } else {
    ///         println!("panic occurred but can't get location information...");
    ///     }
    /// }));
    ///
    /// panic!("Normal panic");
    /// ```
    #[must_use]
    #[stable(feature = "panic_col", since = "1.25.0")]
    #[inline]
    pub fn column(&self) -> u32 {
        self.col
    }
}

#[unstable(
    feature = "panic_internals",
    reason = "internal details of the implementation of the `panic!` and related macros",
    issue = "none"
)]
impl<'a> Location<'a> {
    #[doc(hidden)]
    pub const fn internal_constructor(file: &'a str, line: u32, col: u32) -> Self {
        Location { file, line, col }
    }
}

#[stable(feature = "panic_hook_display", since = "1.26.0")]
impl fmt::Display for Location<'_> {
    fn fmt(&self, formatter: &mut fmt::Formatter<'_>) -> fmt::Result {
        write!(formatter, "{}:{}:{}", self.file, self.line, self.col)
    }
}<|MERGE_RESOLUTION|>--- conflicted
+++ resolved
@@ -83,11 +83,7 @@
     #[stable(feature = "track_caller", since = "1.46.0")]
     #[rustc_const_unstable(feature = "const_caller_location", issue = "76156")]
     #[track_caller]
-<<<<<<< HEAD
-    #[inline(always)] // Mark as inline so that the call gets optimized away.
-=======
     #[inline]
->>>>>>> a7d6768e
     pub const fn caller() -> &'static Location<'static> {
         crate::intrinsics::caller_location()
     }
