--- conflicted
+++ resolved
@@ -116,31 +116,10 @@
             match &*spec_parts {
                 ["e"] => dl.endian = Endian::Little,
                 ["E"] => dl.endian = Endian::Big,
-<<<<<<< HEAD
-                ["a", ref a..] => dl.aggregate_align = align(a, "a")?,
-                ["f32", ref a..] => dl.f32_align = align(a, "f32")?,
-                ["f64", ref a..] => dl.f64_align = align(a, "f64")?,
-                [p @ "p", s, ref a..] | [p @ "p0", s, ref a..] => {
-                    dl.pointer_size = size(s, p)?;
-                    dl.pointer_align = align(a, p)?;
-                    resize_and_set(&mut dl.pointers, 0, Some((dl.pointer_size,
-                                                              dl.pointer_align)));
-                },
-                [p, s, ref a..] if p.starts_with('p') => {
-                  let idx = parse_bits(&p[1..], "u32", "address space index")? as usize;
-                  let size = size(s, p)?;
-                  let align = align(a, p)?;
-                  resize_and_set(&mut dl.pointers, idx, Some((size, align)));
-                },
                 [ref p] if p.starts_with("P") => {
                     let idx = parse_bits(&p[1..], "u32",
                                          "instruction address space")? as u32;
                     dl.instruction_address_space = AddrSpaceIdx(idx);
-                },
-                [s, ref a..] if s.starts_with("i") => {
-=======
-                [p] if p.starts_with("P") => {
-                    dl.instruction_address_space = parse_address_space(&p[1..], "P")?
                 }
                 // FIXME: Ping cfg(bootstrap) -- Use `ref a @ ..` with new bootstrap compiler.
                 ["a", ..] => {
@@ -159,10 +138,18 @@
                     let a = &spec_parts[2..]; // FIXME inline into pattern.
                     dl.pointer_size = size(s, p)?;
                     dl.pointer_align = align(a, p)?;
+                    resize_and_set(&mut dl.pointers, 0, Some((dl.pointer_size,
+                                                              dl.pointer_align)));
+                }
+                [p, s, ..] if p.starts_with('p') => {
+                    let a = &spec_parts[1..]; // FIXME inline into pattern.
+                    let idx = parse_bits(&p[1..], "u32", "address space index")? as usize;
+                    let size = size(s, p)?;
+                    let align = align(a, p)?;
+                    resize_and_set(&mut dl.pointers, idx, Some((size, align)));
                 }
                 [s, ..] if s.starts_with("i") => {
                     let a = &spec_parts[1..]; // FIXME inline into pattern.
->>>>>>> 0cfb2f7f
                     let bits = match s[1..].parse::<u64>() {
                         Ok(bits) => bits,
                         Err(_) => {
@@ -185,14 +172,9 @@
                         i128_align_src = bits;
                         dl.i128_align = a;
                     }
-<<<<<<< HEAD
-                },
-                [s, ref a..] if s.starts_with("v") => {
-=======
                 }
                 [s, ..] if s.starts_with("v") => {
                     let a = &spec_parts[1..]; // FIXME inline into pattern.
->>>>>>> 0cfb2f7f
                     let v_size = size(&s[1..], "v")?;
                     let a = align(a, s)?;
                     if let Some(v) = dl.vector_align.iter_mut().find(|v| v.0 == v_size) {
