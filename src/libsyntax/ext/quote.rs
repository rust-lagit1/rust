--- conflicted
+++ resolved
@@ -923,11 +923,7 @@
     let new_parser_call =
         cx.expr_call(sp,
                      cx.expr_ident(sp, id_ext("new_parser_from_tts")),
-<<<<<<< HEAD
-                     vec![parse_sess_call(), cfg_clone_call(), tts_expr]);
-=======
-                     vec!(parse_sess_call(), tts_expr));
->>>>>>> 6062e7ed
+                     vec![parse_sess_call(), tts_expr]);
 
     let path = vec![id_ext("syntax"), id_ext("ext"), id_ext("quote"), id_ext(parse_method)];
     let mut args = vec![cx.expr_mut_addr_of(sp, new_parser_call)];
