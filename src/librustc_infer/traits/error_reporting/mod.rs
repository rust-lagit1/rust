--- conflicted
+++ resolved
@@ -1431,12 +1431,7 @@
     const MSG_RESTRICT_TYPE: &str = "consider restricting this type parameter with";
     const MSG_RESTRICT_TYPE_FURTHER: &str = "consider further restricting this type parameter with";
 
-<<<<<<< HEAD
-    let param =
-        generics.params.iter().filter(|p| p.name.ident().as_str() == param_name.as_str()).next();
-=======
-    let param = generics.params.iter().find(|p| p.name.ident().as_str() == param_name);
->>>>>>> 9381e817
+    let param = generics.params.iter().find(|p| p.name.ident().as_str() == param_name.as_str());
 
     let param = if let Some(param) = param {
         param
@@ -1506,7 +1501,7 @@
                 err.tool_only_span_suggestion(
                     span_with_colon,
                     MSG_RESTRICT_BOUND_FURTHER,
-                    format!("{}: {} + ", param_name.to_stringified_ident_guess(), constraint),
+                    format!("{}: {} + ", param_name.to_ident_string(), constraint),
                     Applicability::MachineApplicable,
                 );
             }
@@ -1521,7 +1516,7 @@
                 &format!(
                     "{} `{}: {}`",
                     MSG_RESTRICT_TYPE,
-                    param_name.to_stringified_ident_guess(),
+                    param_name.to_ident_string(),
                     constraint
                 ),
             );
@@ -1529,7 +1524,7 @@
             err.tool_only_span_suggestion(
                 param.span,
                 MSG_RESTRICT_TYPE,
-                format!("{}: {}", param_name.to_stringified_ident_guess(), constraint),
+                format!("{}: {}", param_name.to_ident_string(), constraint),
                 Applicability::MachineApplicable,
             );
         }
@@ -1585,7 +1580,7 @@
             {
                 if let TyKind::Path(QPath::Resolved(_, path)) = &bounded_ty.kind {
                     if let Some(segment) = path.segments.first() {
-                        if segment.ident.to_string() == param_name.to_stringified_ident_guess() {
+                        if segment.ident.to_string() == param_name.to_ident_string() {
                             param_spans.push(span);
                         }
                     }
@@ -1603,7 +1598,7 @@
                     &format!(
                         "{} `where {}: {}`",
                         MSG_RESTRICT_TYPE,
-                        param_name.to_stringified_ident_guess(),
+                        param_name.to_ident_string(),
                         constraint
                     ),
                 );
@@ -1611,7 +1606,7 @@
                 err.tool_only_span_suggestion(
                     where_clause_span,
                     MSG_RESTRICT_TYPE,
-                    format!(", {}: {}", param_name.to_stringified_ident_guess(), constraint),
+                    format!(", {}: {}", param_name.to_ident_string(), constraint),
                     Applicability::MachineApplicable,
                 );
             }
@@ -1629,7 +1624,7 @@
                     err.tool_only_span_suggestion(
                         span_with_colon,
                         MSG_RESTRICT_BOUND_FURTHER,
-                        format!("{}: {} +", param_name.to_stringified_ident_guess(), constraint),
+                        format!("{}: {} +", param_name.to_ident_string(), constraint),
                         Applicability::MachineApplicable,
                     );
                 }
@@ -1641,7 +1636,7 @@
                     &format!(
                         "{} `where {}: {}`",
                         MSG_RESTRICT_TYPE_FURTHER,
-                        param_name.to_stringified_ident_guess(),
+                        param_name.to_ident_string(),
                         constraint,
                     ),
                 );
@@ -1649,7 +1644,7 @@
                 err.tool_only_span_suggestion(
                     where_clause_span,
                     MSG_RESTRICT_BOUND_FURTHER,
-                    format!(", {}: {}", param_name.to_stringified_ident_guess(), constraint),
+                    format!(", {}: {}", param_name.to_ident_string(), constraint),
                     Applicability::MachineApplicable,
                 );
             }
