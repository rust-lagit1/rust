// Copyright 2013 The Rust Project Developers. See the COPYRIGHT
// file at the top-level directory of this distribution and at
// http://rust-lang.org/COPYRIGHT.
//
// Licensed under the Apache License, Version 2.0 <LICENSE-APACHE or
// http://www.apache.org/licenses/LICENSE-2.0> or the MIT license
// <LICENSE-MIT or http://opensource.org/licenses/MIT>, at your
// option. This file may not be copied, modified, or distributed
// except according to those terms.

//! # Feature gating
//!
//! This module implements the gating necessary for preventing certain compiler
//! features from being used by default. This module will crawl a pre-expanded
//! AST to ensure that there are no features which are used that are not
//! enabled.
//!
//! Features are enabled in programs via the crate-level attributes of
//! `#![feature(...)]` with a comma-separated list of features.
//!
//! For the purpose of future feature-tracking, once code for detection of feature
//! gate usage is added, *do not remove it again* even once the feature
//! becomes stable.

use self::AttributeType::*;
use self::AttributeGate::*;

use rustc_data_structures::fx::FxHashMap;
use rustc_target::spec::abi::Abi;
use ast::{self, NodeId, PatKind, RangeEnd};
use attr;
use source_map::Spanned;
use edition::{ALL_EDITIONS, Edition};
use syntax_pos::{Span, DUMMY_SP};
use errors::{DiagnosticBuilder, Handler};
use visit::{self, FnKind, Visitor};
use parse::ParseSess;
use symbol::{keywords, Symbol};

use std::{env};

macro_rules! set {
    ($field: ident) => {{
        fn f(features: &mut Features, _: Span) {
            features.$field = true;
        }
        f as fn(&mut Features, Span)
    }}
}

macro_rules! declare_features {
    ($((active, $feature: ident, $ver: expr, $issue: expr, $edition: expr),)+) => {
        /// Represents active features that are currently being implemented or
        /// currently being considered for addition/removal.
        const ACTIVE_FEATURES:
            &[(&str, &str, Option<u32>, Option<Edition>, fn(&mut Features, Span))] =
            &[$((stringify!($feature), $ver, $issue, $edition, set!($feature))),+];

        /// A set of features to be used by later passes.
        #[derive(Clone)]
        pub struct Features {
            /// `#![feature]` attrs for language features, for error reporting
            pub declared_lang_features: Vec<(Symbol, Span, Option<Symbol>)>,
            /// `#![feature]` attrs for non-language (library) features
            pub declared_lib_features: Vec<(Symbol, Span)>,
            $(pub $feature: bool),+
        }

        impl Features {
            pub fn new() -> Features {
                Features {
                    declared_lang_features: Vec::new(),
                    declared_lib_features: Vec::new(),
                    $($feature: false),+
                }
            }

            pub fn walk_feature_fields<F>(&self, mut f: F)
                where F: FnMut(&str, bool)
            {
                $(f(stringify!($feature), self.$feature);)+
            }
        }
    };

    ($((removed, $feature: ident, $ver: expr, $issue: expr, None, $reason: expr),)+) => {
        /// Represents unstable features which have since been removed (it was once Active)
        const REMOVED_FEATURES: &[(&str, &str, Option<u32>, Option<&str>)] = &[
            $((stringify!($feature), $ver, $issue, $reason)),+
        ];
    };

    ($((stable_removed, $feature: ident, $ver: expr, $issue: expr, None),)+) => {
        /// Represents stable features which have since been removed (it was once Accepted)
        const STABLE_REMOVED_FEATURES: &[(&str, &str, Option<u32>, Option<&str>)] = &[
            $((stringify!($feature), $ver, $issue, None)),+
        ];
    };

    ($((accepted, $feature: ident, $ver: expr, $issue: expr, None),)+) => {
        /// Those language feature has since been Accepted (it was once Active)
        const ACCEPTED_FEATURES: &[(&str, &str, Option<u32>, Option<&str>)] = &[
            $((stringify!($feature), $ver, $issue, None)),+
        ];
    }
}

// If you change this, please modify `src/doc/unstable-book` as well.
//
// Don't ever remove anything from this list; set them to 'Removed'.
//
// The version numbers here correspond to the version in which the current status
// was set. This is most important for knowing when a particular feature became
// stable (active).
//
// N.B., `tools/tidy/src/features.rs` parses this information directly out of the
// source, so take care when modifying it.

declare_features! (
    (active, asm, "1.0.0", Some(29722), None),
    (active, concat_idents, "1.0.0", Some(29599), None),
    (active, link_args, "1.0.0", Some(29596), None),
    (active, log_syntax, "1.0.0", Some(29598), None),
    (active, non_ascii_idents, "1.0.0", Some(28979), None),
    (active, plugin_registrar, "1.0.0", Some(29597), None),
    (active, thread_local, "1.0.0", Some(29594), None),
    (active, trace_macros, "1.0.0", Some(29598), None),

    // rustc internal, for now
    (active, intrinsics, "1.0.0", None, None),
    (active, lang_items, "1.0.0", None, None),
    (active, format_args_nl, "1.29.0", None, None),

    (active, link_llvm_intrinsics, "1.0.0", Some(29602), None),
    (active, linkage, "1.0.0", Some(29603), None),
    (active, quote, "1.0.0", Some(29601), None),

    // rustc internal
    (active, rustc_diagnostic_macros, "1.0.0", None, None),
    (active, rustc_const_unstable, "1.0.0", None, None),
    (active, box_syntax, "1.0.0", Some(49733), None),
    (active, unboxed_closures, "1.0.0", Some(29625), None),

    (active, fundamental, "1.0.0", Some(29635), None),
    (active, main, "1.0.0", Some(29634), None),
    (active, needs_allocator, "1.4.0", Some(27389), None),
    (active, on_unimplemented, "1.0.0", Some(29628), None),
    (active, plugin, "1.0.0", Some(29597), None),
    (active, simd_ffi, "1.0.0", Some(27731), None),
    (active, start, "1.0.0", Some(29633), None),
    (active, structural_match, "1.8.0", Some(31434), None),
    (active, panic_runtime, "1.10.0", Some(32837), None),
    (active, needs_panic_runtime, "1.10.0", Some(32837), None),

    // Features specific to OIBIT (auto traits)
    (active, optin_builtin_traits, "1.0.0", Some(13231), None),

    // Allows `#[staged_api]`.
    //
    // rustc internal
    (active, staged_api, "1.0.0", None, None),

    // Allows `#![no_core]`.
    (active, no_core, "1.3.0", Some(29639), None),

    // Allows the use of `box` in patterns (RFC 469).
    (active, box_patterns, "1.0.0", Some(29641), None),

    // Allows the use of the `unsafe_destructor_blind_to_params` attribute (RFC 1238).
    (active, dropck_parametricity, "1.3.0", Some(28498), None),

    // Allows using the `may_dangle` attribute (RFC 1327).
    (active, dropck_eyepatch, "1.10.0", Some(34761), None),

    // Allows the use of custom attributes (RFC 572).
    (active, custom_attribute, "1.0.0", Some(29642), None),

    // Allows the use of `rustc_*` attributes (RFC 572).
    (active, rustc_attrs, "1.0.0", Some(29642), None),

    // Allows the use of non lexical lifetimes (RFC 2094).
    (active, nll, "1.0.0", Some(43234), None),

    // Allows the use of `#[allow_internal_unstable]`. This is an
    // attribute on `macro_rules!` and can't use the attribute handling
    // below (it has to be checked before expansion possibly makes
    // macros disappear).
    //
    // rustc internal
    (active, allow_internal_unstable, "1.0.0", None, None),

    // Allows the use of `#[allow_internal_unsafe]`. This is an
    // attribute on `macro_rules!` and can't use the attribute handling
    // below (it has to be checked before expansion possibly makes
    // macros disappear).
    //
    // rustc internal
    (active, allow_internal_unsafe, "1.0.0", None, None),

    // Allows the use of slice patterns (issue #23121).
    (active, slice_patterns, "1.0.0", Some(23121), None),

    // Allows the definition of `const` functions with some advanced features.
    (active, const_fn, "1.2.0", Some(24111), None),

    // Allows let bindings and destructuring in `const` functions and constants.
    (active, const_let, "1.22.1", Some(48821), None),

    // Allows accessing fields of unions inside `const` functions.
    (active, const_fn_union, "1.27.0", Some(51909), None),

    // Allows casting raw pointers to `usize` during const eval.
    (active, const_raw_ptr_to_usize_cast, "1.27.0", Some(51910), None),

    // Allows dereferencing raw pointers during const eval.
    (active, const_raw_ptr_deref, "1.27.0", Some(51911), None),

    // Allows reinterpretation of the bits of a value of one type as another type during const eval.
    (active, const_transmute, "1.29.0", Some(53605), None),

    // Allows comparing raw pointers during const eval.
    (active, const_compare_raw_pointers, "1.27.0", Some(53020), None),

    // Allows panicking during const eval (producing compile-time errors).
    (active, const_panic, "1.30.0", Some(51999), None),

    // Allows using `#[prelude_import]` on glob `use` items.
    //
    // rustc internal
    (active, prelude_import, "1.2.0", None, None),

    // Allows default type parameters to influence type inference.
    (active, default_type_parameter_fallback, "1.3.0", Some(27336), None),

    // Allows associated type defaults.
    (active, associated_type_defaults, "1.2.0", Some(29661), None),

    // Allows `repr(simd)` and importing the various simd intrinsics.
    (active, repr_simd, "1.4.0", Some(27731), None),

    // Allows `extern "platform-intrinsic" { ... }`.
    (active, platform_intrinsics, "1.4.0", Some(27731), None),

    // Allows `#[unwind(..)]`.
    //
    // rustc internal for rust runtime
    (active, unwind_attributes, "1.4.0", None, None),

    // Allows the use of `#[naked]` on functions.
    (active, naked_functions, "1.9.0", Some(32408), None),

    // Allows `#[no_debug]`.
    (active, no_debug, "1.5.0", Some(29721), None),

    // Allows `#[omit_gdb_pretty_printer_section]`.
    //
    // rustc internal
    (active, omit_gdb_pretty_printer_section, "1.5.0", None, None),

    // Allows `cfg(target_vendor = "...")`.
    (active, cfg_target_vendor, "1.5.0", Some(29718), None),

    // Allows attributes on expressions and non-item statements.
    (active, stmt_expr_attributes, "1.6.0", Some(15701), None),

    // Allows the use of type ascription in expressions.
    (active, type_ascription, "1.6.0", Some(23416), None),

    // Allows `cfg(target_thread_local)`.
    (active, cfg_target_thread_local, "1.7.0", Some(29594), None),

    // rustc internal
    (active, abi_vectorcall, "1.7.0", None, None),

    // Allows `X..Y` patterns.
    (active, exclusive_range_pattern, "1.11.0", Some(37854), None),

    // impl specialization (RFC 1210)
    (active, specialization, "1.7.0", Some(31844), None),

    // Allows `cfg(target_has_atomic = "...")`.
    (active, cfg_target_has_atomic, "1.9.0", Some(32976), None),

    // The `!` type. Does not imply 'exhaustive_patterns' (below) any more.
    (active, never_type, "1.13.0", Some(35121), None),

    // Allows exhaustive pattern matching on types that contain uninhabited types.
    (active, exhaustive_patterns, "1.13.0", Some(51085), None),

    // Allows untagged unions `union U { ... }`.
    (active, untagged_unions, "1.13.0", Some(32836), None),

    // Used to identify the `compiler_builtins` crate.
    //
    // rustc internal.
    (active, compiler_builtins, "1.13.0", None, None),

    // Allows `#[link(..., cfg(..))]`.
    (active, link_cfg, "1.14.0", Some(37406), None),

    // Allows `extern "ptx-*" fn()`.
    (active, abi_ptx, "1.15.0", Some(38788), None),

    // The `repr(i128)` annotation for enums.
    (active, repr128, "1.16.0", Some(35118), None),

    // The `unadjusted` ABI; perma-unstable.
    //
    // rustc internal
    (active, abi_unadjusted, "1.16.0", None, None),

    // Declarative macros 2.0 (`macro`).
    (active, decl_macro, "1.17.0", Some(39412), None),

    // Allows `#[link(kind="static-nobundle"...)]`.
    (active, static_nobundle, "1.16.0", Some(37403), None),

    // Allows `extern "msp430-interrupt" fn()`.
    (active, abi_msp430_interrupt, "1.16.0", Some(38487), None),

    // Used to identify crates that contain sanitizer runtimes.
    //
    // rustc internal
    (active, sanitizer_runtime, "1.17.0", None, None),

    // Used to identify crates that contain the profiler runtime.
    //
    // rustc internal
    (active, profiler_runtime, "1.18.0", None, None),

    // Allows `extern "x86-interrupt" fn()`.
    (active, abi_x86_interrupt, "1.17.0", Some(40180), None),

    // Allows the `try {...}` expression.
    (active, try_blocks, "1.29.0", Some(31436), None),

    // Allows module-level inline assembly by way of `global_asm!()`.
    (active, global_asm, "1.18.0", Some(35119), None),

    // Allows overlapping impls of marker traits.
    (active, overlapping_marker_traits, "1.18.0", Some(29864), None),

    // Trait attribute to allow overlapping impls.
    (active, marker_trait_attr, "1.30.0", Some(29864), None),

    // rustc internal
    (active, abi_thiscall, "1.19.0", None, None),

    // Allows a test to fail without failing the whole suite.
    (active, allow_fail, "1.19.0", Some(46488), None),

    // Allows unsized tuple coercion.
    (active, unsized_tuple_coercion, "1.20.0", Some(42877), None),

    // Generators
    (active, generators, "1.21.0", Some(43122), None),

    // Trait aliases
    (active, trait_alias, "1.24.0", Some(41517), None),

    // rustc internal
    (active, allocator_internals, "1.20.0", None, None),

    // `#[doc(cfg(...))]`
    (active, doc_cfg, "1.21.0", Some(43781), None),
    // `#[doc(masked)]`
    (active, doc_masked, "1.21.0", Some(44027), None),
    // `#[doc(spotlight)]`
    (active, doc_spotlight, "1.22.0", Some(45040), None),
    // `#[doc(include = "some-file")]`
    (active, external_doc, "1.22.0", Some(44732), None),

    // Future-proofing enums/structs with `#[non_exhaustive]` attribute (RFC 2008).
    (active, non_exhaustive, "1.22.0", Some(44109), None),

    // Adds `crate` as visibility modifier, synonymous with `pub(crate)`.
    (active, crate_visibility_modifier, "1.23.0", Some(53120), None),

    // extern types
    (active, extern_types, "1.23.0", Some(43467), None),

    // Allows trait methods with arbitrary self types.
    (active, arbitrary_self_types, "1.23.0", Some(44874), None),

    // In-band lifetime bindings (e.g., `fn foo(x: &'a u8) -> &'a u8`).
    (active, in_band_lifetimes, "1.23.0", Some(44524), None),

    // Generic associated types (RFC 1598)
    (active, generic_associated_types, "1.23.0", Some(44265), None),

    // `extern` in paths
    (active, extern_in_paths, "1.23.0", Some(55600), None),

    // Infer static outlives requirements (RFC 2093).
    (active, infer_static_outlives_requirements, "1.26.0", Some(54185), None),

    // Multiple patterns with `|` in `if let` and `while let`.
    (active, if_while_or_patterns, "1.26.0", Some(48215), None),

    // Allows `#[repr(packed)]` attribute on structs.
    (active, repr_packed, "1.26.0", Some(33158), None),

    // Allows `use path as _;` and `extern crate c as _;`.
    (active, underscore_imports, "1.26.0", Some(48216), None),

    // Allows macro invocations in `extern {}` blocks.
    (active, macros_in_extern, "1.27.0", Some(49476), None),

    // `existential type`
    (active, existential_type, "1.28.0", Some(34511), None),

    // unstable `#[target_feature]` directives
    (active, arm_target_feature, "1.27.0", Some(44839), None),
    (active, aarch64_target_feature, "1.27.0", Some(44839), None),
    (active, hexagon_target_feature, "1.27.0", Some(44839), None),
    (active, powerpc_target_feature, "1.27.0", Some(44839), None),
    (active, mips_target_feature, "1.27.0", Some(44839), None),
    (active, avx512_target_feature, "1.27.0", Some(44839), None),
    (active, mmx_target_feature, "1.27.0", Some(44839), None),
    (active, sse4a_target_feature, "1.27.0", Some(44839), None),
    (active, tbm_target_feature, "1.27.0", Some(44839), None),
    (active, wasm_target_feature, "1.30.0", Some(44839), None),

    // Allows macro invocations on modules expressions and statements and
    // procedural macros to expand to non-items.
    (active, proc_macro_hygiene, "1.30.0", Some(54727), None),

    // `#[doc(alias = "...")]`
    (active, doc_alias, "1.27.0", Some(50146), None),

<<<<<<< HEAD
=======
    // Allows irrefutable patterns in `if let` and `while let` statements (RFC 2086).
    (active, irrefutable_let_patterns, "1.27.0", Some(44495), None),

>>>>>>> b7555010
    // inconsistent bounds in where clauses
    (active, trivial_bounds, "1.28.0", Some(48214), None),

    // `'a: { break 'a; }`
    (active, label_break_value, "1.28.0", Some(48594), None),

    // Exhaustive pattern matching on `usize` and `isize`.
    (active, precise_pointer_size_matching, "1.32.0", Some(56354), None),

    // `#[doc(keyword = "...")]`
    (active, doc_keyword, "1.28.0", Some(51315), None),

    // Allows async and await syntax.
    (active, async_await, "1.28.0", Some(50547), None),

    // `#[alloc_error_handler]`
    (active, alloc_error_handler, "1.29.0", Some(51540), None),

    (active, abi_amdgpu_kernel, "1.29.0", Some(51575), None),

    // Added for testing E0705; perma-unstable.
    (active, test_2018_feature, "1.31.0", Some(0), Some(Edition::Edition2018)),

    // support for arbitrary delimited token streams in non-macro attributes
    (active, unrestricted_attribute_tokens, "1.30.0", Some(55208), None),

    // Allows `use x::y;` to resolve through `self::x`, not just `::x`.
    (active, uniform_paths, "1.30.0", Some(53130), None),

    // Allows unsized rvalues at arguments and parameters.
    (active, unsized_locals, "1.30.0", Some(48055), None),

    // `#![test_runner]`
    // `#[test_case]`
    (active, custom_test_frameworks, "1.30.0", Some(50297), None),

    // non-builtin attributes in inner attribute position
    (active, custom_inner_attributes, "1.30.0", Some(54726), None),

    // Allow mixing of bind-by-move in patterns and references to
    // those identifiers in guards, *if* we are using MIR-borrowck
    // (aka NLL). Essentially this means you need to be using the
    // 2018 edition or later.
    (active, bind_by_move_pattern_guards, "1.30.0", Some(15287), None),

    // Allows `impl Trait` in bindings (`let`, `const`, `static`).
    (active, impl_trait_in_bindings, "1.30.0", Some(34511), None),

    // `#[cfg_attr(predicate, multiple, attributes, here)]`
    (active, cfg_attr_multi, "1.31.0", Some(54881), None),

    // Allows `const _: TYPE = VALUE`.
    (active, underscore_const_names, "1.31.0", Some(54912), None),

    // `reason = ` in lint attributes and `expect` lint attribute
    (active, lint_reasons, "1.31.0", Some(54503), None),

    // `extern crate self as foo;` puts local crate root into extern prelude under name `foo`.
    (active, extern_crate_self, "1.31.0", Some(56409), None),

    // Allows calling `const unsafe fn` inside `unsafe` blocks in `const fn` functions.
    (active, min_const_unsafe_fn, "1.31.0", Some(55607), None),
);

declare_features! (
    (removed, import_shadowing, "1.0.0", None, None, None),
    (removed, managed_boxes, "1.0.0", None, None, None),
    // Allows use of unary negate on unsigned integers, e.g., -e for e: u8
    (removed, negate_unsigned, "1.0.0", Some(29645), None, None),
    (removed, reflect, "1.0.0", Some(27749), None, None),
    // A way to temporarily opt out of opt in copy. This will *never* be accepted.
    (removed, opt_out_copy, "1.0.0", None, None, None),
    (removed, quad_precision_float, "1.0.0", None, None, None),
    (removed, struct_inherit, "1.0.0", None, None, None),
    (removed, test_removed_feature, "1.0.0", None, None, None),
    (removed, visible_private_types, "1.0.0", None, None, None),
    (removed, unsafe_no_drop_flag, "1.0.0", None, None, None),
    // Allows using items which are missing stability attributes
    // rustc internal
    (removed, unmarked_api, "1.0.0", None, None, None),
    (removed, pushpop_unsafe, "1.2.0", None, None, None),
    (removed, allocator, "1.0.0", None, None, None),
    (removed, simd, "1.0.0", Some(27731), None,
     Some("removed in favor of `#[repr(simd)]`")),
    (removed, advanced_slice_patterns, "1.0.0", Some(23121), None,
     Some("merged into `#![feature(slice_patterns)]`")),
    (removed, macro_reexport, "1.0.0", Some(29638), None,
     Some("subsumed by `pub use`")),
    (removed, proc_macro_mod, "1.27.0", Some(54727), None,
     Some("subsumed by `#![feature(proc_macro_hygiene)]`")),
    (removed, proc_macro_expr, "1.27.0", Some(54727), None,
     Some("subsumed by `#![feature(proc_macro_hygiene)]`")),
    (removed, proc_macro_non_items, "1.27.0", Some(54727), None,
     Some("subsumed by `#![feature(proc_macro_hygiene)]`")),
    (removed, proc_macro_gen, "1.27.0", Some(54727), None,
     Some("subsumed by `#![feature(proc_macro_hygiene)]`")),
    (removed, panic_implementation, "1.28.0", Some(44489), None,
     Some("subsumed by `#[panic_handler]`")),
    // Allows the use of `#[derive(Anything)]` as sugar for `#[derive_Anything]`.
    (removed, custom_derive, "1.0.0", Some(29644), None,
     Some("subsumed by `#[proc_macro_derive]`")),
);

declare_features! (
    (stable_removed, no_stack_check, "1.0.0", None, None),
);

declare_features! (
    (accepted, associated_types, "1.0.0", None, None),
    // Allows overloading augmented assignment operations like `a += b`.
    (accepted, augmented_assignments, "1.8.0", Some(28235), None),
    // Allows empty structs and enum variants with braces.
    (accepted, braced_empty_structs, "1.8.0", Some(29720), None),
    // Allows indexing into constant arrays.
    (accepted, const_indexing, "1.26.0", Some(29947), None),
    (accepted, default_type_params, "1.0.0", None, None),
    (accepted, globs, "1.0.0", None, None),
    (accepted, if_let, "1.0.0", None, None),
    // A temporary feature gate used to enable parser extensions needed
    // to bootstrap fix for #5723.
    (accepted, issue_5723_bootstrap, "1.0.0", None, None),
    (accepted, macro_rules, "1.0.0", None, None),
    // Allows using `#![no_std]`.
    (accepted, no_std, "1.6.0", None, None),
    (accepted, slicing_syntax, "1.0.0", None, None),
    (accepted, struct_variant, "1.0.0", None, None),
    // These are used to test this portion of the compiler, they don't actually
    // mean anything.
    (accepted, test_accepted_feature, "1.0.0", None, None),
    (accepted, tuple_indexing, "1.0.0", None, None),
    // Allows macros to appear in the type position.
    (accepted, type_macros, "1.13.0", Some(27245), None),
    (accepted, while_let, "1.0.0", None, None),
    // Allows `#[deprecated]` attribute.
    (accepted, deprecated, "1.9.0", Some(29935), None),
    // `expr?`
    (accepted, question_mark, "1.13.0", Some(31436), None),
    // Allows `..` in tuple (struct) patterns.
    (accepted, dotdot_in_tuple_patterns, "1.14.0", Some(33627), None),
    (accepted, item_like_imports, "1.15.0", Some(35120), None),
    // Allows using `Self` and associated types in struct expressions and patterns.
    (accepted, more_struct_aliases, "1.16.0", Some(37544), None),
    // elide `'static` lifetimes in `static`s and `const`s.
    (accepted, static_in_const, "1.17.0", Some(35897), None),
    // Allows field shorthands (`x` meaning `x: x`) in struct literal expressions.
    (accepted, field_init_shorthand, "1.17.0", Some(37340), None),
    // Allows the definition recursive static items.
    (accepted, static_recursion, "1.17.0", Some(29719), None),
    // `pub(restricted)` visibilities (RFC 1422)
    (accepted, pub_restricted, "1.18.0", Some(32409), None),
    // `#![windows_subsystem]`
    (accepted, windows_subsystem, "1.18.0", Some(37499), None),
    // Allows `break {expr}` with a value inside `loop`s.
    (accepted, loop_break_value, "1.19.0", Some(37339), None),
    // Permits numeric fields in struct expressions and patterns.
    (accepted, relaxed_adts, "1.19.0", Some(35626), None),
    // Coerces non capturing closures to function pointers.
    (accepted, closure_to_fn_coercion, "1.19.0", Some(39817), None),
    // Allows attributes on struct literal fields.
    (accepted, struct_field_attributes, "1.20.0", Some(38814), None),
    // Allows the definition of associated constants in `trait` or `impl` blocks.
    (accepted, associated_consts, "1.20.0", Some(29646), None),
    // Usage of the `compile_error!` macro.
    (accepted, compile_error, "1.20.0", Some(40872), None),
    // See rust-lang/rfcs#1414. Allows code like `let x: &'static u32 = &42` to work.
    (accepted, rvalue_static_promotion, "1.21.0", Some(38865), None),
    // Allows `Drop` types in constants (RFC 1440).
    (accepted, drop_types_in_const, "1.22.0", Some(33156), None),
    // Allows the sysV64 ABI to be specified on all platforms
    // instead of just the platforms on which it is the C ABI.
    (accepted, abi_sysv64, "1.24.0", Some(36167), None),
    // Allows `repr(align(16))` struct attribute (RFC 1358).
    (accepted, repr_align, "1.25.0", Some(33626), None),
    // Allows '|' at beginning of match arms (RFC 1925).
    (accepted, match_beginning_vert, "1.25.0", Some(44101), None),
    // Nested groups in `use` (RFC 2128)
    (accepted, use_nested_groups, "1.25.0", Some(44494), None),
    // `a..=b` and `..=b`
    (accepted, inclusive_range_syntax, "1.26.0", Some(28237), None),
    // Allows `..=` in patterns (RFC 1192).
    (accepted, dotdoteq_in_patterns, "1.26.0", Some(28237), None),
    // Termination trait in main (RFC 1937)
    (accepted, termination_trait, "1.26.0", Some(43301), None),
    // `Copy`/`Clone` closures (RFC 2132).
    (accepted, clone_closures, "1.26.0", Some(44490), None),
    (accepted, copy_closures, "1.26.0", Some(44490), None),
    // Allows `impl Trait` in function arguments.
    (accepted, universal_impl_trait, "1.26.0", Some(34511), None),
    // Allows `impl Trait` in function return types.
    (accepted, conservative_impl_trait, "1.26.0", Some(34511), None),
    // The `i128` type
    (accepted, i128_type, "1.26.0", Some(35118), None),
    // Default match binding modes (RFC 2005)
    (accepted, match_default_bindings, "1.26.0", Some(42640), None),
    // Allows `'_` placeholder lifetimes.
    (accepted, underscore_lifetimes, "1.26.0", Some(44524), None),
    // Allows attributes on lifetime/type formal parameters in generics (RFC 1327).
    (accepted, generic_param_attrs, "1.27.0", Some(48848), None),
    // Allows `cfg(target_feature = "...")`.
    (accepted, cfg_target_feature, "1.27.0", Some(29717), None),
    // Allows `#[target_feature(...)]`.
    (accepted, target_feature, "1.27.0", None, None),
    // Trait object syntax with `dyn` prefix
    (accepted, dyn_trait, "1.27.0", Some(44662), None),
    // Allows `#[must_use]` on functions, and introduces must-use operators (RFC 1940).
    (accepted, fn_must_use, "1.27.0", Some(43302), None),
    // Allows use of the `:lifetime` macro fragment specifier.
    (accepted, macro_lifetime_matcher, "1.27.0", Some(34303), None),
    // Termination trait in tests (RFC 1937)
    (accepted, termination_trait_test, "1.27.0", Some(48854), None),
    // The `#[global_allocator]` attribute
    (accepted, global_allocator, "1.28.0", Some(27389), None),
    // Allows `#[repr(transparent)]` attribute on newtype structs.
    (accepted, repr_transparent, "1.28.0", Some(43036), None),
    // Procedural macros in `proc-macro` crates
    (accepted, proc_macro, "1.29.0", Some(38356), None),
    // `foo.rs` as an alternative to `foo/mod.rs`
    (accepted, non_modrs_mods, "1.30.0", Some(44660), None),
    // Allows use of the `:vis` macro fragment specifier
    (accepted, macro_vis_matcher, "1.30.0", Some(41022), None),
    // Allows importing and reexporting macros with `use`,
    // enables macro modularization in general.
    (accepted, use_extern_macros, "1.30.0", Some(35896), None),
    // Allows keywords to be escaped for use as identifiers.
    (accepted, raw_identifiers, "1.30.0", Some(48589), None),
    // Attributes scoped to tools.
    (accepted, tool_attributes, "1.30.0", Some(44690), None),
    // Allows multi-segment paths in attributes and derives.
    (accepted, proc_macro_path_invoc, "1.30.0", Some(38356), None),
    // Allows all literals in attribute lists and values of key-value pairs.
    (accepted, attr_literals, "1.30.0", Some(34981), None),
    // Infer outlives requirements (RFC 2093).
    (accepted, infer_outlives_requirements, "1.30.0", Some(44493), None),
    (accepted, panic_handler, "1.30.0", Some(44489), None),
    // Used to preserve symbols (see llvm.used).
    (accepted, used, "1.30.0", Some(40289), None),
    // `crate` in paths
    (accepted, crate_in_paths, "1.30.0", Some(45477), None),
    // Resolve absolute paths as paths from other crates.
    (accepted, extern_absolute_paths, "1.30.0", Some(44660), None),
    // Access to crate names passed via `--extern` through prelude.
    (accepted, extern_prelude, "1.30.0", Some(44660), None),
    // Parentheses in patterns
    (accepted, pattern_parentheses, "1.31.0", Some(51087), None),
    // Allows the definition of `const fn` functions.
    (accepted, min_const_fn, "1.31.0", Some(53555), None),
    // Scoped lints
    (accepted, tool_lints, "1.31.0", Some(44690), None),
    // `impl<I:Iterator> Iterator for &mut Iterator`
    // `impl Debug for Foo<'_>`
    (accepted, impl_header_lifetime_elision, "1.31.0", Some(15872), None),
    // `extern crate foo as bar;` puts `bar` into extern prelude.
    (accepted, extern_crate_item_prelude, "1.31.0", Some(55599), None),
    // Allows use of the `:literal` macro fragment specifier (RFC 1576).
    (accepted, macro_literal_matcher, "1.31.0", Some(35625), None),
<<<<<<< HEAD
    // Allows irrefutable patterns in if-let and while-let statements (RFC 2086)
    (accepted, irrefutable_let_patterns, "1.32.0", Some(44495), None),
    // Use `?` as the Kleene "at most one" operator
=======
    // Integer match exhaustiveness checking (RFC 2591)
    (accepted, exhaustive_integer_patterns, "1.32.0", Some(50907), None),
    // Use `?` as the Kleene "at most one" operator.
>>>>>>> b7555010
    (accepted, macro_at_most_once_rep, "1.32.0", Some(48075), None),
    // `Self` struct constructor (RFC 2302)
    (accepted, self_struct_ctor, "1.32.0", Some(51994), None),
    // `Self` in type definitions (RFC 2300)
    (accepted, self_in_typedefs, "1.32.0", Some(49303), None),
);

// If you change this, please modify `src/doc/unstable-book` as well. You must
// move that documentation into the relevant place in the other docs, and
// remove the chapter on the flag.

#[derive(Copy, Clone, PartialEq, Debug)]
pub enum AttributeType {
    /// Normal, builtin attribute that is consumed
    /// by the compiler before the unused_attribute check
    Normal,

    /// Builtin attribute that may not be consumed by the compiler
    /// before the unused_attribute check. These attributes
    /// will be ignored by the unused_attribute lint
    Whitelisted,

    /// Builtin attribute that is only allowed at the crate level
    CrateLevel,
}

pub enum AttributeGate {
    /// Is gated by a given feature gate, reason
    /// and function to check if enabled
    Gated(Stability, &'static str, &'static str, fn(&Features) -> bool),

    /// Ungated attribute, can be used on all release channels
    Ungated,
}

impl AttributeGate {
    fn is_deprecated(&self) -> bool {
        match *self {
            Gated(Stability::Deprecated(_, _), ..) => true,
            _ => false,
        }
    }
}

#[derive(Copy, Clone, Debug)]
pub enum Stability {
    Unstable,
    // First argument is tracking issue link; second argument is an optional
    // help message, which defaults to "remove this attribute"
    Deprecated(&'static str, Option<&'static str>),
}

// fn() is not Debug
impl ::std::fmt::Debug for AttributeGate {
    fn fmt(&self, fmt: &mut ::std::fmt::Formatter) -> ::std::fmt::Result {
        match *self {
            Gated(ref stab, name, expl, _) =>
                write!(fmt, "Gated({:?}, {}, {})", stab, name, expl),
            Ungated => write!(fmt, "Ungated")
        }
    }
}

macro_rules! cfg_fn {
    ($field: ident) => {{
        fn f(features: &Features) -> bool {
            features.$field
        }
        f as fn(&Features) -> bool
    }}
}

pub fn deprecated_attributes() -> Vec<&'static (&'static str, AttributeType, AttributeGate)> {
    BUILTIN_ATTRIBUTES.iter().filter(|a| a.2.is_deprecated()).collect()
}

pub fn is_builtin_attr_name(name: ast::Name) -> bool {
    BUILTIN_ATTRIBUTES.iter().any(|&(builtin_name, _, _)| name == builtin_name)
}

pub fn is_builtin_attr(attr: &ast::Attribute) -> bool {
    BUILTIN_ATTRIBUTES.iter().any(|&(builtin_name, _, _)| attr.path == builtin_name)
}

// Attributes that have a special meaning to rustc or rustdoc
pub const BUILTIN_ATTRIBUTES: &[(&str, AttributeType, AttributeGate)] = &[
    // Normal attributes

    ("warn", Normal, Ungated),
    ("allow", Normal, Ungated),
    ("forbid", Normal, Ungated),
    ("deny", Normal, Ungated),

    ("macro_use", Normal, Ungated),
    ("macro_export", Normal, Ungated),
    ("plugin_registrar", Normal, Ungated),

    ("cfg", Normal, Ungated),
    ("cfg_attr", Normal, Ungated),
    ("main", Normal, Ungated),
    ("start", Normal, Ungated),
    ("repr", Normal, Ungated),
    ("path", Normal, Ungated),
    ("abi", Normal, Ungated),
    ("automatically_derived", Normal, Ungated),
    ("no_mangle", Normal, Ungated),
    ("no_link", Normal, Ungated),
    ("derive", Normal, Ungated),
    ("should_panic", Normal, Ungated),
    ("ignore", Normal, Ungated),
    ("no_implicit_prelude", Normal, Ungated),
    ("reexport_test_harness_main", Normal, Ungated),
    ("link_args", Normal, Gated(Stability::Unstable,
                                "link_args",
                                "the `link_args` attribute is experimental and not \
                                 portable across platforms, it is recommended to \
                                 use `#[link(name = \"foo\")] instead",
                                cfg_fn!(link_args))),
    ("macro_escape", Normal, Ungated),

    // RFC #1445.
    ("structural_match", Whitelisted, Gated(Stability::Unstable,
                                            "structural_match",
                                            "the semantics of constant patterns is \
                                             not yet settled",
                                            cfg_fn!(structural_match))),

    // RFC #2008
    ("non_exhaustive", Whitelisted, Gated(Stability::Unstable,
                                          "non_exhaustive",
                                          "non exhaustive is an experimental feature",
                                          cfg_fn!(non_exhaustive))),

    // RFC #1268
    ("marker", Normal, Gated(Stability::Unstable,
                             "marker_trait_attr",
                             "marker traits is an experimental feature",
                             cfg_fn!(marker_trait_attr))),

    ("plugin", CrateLevel, Gated(Stability::Unstable,
                                 "plugin",
                                 "compiler plugins are experimental \
                                  and possibly buggy",
                                 cfg_fn!(plugin))),

    ("no_std", CrateLevel, Ungated),
    ("no_core", CrateLevel, Gated(Stability::Unstable,
                                  "no_core",
                                  "no_core is experimental",
                                  cfg_fn!(no_core))),
    ("lang", Normal, Gated(Stability::Unstable,
                           "lang_items",
                           "language items are subject to change",
                           cfg_fn!(lang_items))),
    ("linkage", Whitelisted, Gated(Stability::Unstable,
                                   "linkage",
                                   "the `linkage` attribute is experimental \
                                    and not portable across platforms",
                                   cfg_fn!(linkage))),
    ("thread_local", Whitelisted, Gated(Stability::Unstable,
                                        "thread_local",
                                        "`#[thread_local]` is an experimental feature, and does \
                                         not currently handle destructors.",
                                        cfg_fn!(thread_local))),

    ("rustc_on_unimplemented", Normal, Gated(Stability::Unstable,
                                             "on_unimplemented",
                                             "the `#[rustc_on_unimplemented]` attribute \
                                              is an experimental feature",
                                             cfg_fn!(on_unimplemented))),
    ("rustc_const_unstable", Normal, Gated(Stability::Unstable,
                                             "rustc_const_unstable",
                                             "the `#[rustc_const_unstable]` attribute \
                                              is an internal feature",
                                             cfg_fn!(rustc_const_unstable))),
    ("global_allocator", Normal, Ungated),
    ("default_lib_allocator", Whitelisted, Gated(Stability::Unstable,
                                            "allocator_internals",
                                            "the `#[default_lib_allocator]` \
                                             attribute is an experimental feature",
                                            cfg_fn!(allocator_internals))),
    ("needs_allocator", Normal, Gated(Stability::Unstable,
                                      "allocator_internals",
                                      "the `#[needs_allocator]` \
                                       attribute is an experimental \
                                       feature",
                                      cfg_fn!(allocator_internals))),
    ("panic_runtime", Whitelisted, Gated(Stability::Unstable,
                                         "panic_runtime",
                                         "the `#[panic_runtime]` attribute is \
                                          an experimental feature",
                                         cfg_fn!(panic_runtime))),
    ("needs_panic_runtime", Whitelisted, Gated(Stability::Unstable,
                                               "needs_panic_runtime",
                                               "the `#[needs_panic_runtime]` \
                                                attribute is an experimental \
                                                feature",
                                               cfg_fn!(needs_panic_runtime))),
    ("rustc_outlives", Normal, Gated(Stability::Unstable,
                                     "rustc_attrs",
                                     "the `#[rustc_outlives]` attribute \
                                      is just used for rustc unit tests \
                                      and will never be stable",
                                     cfg_fn!(rustc_attrs))),
    ("rustc_variance", Normal, Gated(Stability::Unstable,
                                     "rustc_attrs",
                                     "the `#[rustc_variance]` attribute \
                                      is just used for rustc unit tests \
                                      and will never be stable",
                                     cfg_fn!(rustc_attrs))),
    ("rustc_regions", Normal, Gated(Stability::Unstable,
                                    "rustc_attrs",
                                    "the `#[rustc_regions]` attribute \
                                     is just used for rustc unit tests \
                                     and will never be stable",
                                    cfg_fn!(rustc_attrs))),
    ("rustc_error", Whitelisted, Gated(Stability::Unstable,
                                       "rustc_attrs",
                                       "the `#[rustc_error]` attribute \
                                        is just used for rustc unit tests \
                                        and will never be stable",
                                       cfg_fn!(rustc_attrs))),
    ("rustc_dump_user_substs", Whitelisted, Gated(Stability::Unstable,
                                       "rustc_attrs",
                                       "this attribute \
                                        is just used for rustc unit tests \
                                        and will never be stable",
                                       cfg_fn!(rustc_attrs))),
    ("rustc_if_this_changed", Whitelisted, Gated(Stability::Unstable,
                                                 "rustc_attrs",
                                                 "the `#[rustc_if_this_changed]` attribute \
                                                  is just used for rustc unit tests \
                                                  and will never be stable",
                                                 cfg_fn!(rustc_attrs))),
    ("rustc_then_this_would_need", Whitelisted, Gated(Stability::Unstable,
                                                      "rustc_attrs",
                                                      "the `#[rustc_if_this_changed]` attribute \
                                                       is just used for rustc unit tests \
                                                       and will never be stable",
                                                      cfg_fn!(rustc_attrs))),
    ("rustc_dirty", Whitelisted, Gated(Stability::Unstable,
                                       "rustc_attrs",
                                       "the `#[rustc_dirty]` attribute \
                                        is just used for rustc unit tests \
                                        and will never be stable",
                                       cfg_fn!(rustc_attrs))),
    ("rustc_clean", Whitelisted, Gated(Stability::Unstable,
                                       "rustc_attrs",
                                       "the `#[rustc_clean]` attribute \
                                        is just used for rustc unit tests \
                                        and will never be stable",
                                       cfg_fn!(rustc_attrs))),
    ("rustc_partition_reused", Whitelisted, Gated(Stability::Unstable,
                                                  "rustc_attrs",
                                                  "this attribute \
                                                   is just used for rustc unit tests \
                                                   and will never be stable",
                                                  cfg_fn!(rustc_attrs))),
    ("rustc_partition_codegened", Whitelisted, Gated(Stability::Unstable,
                                                      "rustc_attrs",
                                                      "this attribute \
                                                       is just used for rustc unit tests \
                                                       and will never be stable",
                                                      cfg_fn!(rustc_attrs))),
    ("rustc_expected_cgu_reuse", Whitelisted, Gated(Stability::Unstable,
                                                    "rustc_attrs",
                                                    "this attribute \
                                                     is just used for rustc unit tests \
                                                     and will never be stable",
                                                    cfg_fn!(rustc_attrs))),
    ("rustc_synthetic", Whitelisted, Gated(Stability::Unstable,
                                                      "rustc_attrs",
                                                      "this attribute \
                                                       is just used for rustc unit tests \
                                                       and will never be stable",
                                                      cfg_fn!(rustc_attrs))),
    ("rustc_symbol_name", Whitelisted, Gated(Stability::Unstable,
                                             "rustc_attrs",
                                             "internal rustc attributes will never be stable",
                                             cfg_fn!(rustc_attrs))),
    ("rustc_item_path", Whitelisted, Gated(Stability::Unstable,
                                           "rustc_attrs",
                                           "internal rustc attributes will never be stable",
                                           cfg_fn!(rustc_attrs))),
    ("rustc_mir", Whitelisted, Gated(Stability::Unstable,
                                     "rustc_attrs",
                                     "the `#[rustc_mir]` attribute \
                                      is just used for rustc unit tests \
                                      and will never be stable",
                                     cfg_fn!(rustc_attrs))),
    ("rustc_inherit_overflow_checks", Whitelisted, Gated(Stability::Unstable,
                                                         "rustc_attrs",
                                                         "the `#[rustc_inherit_overflow_checks]` \
                                                          attribute is just used to control \
                                                          overflow checking behavior of several \
                                                          libcore functions that are inlined \
                                                          across crates and will never be stable",
                                                          cfg_fn!(rustc_attrs))),

    ("rustc_dump_program_clauses", Whitelisted, Gated(Stability::Unstable,
                                                     "rustc_attrs",
                                                     "the `#[rustc_dump_program_clauses]` \
                                                      attribute is just used for rustc unit \
                                                      tests and will never be stable",
                                                     cfg_fn!(rustc_attrs))),
    ("rustc_test_marker", Normal, Gated(Stability::Unstable,
                                     "rustc_attrs",
                                     "the `#[rustc_test_marker]` attribute \
                                      is used internally to track tests",
                                     cfg_fn!(rustc_attrs))),
    ("rustc_transparent_macro", Whitelisted, Gated(Stability::Unstable,
                                                   "rustc_attrs",
                                                   "used internally for testing macro hygiene",
                                                    cfg_fn!(rustc_attrs))),

    // RFC #2094
    ("nll", Whitelisted, Gated(Stability::Unstable,
                               "nll",
                               "Non lexical lifetimes",
                               cfg_fn!(nll))),
    ("compiler_builtins", Whitelisted, Gated(Stability::Unstable,
                                             "compiler_builtins",
                                             "the `#[compiler_builtins]` attribute is used to \
                                              identify the `compiler_builtins` crate which \
                                              contains compiler-rt intrinsics and will never be \
                                              stable",
                                          cfg_fn!(compiler_builtins))),
    ("sanitizer_runtime", Whitelisted, Gated(Stability::Unstable,
                                             "sanitizer_runtime",
                                             "the `#[sanitizer_runtime]` attribute is used to \
                                              identify crates that contain the runtime of a \
                                              sanitizer and will never be stable",
                                             cfg_fn!(sanitizer_runtime))),
    ("profiler_runtime", Whitelisted, Gated(Stability::Unstable,
                                             "profiler_runtime",
                                             "the `#[profiler_runtime]` attribute is used to \
                                              identify the `profiler_builtins` crate which \
                                              contains the profiler runtime and will never be \
                                              stable",
                                             cfg_fn!(profiler_runtime))),

    ("allow_internal_unstable", Normal, Gated(Stability::Unstable,
                                              "allow_internal_unstable",
                                              EXPLAIN_ALLOW_INTERNAL_UNSTABLE,
                                              cfg_fn!(allow_internal_unstable))),

    ("allow_internal_unsafe", Normal, Gated(Stability::Unstable,
                                            "allow_internal_unsafe",
                                            EXPLAIN_ALLOW_INTERNAL_UNSAFE,
                                            cfg_fn!(allow_internal_unsafe))),

    ("fundamental", Whitelisted, Gated(Stability::Unstable,
                                       "fundamental",
                                       "the `#[fundamental]` attribute \
                                        is an experimental feature",
                                       cfg_fn!(fundamental))),

    ("proc_macro_derive", Normal, Ungated),

    ("rustc_copy_clone_marker", Whitelisted, Gated(Stability::Unstable,
                                                   "rustc_attrs",
                                                   "internal implementation detail",
                                                   cfg_fn!(rustc_attrs))),

    // FIXME: #14408 whitelist docs since rustdoc looks at them
    ("doc", Whitelisted, Ungated),

    // FIXME: #14406 these are processed in codegen, which happens after the
    // lint pass
    ("cold", Whitelisted, Ungated),
    ("naked", Whitelisted, Gated(Stability::Unstable,
                                 "naked_functions",
                                 "the `#[naked]` attribute \
                                  is an experimental feature",
                                 cfg_fn!(naked_functions))),
    ("target_feature", Whitelisted, Ungated),
    ("export_name", Whitelisted, Ungated),
    ("inline", Whitelisted, Ungated),
    ("link", Whitelisted, Ungated),
    ("link_name", Whitelisted, Ungated),
    ("link_section", Whitelisted, Ungated),
    ("no_builtins", Whitelisted, Ungated),
    ("no_mangle", Whitelisted, Ungated),
    ("no_debug", Whitelisted, Gated(
        Stability::Deprecated("https://github.com/rust-lang/rust/issues/29721", None),
        "no_debug",
        "the `#[no_debug]` attribute was an experimental feature that has been \
         deprecated due to lack of demand",
        cfg_fn!(no_debug))),
    ("omit_gdb_pretty_printer_section", Whitelisted, Gated(Stability::Unstable,
                                                       "omit_gdb_pretty_printer_section",
                                                       "the `#[omit_gdb_pretty_printer_section]` \
                                                        attribute is just used for the Rust test \
                                                        suite",
                                                       cfg_fn!(omit_gdb_pretty_printer_section))),
    ("unsafe_destructor_blind_to_params",
     Normal,
     Gated(Stability::Deprecated("https://github.com/rust-lang/rust/issues/34761",
                                 Some("replace this attribute with `#[may_dangle]`")),
           "dropck_parametricity",
           "unsafe_destructor_blind_to_params has been replaced by \
            may_dangle and will be removed in the future",
           cfg_fn!(dropck_parametricity))),
    ("may_dangle",
     Normal,
     Gated(Stability::Unstable,
           "dropck_eyepatch",
           "may_dangle has unstable semantics and may be removed in the future",
           cfg_fn!(dropck_eyepatch))),
    ("unwind", Whitelisted, Gated(Stability::Unstable,
                                  "unwind_attributes",
                                  "#[unwind] is experimental",
                                  cfg_fn!(unwind_attributes))),
    ("used", Whitelisted, Ungated),

    // used in resolve
    ("prelude_import", Whitelisted, Gated(Stability::Unstable,
                                          "prelude_import",
                                          "`#[prelude_import]` is for use by rustc only",
                                          cfg_fn!(prelude_import))),

    // FIXME: #14407 these are only looked at on-demand so we can't
    // guarantee they'll have already been checked
    ("rustc_deprecated", Whitelisted, Ungated),
    ("must_use", Whitelisted, Ungated),
    ("stable", Whitelisted, Ungated),
    ("unstable", Whitelisted, Ungated),
    ("deprecated", Normal, Ungated),

    ("rustc_paren_sugar", Normal, Gated(Stability::Unstable,
                                        "unboxed_closures",
                                        "unboxed_closures are still evolving",
                                        cfg_fn!(unboxed_closures))),

    ("windows_subsystem", Whitelisted, Ungated),

    ("proc_macro_attribute", Normal, Ungated),
    ("proc_macro", Normal, Ungated),

    ("rustc_proc_macro_decls", Normal, Gated(Stability::Unstable,
                                             "rustc_proc_macro_decls",
                                             "used internally by rustc",
                                             cfg_fn!(rustc_attrs))),

    ("allow_fail", Normal, Gated(Stability::Unstable,
                                 "allow_fail",
                                 "allow_fail attribute is currently unstable",
                                 cfg_fn!(allow_fail))),

    ("rustc_std_internal_symbol", Whitelisted, Gated(Stability::Unstable,
                                     "rustc_attrs",
                                     "this is an internal attribute that will \
                                      never be stable",
                                     cfg_fn!(rustc_attrs))),

    // whitelists "identity-like" conversion methods to suggest on type mismatch
    ("rustc_conversion_suggestion", Whitelisted, Gated(Stability::Unstable,
                                                       "rustc_attrs",
                                                       "this is an internal attribute that will \
                                                        never be stable",
                                                       cfg_fn!(rustc_attrs))),

    ("rustc_args_required_const", Whitelisted, Gated(Stability::Unstable,
                                 "rustc_attrs",
                                 "never will be stable",
                                 cfg_fn!(rustc_attrs))),

    // RFC #2093
    ("infer_static_outlives_requirements", Normal, Gated(Stability::Unstable,
                                   "infer_static_outlives_requirements",
                                   "infer 'static lifetime requirements",
                                   cfg_fn!(infer_static_outlives_requirements))),

    // RFC 2070
    ("panic_handler", Normal, Ungated),

    ("alloc_error_handler", Normal, Gated(Stability::Unstable,
                           "alloc_error_handler",
                           "#[alloc_error_handler] is an unstable feature",
                           cfg_fn!(alloc_error_handler))),

    // Crate level attributes
    ("crate_name", CrateLevel, Ungated),
    ("crate_type", CrateLevel, Ungated),
    ("crate_id", CrateLevel, Ungated),
    ("feature", CrateLevel, Ungated),
    ("no_start", CrateLevel, Ungated),
    ("no_main", CrateLevel, Ungated),
    ("no_builtins", CrateLevel, Ungated),
    ("recursion_limit", CrateLevel, Ungated),
    ("type_length_limit", CrateLevel, Ungated),
    ("test_runner", CrateLevel, Gated(Stability::Unstable,
                    "custom_test_frameworks",
                    EXPLAIN_CUSTOM_TEST_FRAMEWORKS,
                    cfg_fn!(custom_test_frameworks))),
];

// cfg(...)'s that are feature gated
const GATED_CFGS: &[(&str, &str, fn(&Features) -> bool)] = &[
    // (name in cfg, feature, function to check if the feature is enabled)
    ("target_vendor", "cfg_target_vendor", cfg_fn!(cfg_target_vendor)),
    ("target_thread_local", "cfg_target_thread_local", cfg_fn!(cfg_target_thread_local)),
    ("target_has_atomic", "cfg_target_has_atomic", cfg_fn!(cfg_target_has_atomic)),
    ("rustdoc", "doc_cfg", cfg_fn!(doc_cfg)),
];

#[derive(Debug)]
pub struct GatedCfg {
    span: Span,
    index: usize,
}

impl GatedCfg {
    pub fn gate(cfg: &ast::MetaItem) -> Option<GatedCfg> {
        let name = cfg.name().as_str();
        GATED_CFGS.iter()
                  .position(|info| info.0 == name)
                  .map(|idx| {
                      GatedCfg {
                          span: cfg.span,
                          index: idx
                      }
                  })
    }

    pub fn check_and_emit(&self, sess: &ParseSess, features: &Features) {
        let (cfg, feature, has_feature) = GATED_CFGS[self.index];
        if !has_feature(features) && !self.span.allows_unstable() {
            let explain = format!("`cfg({})` is experimental and subject to change", cfg);
            emit_feature_err(sess, feature, self.span, GateIssue::Language, &explain);
        }
    }
}

struct Context<'a> {
    features: &'a Features,
    parse_sess: &'a ParseSess,
    plugin_attributes: &'a [(String, AttributeType)],
}

macro_rules! gate_feature_fn {
    ($cx: expr, $has_feature: expr, $span: expr, $name: expr, $explain: expr, $level: expr) => {{
        let (cx, has_feature, span,
             name, explain, level) = ($cx, $has_feature, $span, $name, $explain, $level);
        let has_feature: bool = has_feature(&$cx.features);
        debug!("gate_feature(feature = {:?}, span = {:?}); has? {}", name, span, has_feature);
        if !has_feature && !span.allows_unstable() {
            leveled_feature_err(cx.parse_sess, name, span, GateIssue::Language, explain, level)
                .emit();
        }
    }}
}

macro_rules! gate_feature {
    ($cx: expr, $feature: ident, $span: expr, $explain: expr) => {
        gate_feature_fn!($cx, |x:&Features| x.$feature, $span,
                         stringify!($feature), $explain, GateStrength::Hard)
    };
    ($cx: expr, $feature: ident, $span: expr, $explain: expr, $level: expr) => {
        gate_feature_fn!($cx, |x:&Features| x.$feature, $span,
                         stringify!($feature), $explain, $level)
    };
}

impl<'a> Context<'a> {
    fn check_attribute(&self, attr: &ast::Attribute, is_macro: bool) {
        debug!("check_attribute(attr = {:?})", attr);
        let name = attr.name().as_str();
        for &(n, ty, ref gateage) in BUILTIN_ATTRIBUTES {
            if name == n {
                if let Gated(_, name, desc, ref has_feature) = *gateage {
                    gate_feature_fn!(self, has_feature, attr.span, name, desc, GateStrength::Hard);
                } else if name == "doc" {
                    if let Some(content) = attr.meta_item_list() {
                        if content.iter().any(|c| c.check_name("include")) {
                            gate_feature!(self, external_doc, attr.span,
                                "#[doc(include = \"...\")] is experimental"
                            );
                        }
                    }
                }
                debug!("check_attribute: {:?} is builtin, {:?}, {:?}", attr.path, ty, gateage);
                return;
            }
        }
        for &(ref n, ref ty) in self.plugin_attributes {
            if attr.path == &**n {
                // Plugins can't gate attributes, so we don't check for it
                // unlike the code above; we only use this loop to
                // short-circuit to avoid the checks below.
                debug!("check_attribute: {:?} is registered by a plugin, {:?}", attr.path, ty);
                return;
            }
        }
        if name.starts_with("rustc_") {
            gate_feature!(self, rustc_attrs, attr.span,
                          "unless otherwise specified, attributes \
                           with the prefix `rustc_` \
                           are reserved for internal compiler diagnostics");
        } else if !attr::is_known(attr) {
            // Only run the custom attribute lint during regular feature gate
            // checking. Macro gating runs before the plugin attributes are
            // registered, so we skip this in that case.
            if !is_macro {
                let msg = format!("The attribute `{}` is currently unknown to the compiler and \
                                   may have meaning added to it in the future", attr.path);
                gate_feature!(self, custom_attribute, attr.span, &msg);
            }
        }
    }
}

pub fn check_attribute(attr: &ast::Attribute, parse_sess: &ParseSess, features: &Features) {
    let cx = Context { features: features, parse_sess: parse_sess, plugin_attributes: &[] };
    cx.check_attribute(attr, true);
}

fn find_lang_feature_issue(feature: &str) -> Option<u32> {
    if let Some(info) = ACTIVE_FEATURES.iter().find(|t| t.0 == feature) {
        let issue = info.2;
        // FIXME (#28244): enforce that active features have issue numbers
        // assert!(issue.is_some())
        issue
    } else {
        // search in Accepted, Removed, or Stable Removed features
        let found = ACCEPTED_FEATURES.iter().chain(REMOVED_FEATURES).chain(STABLE_REMOVED_FEATURES)
            .find(|t| t.0 == feature);
        match found {
            Some(&(_, _, issue, _)) => issue,
            None => panic!("Feature `{}` is not declared anywhere", feature),
        }
    }
}

pub enum GateIssue {
    Language,
    Library(Option<u32>)
}

#[derive(Debug, Copy, Clone, PartialEq)]
pub enum GateStrength {
    /// A hard error. (Most feature gates should use this.)
    Hard,
    /// Only a warning. (Use this only as backwards-compatibility demands.)
    Soft,
}

pub fn emit_feature_err(sess: &ParseSess, feature: &str, span: Span, issue: GateIssue,
                        explain: &str) {
    feature_err(sess, feature, span, issue, explain).emit();
}

pub fn feature_err<'a>(sess: &'a ParseSess, feature: &str, span: Span, issue: GateIssue,
                       explain: &str) -> DiagnosticBuilder<'a> {
    leveled_feature_err(sess, feature, span, issue, explain, GateStrength::Hard)
}

fn leveled_feature_err<'a>(sess: &'a ParseSess, feature: &str, span: Span, issue: GateIssue,
                           explain: &str, level: GateStrength) -> DiagnosticBuilder<'a> {
    let diag = &sess.span_diagnostic;

    let issue = match issue {
        GateIssue::Language => find_lang_feature_issue(feature),
        GateIssue::Library(lib) => lib,
    };

    let explanation = match issue {
        None | Some(0) => explain.to_owned(),
        Some(n) => format!("{} (see issue #{})", explain, n)
    };

    let mut err = match level {
        GateStrength::Hard => {
            diag.struct_span_err_with_code(span, &explanation, stringify_error_code!(E0658))
        }
        GateStrength::Soft => diag.struct_span_warn(span, &explanation),
    };

    // #23973: do not suggest `#![feature(...)]` if we are in beta/stable
    if sess.unstable_features.is_nightly_build() {
        err.help(&format!("add #![feature({})] to the \
                           crate attributes to enable",
                          feature));
    }

    // If we're on stable and only emitting a "soft" warning, add a note to
    // clarify that the feature isn't "on" (rather than being on but
    // warning-worthy).
    if !sess.unstable_features.is_nightly_build() && level == GateStrength::Soft {
        err.help("a nightly build of the compiler is required to enable this feature");
    }

    err

}

const EXPLAIN_BOX_SYNTAX: &str =
    "box expression syntax is experimental; you can call `Box::new` instead.";

pub const EXPLAIN_STMT_ATTR_SYNTAX: &str =
    "attributes on expressions are experimental.";

pub const EXPLAIN_ASM: &str =
    "inline assembly is not stable enough for use and is subject to change";

pub const EXPLAIN_GLOBAL_ASM: &str =
    "`global_asm!` is not stable enough for use and is subject to change";

pub const EXPLAIN_CUSTOM_TEST_FRAMEWORKS: &str =
    "custom test frameworks are an unstable feature";

pub const EXPLAIN_LOG_SYNTAX: &str =
    "`log_syntax!` is not stable enough for use and is subject to change";

pub const EXPLAIN_CONCAT_IDENTS: &str =
    "`concat_idents` is not stable enough for use and is subject to change";

pub const EXPLAIN_FORMAT_ARGS_NL: &str =
    "`format_args_nl` is only for internal language use and is subject to change";

pub const EXPLAIN_TRACE_MACROS: &str =
    "`trace_macros` is not stable enough for use and is subject to change";
pub const EXPLAIN_ALLOW_INTERNAL_UNSTABLE: &str =
    "allow_internal_unstable side-steps feature gating and stability checks";
pub const EXPLAIN_ALLOW_INTERNAL_UNSAFE: &str =
    "allow_internal_unsafe side-steps the unsafe_code lint";

pub const EXPLAIN_UNSIZED_TUPLE_COERCION: &str =
    "unsized tuple coercion is not stable enough for use and is subject to change";

struct PostExpansionVisitor<'a> {
    context: &'a Context<'a>,
}

macro_rules! gate_feature_post {
    ($cx: expr, $feature: ident, $span: expr, $explain: expr) => {{
        let (cx, span) = ($cx, $span);
        if !span.allows_unstable() {
            gate_feature!(cx.context, $feature, span, $explain)
        }
    }};
    ($cx: expr, $feature: ident, $span: expr, $explain: expr, $level: expr) => {{
        let (cx, span) = ($cx, $span);
        if !span.allows_unstable() {
            gate_feature!(cx.context, $feature, span, $explain, $level)
        }
    }}
}

impl<'a> PostExpansionVisitor<'a> {
    fn check_abi(&self, abi: Abi, span: Span) {
        match abi {
            Abi::RustIntrinsic => {
                gate_feature_post!(&self, intrinsics, span,
                                   "intrinsics are subject to change");
            },
            Abi::PlatformIntrinsic => {
                gate_feature_post!(&self, platform_intrinsics, span,
                                   "platform intrinsics are experimental and possibly buggy");
            },
            Abi::Vectorcall => {
                gate_feature_post!(&self, abi_vectorcall, span,
                                   "vectorcall is experimental and subject to change");
            },
            Abi::Thiscall => {
                gate_feature_post!(&self, abi_thiscall, span,
                                   "thiscall is experimental and subject to change");
            },
            Abi::RustCall => {
                gate_feature_post!(&self, unboxed_closures, span,
                                   "rust-call ABI is subject to change");
            },
            Abi::PtxKernel => {
                gate_feature_post!(&self, abi_ptx, span,
                                   "PTX ABIs are experimental and subject to change");
            },
            Abi::Unadjusted => {
                gate_feature_post!(&self, abi_unadjusted, span,
                                   "unadjusted ABI is an implementation detail and perma-unstable");
            },
            Abi::Msp430Interrupt => {
                gate_feature_post!(&self, abi_msp430_interrupt, span,
                                   "msp430-interrupt ABI is experimental and subject to change");
            },
            Abi::X86Interrupt => {
                gate_feature_post!(&self, abi_x86_interrupt, span,
                                   "x86-interrupt ABI is experimental and subject to change");
            },
            Abi::AmdGpuKernel => {
                gate_feature_post!(&self, abi_amdgpu_kernel, span,
                                   "amdgpu-kernel ABI is experimental and subject to change");
            },
            // Stable
            Abi::Cdecl |
            Abi::Stdcall |
            Abi::Fastcall |
            Abi::Aapcs |
            Abi::Win64 |
            Abi::SysV64 |
            Abi::Rust |
            Abi::C |
            Abi::System => {}
        }
    }
}

impl<'a> Visitor<'a> for PostExpansionVisitor<'a> {
    fn visit_attribute(&mut self, attr: &ast::Attribute) {
        if !attr.span.allows_unstable() {
            // check for gated attributes
            self.context.check_attribute(attr, false);
        }

        if attr.check_name("doc") {
            if let Some(content) = attr.meta_item_list() {
                if content.len() == 1 && content[0].check_name("cfg") {
                    gate_feature_post!(&self, doc_cfg, attr.span,
                        "#[doc(cfg(...))] is experimental"
                    );
                } else if content.iter().any(|c| c.check_name("masked")) {
                    gate_feature_post!(&self, doc_masked, attr.span,
                        "#[doc(masked)] is experimental"
                    );
                } else if content.iter().any(|c| c.check_name("spotlight")) {
                    gate_feature_post!(&self, doc_spotlight, attr.span,
                        "#[doc(spotlight)] is experimental"
                    );
                } else if content.iter().any(|c| c.check_name("alias")) {
                    gate_feature_post!(&self, doc_alias, attr.span,
                        "#[doc(alias = \"...\")] is experimental"
                    );
                } else if content.iter().any(|c| c.check_name("keyword")) {
                    gate_feature_post!(&self, doc_keyword, attr.span,
                        "#[doc(keyword = \"...\")] is experimental"
                    );
                }
            }
        }

        if !self.context.features.unrestricted_attribute_tokens {
            // Unfortunately, `parse_meta` cannot be called speculatively
            // because it can report errors by itself, so we have to call it
            // only if the feature is disabled.
            if let Err(mut err) = attr.parse_meta(self.context.parse_sess) {
                err.help("try enabling `#![feature(unrestricted_attribute_tokens)]`").emit()
            }
        }
    }

    fn visit_name(&mut self, sp: Span, name: ast::Name) {
        if !name.as_str().is_ascii() {
            gate_feature_post!(&self,
                               non_ascii_idents,
                               self.context.parse_sess.source_map().def_span(sp),
                               "non-ascii idents are not fully supported.");
        }
    }

    fn visit_use_tree(&mut self, use_tree: &'a ast::UseTree, id: NodeId, _nested: bool) {
        if let ast::UseTreeKind::Simple(Some(ident), ..) = use_tree.kind {
            if ident.name == "_" {
                gate_feature_post!(&self, underscore_imports, use_tree.span,
                                   "renaming imports with `_` is unstable");
            }
        }

        visit::walk_use_tree(self, use_tree, id);
    }

    fn visit_item(&mut self, i: &'a ast::Item) {
        match i.node {
            ast::ItemKind::ExternCrate(_) => {
                if i.ident.name == "_" {
                    gate_feature_post!(&self, underscore_imports, i.span,
                                       "renaming extern crates with `_` is unstable");
                }
            }

            ast::ItemKind::Static(..) |
            ast::ItemKind::Const(_,_) => {
                if i.ident.name == "_" {
                    gate_feature_post!(&self, underscore_const_names, i.span,
                                        "naming constants with `_` is unstable");
                }
            }

            ast::ItemKind::ForeignMod(ref foreign_module) => {
                self.check_abi(foreign_module.abi, i.span);
            }

            ast::ItemKind::Fn(..) => {
                if attr::contains_name(&i.attrs[..], "plugin_registrar") {
                    gate_feature_post!(&self, plugin_registrar, i.span,
                                       "compiler plugins are experimental and possibly buggy");
                }
                if attr::contains_name(&i.attrs[..], "start") {
                    gate_feature_post!(&self, start, i.span,
                                      "a #[start] function is an experimental \
                                       feature whose signature may change \
                                       over time");
                }
                if attr::contains_name(&i.attrs[..], "main") {
                    gate_feature_post!(&self, main, i.span,
                                       "declaration of a nonstandard #[main] \
                                        function may change over time, for now \
                                        a top-level `fn main()` is required");
                }
            }

            ast::ItemKind::Struct(..) => {
                for attr in attr::filter_by_name(&i.attrs[..], "repr") {
                    for item in attr.meta_item_list().unwrap_or_else(Vec::new) {
                        if item.check_name("simd") {
                            gate_feature_post!(&self, repr_simd, attr.span,
                                               "SIMD types are experimental and possibly buggy");
                        }
                        if let Some((name, _)) = item.name_value_literal() {
                            if name == "packed" {
                                gate_feature_post!(&self, repr_packed, attr.span,
                                                   "the `#[repr(packed(n))]` attribute \
                                                    is experimental");
                            }
                        }
                    }
                }
            }

            ast::ItemKind::Impl(_, polarity, defaultness, _, _, _, _) => {
                if polarity == ast::ImplPolarity::Negative {
                    gate_feature_post!(&self, optin_builtin_traits,
                                       i.span,
                                       "negative trait bounds are not yet fully implemented; \
                                        use marker types for now");
                }

                if let ast::Defaultness::Default = defaultness {
                    gate_feature_post!(&self, specialization,
                                       i.span,
                                       "specialization is unstable");
                }
            }

            ast::ItemKind::Trait(ast::IsAuto::Yes, ..) => {
                gate_feature_post!(&self, optin_builtin_traits,
                                   i.span,
                                   "auto traits are experimental and possibly buggy");
            }

            ast::ItemKind::TraitAlias(..) => {
                gate_feature_post!(
                    &self,
                    trait_alias,
                    i.span,
                    "trait aliases are experimental"
                );
            }

            ast::ItemKind::MacroDef(ast::MacroDef { legacy: false, .. }) => {
                let msg = "`macro` is experimental";
                gate_feature_post!(&self, decl_macro, i.span, msg);
            }

            ast::ItemKind::Existential(..) => {
                gate_feature_post!(
                    &self,
                    existential_type,
                    i.span,
                    "existential types are unstable"
                );
            }

            _ => {}
        }

        visit::walk_item(self, i);
    }

    fn visit_foreign_item(&mut self, i: &'a ast::ForeignItem) {
        match i.node {
            ast::ForeignItemKind::Fn(..) |
            ast::ForeignItemKind::Static(..) => {
                let link_name = attr::first_attr_value_str_by_name(&i.attrs, "link_name");
                let links_to_llvm = match link_name {
                    Some(val) => val.as_str().starts_with("llvm."),
                    _ => false
                };
                if links_to_llvm {
                    gate_feature_post!(&self, link_llvm_intrinsics, i.span,
                                       "linking to LLVM intrinsics is experimental");
                }
            }
            ast::ForeignItemKind::Ty => {
                    gate_feature_post!(&self, extern_types, i.span,
                                       "extern types are experimental");
            }
            ast::ForeignItemKind::Macro(..) => {}
        }

        visit::walk_foreign_item(self, i)
    }

    fn visit_ty(&mut self, ty: &'a ast::Ty) {
        match ty.node {
            ast::TyKind::BareFn(ref bare_fn_ty) => {
                self.check_abi(bare_fn_ty.abi, ty.span);
            }
            ast::TyKind::Never => {
                gate_feature_post!(&self, never_type, ty.span,
                                   "The `!` type is experimental");
            }
            _ => {}
        }
        visit::walk_ty(self, ty)
    }

    fn visit_fn_ret_ty(&mut self, ret_ty: &'a ast::FunctionRetTy) {
        if let ast::FunctionRetTy::Ty(ref output_ty) = *ret_ty {
            if let ast::TyKind::Never = output_ty.node {
                // Do nothing
            } else {
                self.visit_ty(output_ty)
            }
        }
    }

    fn visit_expr(&mut self, e: &'a ast::Expr) {
        match e.node {
            ast::ExprKind::Box(_) => {
                gate_feature_post!(&self, box_syntax, e.span, EXPLAIN_BOX_SYNTAX);
            }
            ast::ExprKind::Type(..) => {
                gate_feature_post!(&self, type_ascription, e.span,
                                  "type ascription is experimental");
            }
            ast::ExprKind::ObsoleteInPlace(..) => {
                // these get a hard error in ast-validation
            }
            ast::ExprKind::Yield(..) => {
                gate_feature_post!(&self, generators,
                                  e.span,
                                  "yield syntax is experimental");
            }
            ast::ExprKind::TryBlock(_) => {
                gate_feature_post!(&self, try_blocks, e.span, "`try` expression is experimental");
            }
            ast::ExprKind::IfLet(ref pats, ..) | ast::ExprKind::WhileLet(ref pats, ..) => {
                if pats.len() > 1 {
                    gate_feature_post!(&self, if_while_or_patterns, e.span,
                                    "multiple patterns in `if let` and `while let` are unstable");
                }
            }
            ast::ExprKind::Block(_, opt_label) => {
                if let Some(label) = opt_label {
                    gate_feature_post!(&self, label_break_value, label.ident.span,
                                    "labels on blocks are unstable");
                }
            }
            ast::ExprKind::Closure(_, ast::IsAsync::Async { .. }, ..) => {
                gate_feature_post!(&self, async_await, e.span, "async closures are unstable");
            }
            ast::ExprKind::Async(..) => {
                gate_feature_post!(&self, async_await, e.span, "async blocks are unstable");
            }
            _ => {}
        }
        visit::walk_expr(self, e);
    }

    fn visit_arm(&mut self, arm: &'a ast::Arm) {
        visit::walk_arm(self, arm)
    }

    fn visit_pat(&mut self, pattern: &'a ast::Pat) {
        match pattern.node {
            PatKind::Slice(_, Some(ref subslice), _) => {
                gate_feature_post!(&self, slice_patterns,
                                   subslice.span,
                                   "syntax for subslices in slice patterns is not yet stabilized");
            }
            PatKind::Box(..) => {
                gate_feature_post!(&self, box_patterns,
                                  pattern.span,
                                  "box pattern syntax is experimental");
            }
            PatKind::Range(_, _, Spanned { node: RangeEnd::Excluded, .. }) => {
                gate_feature_post!(&self, exclusive_range_pattern, pattern.span,
                                   "exclusive range pattern syntax is experimental");
            }
            _ => {}
        }
        visit::walk_pat(self, pattern)
    }

    fn visit_fn(&mut self,
                fn_kind: FnKind<'a>,
                fn_decl: &'a ast::FnDecl,
                span: Span,
                _node_id: NodeId) {
        match fn_kind {
            FnKind::ItemFn(_, header, _, _) => {
                // Check for const fn and async fn declarations.
                if header.asyncness.is_async() {
                    gate_feature_post!(&self, async_await, span, "async fn is unstable");
                }
                // Stability of const fn methods are covered in
                // `visit_trait_item` and `visit_impl_item` below; this is
                // because default methods don't pass through this point.

                self.check_abi(header.abi, span);
            }
            FnKind::Method(_, sig, _, _) => {
                self.check_abi(sig.header.abi, span);
            }
            _ => {}
        }
        visit::walk_fn(self, fn_kind, fn_decl, span);
    }

    fn visit_trait_item(&mut self, ti: &'a ast::TraitItem) {
        match ti.node {
            ast::TraitItemKind::Method(ref sig, ref block) => {
                if block.is_none() {
                    self.check_abi(sig.header.abi, ti.span);
                }
                if sig.header.constness.node == ast::Constness::Const {
                    gate_feature_post!(&self, const_fn, ti.span, "const fn is unstable");
                }
            }
            ast::TraitItemKind::Type(_, ref default) => {
                // We use three if statements instead of something like match guards so that all
                // of these errors can be emitted if all cases apply.
                if default.is_some() {
                    gate_feature_post!(&self, associated_type_defaults, ti.span,
                                       "associated type defaults are unstable");
                }
                if !ti.generics.params.is_empty() {
                    gate_feature_post!(&self, generic_associated_types, ti.span,
                                       "generic associated types are unstable");
                }
                if !ti.generics.where_clause.predicates.is_empty() {
                    gate_feature_post!(&self, generic_associated_types, ti.span,
                                       "where clauses on associated types are unstable");
                }
            }
            _ => {}
        }
        visit::walk_trait_item(self, ti);
    }

    fn visit_impl_item(&mut self, ii: &'a ast::ImplItem) {
        if ii.defaultness == ast::Defaultness::Default {
            gate_feature_post!(&self, specialization,
                              ii.span,
                              "specialization is unstable");
        }

        match ii.node {
            ast::ImplItemKind::Method(..) => {}
            ast::ImplItemKind::Existential(..) => {
                gate_feature_post!(
                    &self,
                    existential_type,
                    ii.span,
                    "existential types are unstable"
                );
            }
            ast::ImplItemKind::Type(_) => {
                if !ii.generics.params.is_empty() {
                    gate_feature_post!(&self, generic_associated_types, ii.span,
                                       "generic associated types are unstable");
                }
                if !ii.generics.where_clause.predicates.is_empty() {
                    gate_feature_post!(&self, generic_associated_types, ii.span,
                                       "where clauses on associated types are unstable");
                }
            }
            _ => {}
        }
        visit::walk_impl_item(self, ii);
    }

    fn visit_path(&mut self, path: &'a ast::Path, _id: NodeId) {
        for segment in &path.segments {
            // Identifiers we are going to check could come from a legacy macro (e.g., `#[test]`).
            // For such macros identifiers must have empty context, because this context is
            // used during name resolution and produced names must be unhygienic for compatibility.
            // On the other hand, we need the actual non-empty context for feature gate checking
            // because it's hygienic even for legacy macros. As previously stated, such context
            // cannot be kept in identifiers, so it's kept in paths instead and we take it from
            // there while keeping location info from the ident span.
            let span = segment.ident.span.with_ctxt(path.span.ctxt());
            if segment.ident.name == keywords::Extern.name() {
                gate_feature_post!(&self, extern_in_paths, span,
                                   "`extern` in paths is experimental");
            }
        }

        visit::walk_path(self, path);
    }

    fn visit_vis(&mut self, vis: &'a ast::Visibility) {
        if let ast::VisibilityKind::Crate(ast::CrateSugar::JustCrate) = vis.node {
            gate_feature_post!(&self, crate_visibility_modifier, vis.span,
                               "`crate` visibility modifier is experimental");
        }
        visit::walk_vis(self, vis);
    }
}

pub fn get_features(span_handler: &Handler, krate_attrs: &[ast::Attribute],
                    crate_edition: Edition) -> Features {
    fn feature_removed(span_handler: &Handler, span: Span, reason: Option<&str>) {
        let mut err = struct_span_err!(span_handler, span, E0557, "feature has been removed");
        if let Some(reason) = reason {
            err.span_note(span, reason);
        }
        err.emit();
    }

    // Some features are known to be incomplete and using them is likely to have
    // unanticipated results, such as compiler crashes. We warn the user about these
    // to alert them.
    let incomplete_features = ["generic_associated_types"];

    let mut features = Features::new();
    let mut edition_enabled_features = FxHashMap::default();

    for &edition in ALL_EDITIONS {
        if edition <= crate_edition {
            // The `crate_edition` implies its respective umbrella feature-gate
            // (i.e., `#![feature(rust_20XX_preview)]` isn't needed on edition 20XX).
            edition_enabled_features.insert(Symbol::intern(edition.feature_name()), edition);
        }
    }

    for &(name, .., f_edition, set) in ACTIVE_FEATURES {
        if let Some(f_edition) = f_edition {
            if f_edition <= crate_edition {
                set(&mut features, DUMMY_SP);
                edition_enabled_features.insert(Symbol::intern(name), crate_edition);
            }
        }
    }

    // Process the edition umbrella feature-gates first, to ensure
    // `edition_enabled_features` is completed before it's queried.
    for attr in krate_attrs {
        if !attr.check_name("feature") {
            continue
        }

        let list = match attr.meta_item_list() {
            Some(list) => list,
            None => continue,
        };

        for mi in list {
            let name = if let Some(word) = mi.word() {
                word.name()
            } else {
                continue
            };

            if incomplete_features.iter().any(|f| *f == name.as_str()) {
                span_handler.struct_span_warn(
                    mi.span,
                    &format!(
                        "the feature `{}` is incomplete and may cause the compiler to crash",
                        name
                    )
                ).emit();
            }

            if let Some(edition) = ALL_EDITIONS.iter().find(|e| name == e.feature_name()) {
                if *edition <= crate_edition {
                    continue;
                }

                for &(name, .., f_edition, set) in ACTIVE_FEATURES {
                    if let Some(f_edition) = f_edition {
                        if f_edition <= *edition {
                            // FIXME(Manishearth) there is currently no way to set
                            // lib features by edition
                            set(&mut features, DUMMY_SP);
                            edition_enabled_features.insert(Symbol::intern(name), *edition);
                        }
                    }
                }
            }
        }
    }

    for attr in krate_attrs {
        if !attr.check_name("feature") {
            continue
        }

        let list = match attr.meta_item_list() {
            Some(list) => list,
            None => {
                span_err!(span_handler, attr.span, E0555,
                          "malformed feature attribute, expected #![feature(...)]");
                continue
            }
        };

        for mi in list {
            let name = if let Some(word) = mi.word() {
                word.name()
            } else {
                span_err!(span_handler, mi.span, E0556,
                          "malformed feature, expected just one word");
                continue
            };

            if let Some(edition) = edition_enabled_features.get(&name) {
                struct_span_warn!(
                    span_handler,
                    mi.span,
                    E0705,
                    "the feature `{}` is included in the Rust {} edition",
                    name,
                    edition,
                ).emit();
                continue;
            }

            if ALL_EDITIONS.iter().any(|e| name == e.feature_name()) {
                // Handled in the separate loop above.
                continue;
            }

            if let Some((.., set)) = ACTIVE_FEATURES.iter().find(|f| name == f.0) {
                set(&mut features, mi.span);
                features.declared_lang_features.push((name, mi.span, None));
                continue
            }

            let removed = REMOVED_FEATURES.iter().find(|f| name == f.0);
            let stable_removed = STABLE_REMOVED_FEATURES.iter().find(|f| name == f.0);
            if let Some((.., reason)) = removed.or(stable_removed) {
                feature_removed(span_handler, mi.span, *reason);
                continue
            }

            if let Some((_, since, ..)) = ACCEPTED_FEATURES.iter().find(|f| name == f.0) {
                let since = Some(Symbol::intern(since));
                features.declared_lang_features.push((name, mi.span, since));
                continue
            }

            features.declared_lib_features.push((name, mi.span));
        }
    }

    features
}

pub fn check_crate(krate: &ast::Crate,
                   sess: &ParseSess,
                   features: &Features,
                   plugin_attributes: &[(String, AttributeType)],
                   unstable: UnstableFeatures) {
    maybe_stage_features(&sess.span_diagnostic, krate, unstable);
    let ctx = Context {
        features,
        parse_sess: sess,
        plugin_attributes,
    };

    let visitor = &mut PostExpansionVisitor { context: &ctx };
    visit::walk_crate(visitor, krate);
}

#[derive(Clone, Copy, Hash)]
pub enum UnstableFeatures {
    /// Hard errors for unstable features are active, as on
    /// beta/stable channels.
    Disallow,
    /// Allow features to be activated, as on nightly.
    Allow,
    /// Errors are bypassed for bootstrapping. This is required any time
    /// during the build that feature-related lints are set to warn or above
    /// because the build turns on warnings-as-errors and uses lots of unstable
    /// features. As a result, this is always required for building Rust itself.
    Cheat
}

impl UnstableFeatures {
    pub fn from_environment() -> UnstableFeatures {
        // Whether this is a feature-staged build, i.e., on the beta or stable channel
        let disable_unstable_features = option_env!("CFG_DISABLE_UNSTABLE_FEATURES").is_some();
        // Whether we should enable unstable features for bootstrapping
        let bootstrap = env::var("RUSTC_BOOTSTRAP").is_ok();
        match (disable_unstable_features, bootstrap) {
            (_, true) => UnstableFeatures::Cheat,
            (true, _) => UnstableFeatures::Disallow,
            (false, _) => UnstableFeatures::Allow
        }
    }

    pub fn is_nightly_build(&self) -> bool {
        match *self {
            UnstableFeatures::Allow | UnstableFeatures::Cheat => true,
            _ => false,
        }
    }
}

fn maybe_stage_features(span_handler: &Handler, krate: &ast::Crate,
                        unstable: UnstableFeatures) {
    let allow_features = match unstable {
        UnstableFeatures::Allow => true,
        UnstableFeatures::Disallow => false,
        UnstableFeatures::Cheat => true
    };
    if !allow_features {
        for attr in &krate.attrs {
            if attr.check_name("feature") {
                let release_channel = option_env!("CFG_RELEASE_CHANNEL").unwrap_or("(unknown)");
                span_err!(span_handler, attr.span, E0554,
                          "#![feature] may not be used on the {} release channel",
                          release_channel);
            }
        }
    }
}<|MERGE_RESOLUTION|>--- conflicted
+++ resolved
@@ -428,12 +428,6 @@
     // `#[doc(alias = "...")]`
     (active, doc_alias, "1.27.0", Some(50146), None),
 
-<<<<<<< HEAD
-=======
-    // Allows irrefutable patterns in `if let` and `while let` statements (RFC 2086).
-    (active, irrefutable_let_patterns, "1.27.0", Some(44495), None),
-
->>>>>>> b7555010
     // inconsistent bounds in where clauses
     (active, trivial_bounds, "1.28.0", Some(48214), None),
 
@@ -689,15 +683,12 @@
     (accepted, extern_crate_item_prelude, "1.31.0", Some(55599), None),
     // Allows use of the `:literal` macro fragment specifier (RFC 1576).
     (accepted, macro_literal_matcher, "1.31.0", Some(35625), None),
-<<<<<<< HEAD
     // Allows irrefutable patterns in if-let and while-let statements (RFC 2086)
     (accepted, irrefutable_let_patterns, "1.32.0", Some(44495), None),
     // Use `?` as the Kleene "at most one" operator
-=======
     // Integer match exhaustiveness checking (RFC 2591)
     (accepted, exhaustive_integer_patterns, "1.32.0", Some(50907), None),
     // Use `?` as the Kleene "at most one" operator.
->>>>>>> b7555010
     (accepted, macro_at_most_once_rep, "1.32.0", Some(48075), None),
     // `Self` struct constructor (RFC 2302)
     (accepted, self_struct_ctor, "1.32.0", Some(51994), None),
