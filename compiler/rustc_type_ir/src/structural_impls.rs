--- conflicted
+++ resolved
@@ -6,12 +6,8 @@
 use crate::visit::{TypeVisitable, TypeVisitor};
 use crate::Interner;
 use rustc_data_structures::functor::IdFunctor;
-<<<<<<< HEAD
-use rustc_index::vec::{Idx, IndexVec};
-=======
 use rustc_data_structures::sync::Lrc;
 use rustc_index::{Idx, IndexVec};
->>>>>>> 43a78029
 
 use std::ops::ControlFlow;
 
@@ -73,30 +69,40 @@
     }
 }
 
-EnumTypeTraversalImpl! {
-    impl<I, T> TypeFoldable<I> for Option<T> {
-        (Some)(a),
-        (None),
-    } where I: Interner, T: TypeFoldable<I>
-}
-EnumTypeTraversalImpl! {
-    impl<I, T> TypeVisitable<I> for Option<T> {
-        (Some)(a),
-        (None),
-    } where I: Interner, T: TypeVisitable<I>
+impl<I: Interner, T: TypeFoldable<I>> TypeFoldable<I> for Option<T> {
+    fn try_fold_with<F: FallibleTypeFolder<I>>(self, folder: &mut F) -> Result<Self, F::Error> {
+        Ok(match self {
+            Some(v) => Some(v.try_fold_with(folder)?),
+            None => None,
+        })
+    }
 }
 
-EnumTypeTraversalImpl! {
-    impl<I, T, E> TypeFoldable<I> for Result<T, E> {
-        (Ok)(a),
-        (Err)(a),
-    } where I: Interner, T: TypeFoldable<I>, E: TypeFoldable<I>,
+impl<I: Interner, T: TypeVisitable<I>> TypeVisitable<I> for Option<T> {
+    fn visit_with<V: TypeVisitor<I>>(&self, visitor: &mut V) -> ControlFlow<V::BreakTy> {
+        match self {
+            Some(v) => v.visit_with(visitor),
+            None => ControlFlow::Continue(()),
+        }
+    }
 }
-EnumTypeTraversalImpl! {
-    impl<I, T, E> TypeVisitable<I> for Result<T, E> {
-        (Ok)(a),
-        (Err)(a),
-    } where I: Interner, T: TypeVisitable<I>, E: TypeVisitable<I>,
+
+impl<I: Interner, T: TypeFoldable<I>, E: TypeFoldable<I>> TypeFoldable<I> for Result<T, E> {
+    fn try_fold_with<F: FallibleTypeFolder<I>>(self, folder: &mut F) -> Result<Self, F::Error> {
+        Ok(match self {
+            Ok(v) => Ok(v.try_fold_with(folder)?),
+            Err(e) => Err(e.try_fold_with(folder)?),
+        })
+    }
+}
+
+impl<I: Interner, T: TypeVisitable<I>, E: TypeVisitable<I>> TypeVisitable<I> for Result<T, E> {
+    fn visit_with<V: TypeVisitor<I>>(&self, visitor: &mut V) -> ControlFlow<V::BreakTy> {
+        match self {
+            Ok(v) => v.visit_with(visitor),
+            Err(e) => e.visit_with(visitor),
+        }
+    }
 }
 
 impl<I: Interner, T: TypeFoldable<I>> TypeFoldable<I> for Lrc<T> {
