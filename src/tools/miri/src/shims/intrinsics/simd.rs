use rustc_apfloat::{Float, Round};
use rustc_middle::ty::layout::{HasParamEnv, LayoutOf};
use rustc_middle::{mir, ty, ty::FloatTy};
use rustc_span::{sym, Symbol};
use rustc_target::abi::{Endian, HasDataLayout};

use crate::helpers::{bool_to_simd_element, check_arg_count, simd_element_to_bool, ToHost, ToSoft};
use crate::*;

#[derive(Copy, Clone)]
pub(crate) enum MinMax {
    Min,
    Max,
}

impl<'mir, 'tcx: 'mir> EvalContextExt<'mir, 'tcx> for crate::MiriInterpCx<'mir, 'tcx> {}
pub trait EvalContextExt<'mir, 'tcx: 'mir>: crate::MiriInterpCxExt<'mir, 'tcx> {
    /// Calls the simd intrinsic `intrinsic`; the `simd_` prefix has already been removed.
    fn emulate_simd_intrinsic(
        &mut self,
        intrinsic_name: &str,
        generic_args: ty::GenericArgsRef<'tcx>,
        args: &[OpTy<'tcx, Provenance>],
        dest: &PlaceTy<'tcx, Provenance>,
    ) -> InterpResult<'tcx> {
        let this = self.eval_context_mut();
        match intrinsic_name {
            #[rustfmt::skip]
            | "neg"
            | "fabs"
            | "ceil"
            | "floor"
            | "round"
            | "trunc"
            | "fsqrt"
            | "ctlz"
            | "cttz"
            | "bswap"
            | "bitreverse"
            => {
                let [op] = check_arg_count(args)?;
                let (op, op_len) = this.operand_to_simd(op)?;
                let (dest, dest_len) = this.place_to_simd(dest)?;

                assert_eq!(dest_len, op_len);

                #[derive(Copy, Clone)]
                enum Op {
                    MirOp(mir::UnOp),
                    Abs,
                    Sqrt,
                    Round(rustc_apfloat::Round),
                    Numeric(Symbol),
                }
                let which = match intrinsic_name {
                    "neg" => Op::MirOp(mir::UnOp::Neg),
                    "fabs" => Op::Abs,
                    "fsqrt" => Op::Sqrt,
                    "ceil" => Op::Round(rustc_apfloat::Round::TowardPositive),
                    "floor" => Op::Round(rustc_apfloat::Round::TowardNegative),
                    "round" => Op::Round(rustc_apfloat::Round::NearestTiesToAway),
                    "trunc" => Op::Round(rustc_apfloat::Round::TowardZero),
                    "ctlz" => Op::Numeric(sym::ctlz),
                    "cttz" => Op::Numeric(sym::cttz),
                    "bswap" => Op::Numeric(sym::bswap),
                    "bitreverse" => Op::Numeric(sym::bitreverse),
                    _ => unreachable!(),
                };

                for i in 0..dest_len {
                    let op = this.read_immediate(&this.project_index(&op, i)?)?;
                    let dest = this.project_index(&dest, i)?;
                    let val = match which {
                        Op::MirOp(mir_op) => {
                            // This already does NaN adjustments
                            this.wrapping_unary_op(mir_op, &op)?.to_scalar()
                        }
                        Op::Abs => {
                            // Works for f32 and f64.
                            let ty::Float(float_ty) = op.layout.ty.kind() else {
                                span_bug!(this.cur_span(), "{} operand is not a float", intrinsic_name)
                            };
                            let op = op.to_scalar();
                            // "Bitwise" operation, no NaN adjustments
                            match float_ty {
                                #[cfg(bootstrap)]
                                FloatTy::F16 | FloatTy::F128 => unimplemented!(),
                                #[cfg(not(bootstrap))]
                                FloatTy::F16 => Scalar::from_f16(op.to_f16()?.abs()),
                                FloatTy::F32 => Scalar::from_f32(op.to_f32()?.abs()),
                                FloatTy::F64 => Scalar::from_f64(op.to_f64()?.abs()),
                                #[cfg(not(bootstrap))]
                                FloatTy::F128 => Scalar::from_f128(op.to_f128()?.abs()),
                            }
                        }
                        Op::Sqrt => {
                            let ty::Float(float_ty) = op.layout.ty.kind() else {
                                span_bug!(this.cur_span(), "{} operand is not a float", intrinsic_name)
                            };
                            // FIXME using host floats
                            match float_ty {
                                #[cfg(bootstrap)]
                                FloatTy::F16 | FloatTy::F128 => unimplemented!(),
                                #[cfg(not(bootstrap))]
                                FloatTy::F16 => {
                                    let f = f16::from_bits(op.to_scalar().to_u16()?);
                                    let res = f.sqrt();
                                    Scalar::from_u16(res.to_bits())
                                }
                                FloatTy::F32 => {
                                    let f = op.to_scalar().to_f32()?;
                                    let res = f.to_host().sqrt().to_soft();
                                    let res = this.adjust_nan(res, &[f]);
                                    Scalar::from(res)
                                }
                                FloatTy::F64 => {
                                    let f = op.to_scalar().to_f64()?;
                                    let res = f.to_host().sqrt().to_soft();
                                    let res = this.adjust_nan(res, &[f]);
                                    Scalar::from(res)
                                }
                                #[cfg(not(bootstrap))]
                                FloatTy::F128 => {
                                    // FIXME(f128_math): re-enable once f128_math is supported
                                    throw_unsup_format!("`f128` is not yet fully supported in Miri")
                                }
                            }
                        }
                        Op::Round(rounding) => {
                            let ty::Float(float_ty) = op.layout.ty.kind() else {
                                span_bug!(this.cur_span(), "{} operand is not a float", intrinsic_name)
                            };
                            match float_ty {
                                #[cfg(bootstrap)]
                                FloatTy::F16 | FloatTy::F128 => unimplemented!(),
                                #[cfg(not(bootstrap))]
                                FloatTy::F16 => {
                                    let f = f16::from_bits(op.to_scalar().to_u16()?);
                                    let res = f.sqrt();
                                    Scalar::from_u16(res.to_bits())
                                }
                                FloatTy::F32 => {
                                    let f = op.to_scalar().to_f32()?;
                                    let res = f.round_to_integral(rounding).value;
                                    let res = this.adjust_nan(res, &[f]);
                                    Scalar::from_f32(res)
                                }
                                FloatTy::F64 => {
                                    let f = op.to_scalar().to_f64()?;
                                    let res = f.round_to_integral(rounding).value;
                                    let res = this.adjust_nan(res, &[f]);
                                    Scalar::from_f64(res)
                                }
                                #[cfg(not(bootstrap))]
                                FloatTy::F128 => {
                                    // FIXME(f128_math): re-enable once f128_math is supported
                                    throw_unsup_format!("`f128` is not yet fully supported in Miri")
                                }
                            }
                        }
                        Op::Numeric(name) => {
                            this.numeric_intrinsic(name, op.to_scalar(), op.layout)?
                        }
                    };
                    this.write_scalar(val, &dest)?;
                }
            }
            #[rustfmt::skip]
            | "add"
            | "sub"
            | "mul"
            | "div"
            | "rem"
            | "shl"
            | "shr"
            | "and"
            | "or"
            | "xor"
            | "eq"
            | "ne"
            | "lt"
            | "le"
            | "gt"
            | "ge"
            | "fmax"
            | "fmin"
            | "saturating_add"
            | "saturating_sub"
            | "arith_offset"
            => {
                use mir::BinOp;

                let [left, right] = check_arg_count(args)?;
                let (left, left_len) = this.operand_to_simd(left)?;
                let (right, right_len) = this.operand_to_simd(right)?;
                let (dest, dest_len) = this.place_to_simd(dest)?;

                assert_eq!(dest_len, left_len);
                assert_eq!(dest_len, right_len);

                enum Op {
                    MirOp(BinOp),
                    SaturatingOp(BinOp),
                    FMinMax(MinMax),
                    WrappingOffset,
                }
                let which = match intrinsic_name {
                    "add" => Op::MirOp(BinOp::Add),
                    "sub" => Op::MirOp(BinOp::Sub),
                    "mul" => Op::MirOp(BinOp::Mul),
                    "div" => Op::MirOp(BinOp::Div),
                    "rem" => Op::MirOp(BinOp::Rem),
                    "shl" => Op::MirOp(BinOp::Shl),
                    "shr" => Op::MirOp(BinOp::Shr),
                    "and" => Op::MirOp(BinOp::BitAnd),
                    "or" => Op::MirOp(BinOp::BitOr),
                    "xor" => Op::MirOp(BinOp::BitXor),
                    "eq" => Op::MirOp(BinOp::Eq),
                    "ne" => Op::MirOp(BinOp::Ne),
                    "lt" => Op::MirOp(BinOp::Lt),
                    "le" => Op::MirOp(BinOp::Le),
                    "gt" => Op::MirOp(BinOp::Gt),
                    "ge" => Op::MirOp(BinOp::Ge),
                    "fmax" => Op::FMinMax(MinMax::Max),
                    "fmin" => Op::FMinMax(MinMax::Min),
                    "saturating_add" => Op::SaturatingOp(BinOp::Add),
                    "saturating_sub" => Op::SaturatingOp(BinOp::Sub),
                    "arith_offset" => Op::WrappingOffset,
                    _ => unreachable!(),
                };

                for i in 0..dest_len {
                    let left = this.read_immediate(&this.project_index(&left, i)?)?;
                    let right = this.read_immediate(&this.project_index(&right, i)?)?;
                    let dest = this.project_index(&dest, i)?;
                    let val = match which {
                        Op::MirOp(mir_op) => {
                            // This does NaN adjustments.
                            let (val, overflowed) = this.overflowing_binary_op(mir_op, &left, &right)?;
                            if matches!(mir_op, BinOp::Shl | BinOp::Shr) {
                                // Shifts have extra UB as SIMD operations that the MIR binop does not have.
                                // See <https://github.com/rust-lang/rust/issues/91237>.
                                if overflowed {
                                    let r_val = right.to_scalar().to_bits(right.layout.size)?;
                                    throw_ub_format!("overflowing shift by {r_val} in `simd_{intrinsic_name}` in SIMD lane {i}");
                                }
                            }
                            if matches!(mir_op, BinOp::Eq | BinOp::Ne | BinOp::Lt | BinOp::Le | BinOp::Gt | BinOp::Ge) {
                                // Special handling for boolean-returning operations
                                assert_eq!(val.layout.ty, this.tcx.types.bool);
                                let val = val.to_scalar().to_bool().unwrap();
                                bool_to_simd_element(val, dest.layout.size)
                            } else {
                                assert_ne!(val.layout.ty, this.tcx.types.bool);
                                assert_eq!(val.layout.ty, dest.layout.ty);
                                val.to_scalar()
                            }
                        }
                        Op::SaturatingOp(mir_op) => {
                            this.saturating_arith(mir_op, &left, &right)?
                        }
                        Op::WrappingOffset => {
                            let ptr = left.to_scalar().to_pointer(this)?;
                            let offset_count = right.to_scalar().to_target_isize(this)?;
                            let pointee_ty = left.layout.ty.builtin_deref(true).unwrap().ty;

                            let pointee_size = i64::try_from(this.layout_of(pointee_ty)?.size.bytes()).unwrap();
                            let offset_bytes = offset_count.wrapping_mul(pointee_size);
                            let offset_ptr = ptr.wrapping_signed_offset(offset_bytes, this);
                            Scalar::from_maybe_pointer(offset_ptr, this)
                        }
                        Op::FMinMax(op) => {
                            this.fminmax_op(op, &left, &right)?
                        }
                    };
                    this.write_scalar(val, &dest)?;
                }
            }
            "fma" => {
                let [a, b, c] = check_arg_count(args)?;
                let (a, a_len) = this.operand_to_simd(a)?;
                let (b, b_len) = this.operand_to_simd(b)?;
                let (c, c_len) = this.operand_to_simd(c)?;
                let (dest, dest_len) = this.place_to_simd(dest)?;

                assert_eq!(dest_len, a_len);
                assert_eq!(dest_len, b_len);
                assert_eq!(dest_len, c_len);

                for i in 0..dest_len {
                    let a = this.read_scalar(&this.project_index(&a, i)?)?;
                    let b = this.read_scalar(&this.project_index(&b, i)?)?;
                    let c = this.read_scalar(&this.project_index(&c, i)?)?;
                    let dest = this.project_index(&dest, i)?;

                    // Works for f32 and f64.
                    // FIXME: using host floats to work around https://github.com/rust-lang/miri/issues/2468.
                    let ty::Float(float_ty) = dest.layout.ty.kind() else {
                        span_bug!(this.cur_span(), "{} operand is not a float", intrinsic_name)
                    };
                    let val = match float_ty {
                        #[cfg(bootstrap)]
                        FloatTy::F16 | FloatTy::F128 => unimplemented!(),
                        #[cfg(not(bootstrap))]
                        FloatTy::F16 => {
                            let a = f16::from_bits(a.to_u16()?);
                            let b = f16::from_bits(b.to_u16()?);
                            let c = f16::from_bits(c.to_u16()?);
                            let res = a.mul_add(b, c);
                            Scalar::from_u16(res.to_bits())
                        }
                        FloatTy::F32 => {
                            let a = a.to_f32()?;
                            let b = b.to_f32()?;
                            let c = c.to_f32()?;
                            let res = a.to_host().mul_add(b.to_host(), c.to_host()).to_soft();
                            let res = this.adjust_nan(res, &[a, b, c]);
                            Scalar::from(res)
                        }
                        FloatTy::F64 => {
                            let a = a.to_f64()?;
                            let b = b.to_f64()?;
                            let c = c.to_f64()?;
                            let res = a.to_host().mul_add(b.to_host(), c.to_host()).to_soft();
                            let res = this.adjust_nan(res, &[a, b, c]);
                            Scalar::from(res)
                        }
                        #[cfg(not(bootstrap))]
                        FloatTy::F128 => {
                            // FIXME(f128_math): re-enable once f128_math is supported
                            throw_unsup_format!("`f128` is not yet fully supported in Miri")
                        }
                    };
                    this.write_scalar(val, &dest)?;
                }
            }
            #[rustfmt::skip]
            | "reduce_and"
            | "reduce_or"
            | "reduce_xor"
            | "reduce_any"
            | "reduce_all"
            | "reduce_max"
            | "reduce_min" => {
                use mir::BinOp;

                let [op] = check_arg_count(args)?;
                let (op, op_len) = this.operand_to_simd(op)?;

                let imm_from_bool =
                    |b| ImmTy::from_scalar(Scalar::from_bool(b), this.machine.layouts.bool);

                enum Op {
                    MirOp(BinOp),
                    MirOpBool(BinOp),
                    MinMax(MinMax),
                }
                let which = match intrinsic_name {
                    "reduce_and" => Op::MirOp(BinOp::BitAnd),
                    "reduce_or" => Op::MirOp(BinOp::BitOr),
                    "reduce_xor" => Op::MirOp(BinOp::BitXor),
                    "reduce_any" => Op::MirOpBool(BinOp::BitOr),
                    "reduce_all" => Op::MirOpBool(BinOp::BitAnd),
                    "reduce_max" => Op::MinMax(MinMax::Max),
                    "reduce_min" => Op::MinMax(MinMax::Min),
                    _ => unreachable!(),
                };

                // Initialize with first lane, then proceed with the rest.
                let mut res = this.read_immediate(&this.project_index(&op, 0)?)?;
                if matches!(which, Op::MirOpBool(_)) {
                    // Convert to `bool` scalar.
                    res = imm_from_bool(simd_element_to_bool(res)?);
                }
                for i in 1..op_len {
                    let op = this.read_immediate(&this.project_index(&op, i)?)?;
                    res = match which {
                        Op::MirOp(mir_op) => {
                            this.wrapping_binary_op(mir_op, &res, &op)?
                        }
                        Op::MirOpBool(mir_op) => {
                            let op = imm_from_bool(simd_element_to_bool(op)?);
                            this.wrapping_binary_op(mir_op, &res, &op)?
                        }
                        Op::MinMax(mmop) => {
                            if matches!(res.layout.ty.kind(), ty::Float(_)) {
                                ImmTy::from_scalar(this.fminmax_op(mmop, &res, &op)?, res.layout)
                            } else {
                                // Just boring integers, so NaNs to worry about
                                let mirop = match mmop {
                                    MinMax::Min => BinOp::Le,
                                    MinMax::Max => BinOp::Ge,
                                };
                                if this.wrapping_binary_op(mirop, &res, &op)?.to_scalar().to_bool()? {
                                    res
                                } else {
                                    op
                                }
                            }
                        }
                    };
                }
                this.write_immediate(*res, dest)?;
            }
            #[rustfmt::skip]
            | "reduce_add_ordered"
            | "reduce_mul_ordered" => {
                use mir::BinOp;

                let [op, init] = check_arg_count(args)?;
                let (op, op_len) = this.operand_to_simd(op)?;
                let init = this.read_immediate(init)?;

                let mir_op = match intrinsic_name {
                    "reduce_add_ordered" => BinOp::Add,
                    "reduce_mul_ordered" => BinOp::Mul,
                    _ => unreachable!(),
                };

                let mut res = init;
                for i in 0..op_len {
                    let op = this.read_immediate(&this.project_index(&op, i)?)?;
                    res = this.wrapping_binary_op(mir_op, &res, &op)?;
                }
                this.write_immediate(*res, dest)?;
            }
            "select" => {
                let [mask, yes, no] = check_arg_count(args)?;
                let (mask, mask_len) = this.operand_to_simd(mask)?;
                let (yes, yes_len) = this.operand_to_simd(yes)?;
                let (no, no_len) = this.operand_to_simd(no)?;
                let (dest, dest_len) = this.place_to_simd(dest)?;

                assert_eq!(dest_len, mask_len);
                assert_eq!(dest_len, yes_len);
                assert_eq!(dest_len, no_len);

                for i in 0..dest_len {
                    let mask = this.read_immediate(&this.project_index(&mask, i)?)?;
                    let yes = this.read_immediate(&this.project_index(&yes, i)?)?;
                    let no = this.read_immediate(&this.project_index(&no, i)?)?;
                    let dest = this.project_index(&dest, i)?;

                    let val = if simd_element_to_bool(mask)? { yes } else { no };
                    this.write_immediate(*val, &dest)?;
                }
            }
            // Variant of `select` that takes a bitmask rather than a "vector of bool".
            "select_bitmask" => {
                let [mask, yes, no] = check_arg_count(args)?;
                let (yes, yes_len) = this.operand_to_simd(yes)?;
                let (no, no_len) = this.operand_to_simd(no)?;
                let (dest, dest_len) = this.place_to_simd(dest)?;
                let bitmask_len = dest_len.next_multiple_of(8);

                // The mask must be an integer or an array.
                assert!(
                    mask.layout.ty.is_integral()
                        || matches!(mask.layout.ty.kind(), ty::Array(elemty, _) if elemty == &this.tcx.types.u8)
                );
                assert!(bitmask_len <= 64);
                assert_eq!(bitmask_len, mask.layout.size.bits());
                assert_eq!(dest_len, yes_len);
                assert_eq!(dest_len, no_len);
                let dest_len = u32::try_from(dest_len).unwrap();
                let bitmask_len = u32::try_from(bitmask_len).unwrap();

                // To read the mask, we transmute it to an integer.
                // That does the right thing wrt endianess.
                let mask_ty = this.machine.layouts.uint(mask.layout.size).unwrap();
                let mask = mask.transmute(mask_ty, this)?;
                let mask: u64 = this.read_scalar(&mask)?.to_bits(mask_ty.size)?.try_into().unwrap();

                for i in 0..dest_len {
                    let bit_i = simd_bitmask_index(i, dest_len, this.data_layout().endian);
                    let mask = mask & 1u64.checked_shl(bit_i).unwrap();
                    let yes = this.read_immediate(&this.project_index(&yes, i.into())?)?;
                    let no = this.read_immediate(&this.project_index(&no, i.into())?)?;
                    let dest = this.project_index(&dest, i.into())?;

                    let val = if mask != 0 { yes } else { no };
                    this.write_immediate(*val, &dest)?;
                }
                for i in dest_len..bitmask_len {
                    // If the mask is "padded", ensure that padding is all-zero.
                    // This deliberately does not use `simd_bitmask_index`; these bits are outside
                    // the bitmask. It does not matter in which order we check them.
                    let mask = mask & 1u64.checked_shl(i).unwrap();
                    if mask != 0 {
                        throw_ub_format!(
                            "a SIMD bitmask less than 8 bits long must be filled with 0s for the remaining bits"
                        );
                    }
                }
            }
            // Converts a "vector of bool" into a bitmask.
            "bitmask" => {
                let [op] = check_arg_count(args)?;
                let (op, op_len) = this.operand_to_simd(op)?;
                let bitmask_len = op_len.next_multiple_of(8);

                // Returns either an unsigned integer or array of `u8`.
                assert!(
                    dest.layout.ty.is_integral()
                        || matches!(dest.layout.ty.kind(), ty::Array(elemty, _) if elemty == &this.tcx.types.u8)
                );
                assert!(bitmask_len <= 64);
                assert_eq!(bitmask_len, dest.layout.size.bits());
                let op_len = u32::try_from(op_len).unwrap();

                let mut res = 0u64;
                for i in 0..op_len {
                    let op = this.read_immediate(&this.project_index(&op, i.into())?)?;
                    if simd_element_to_bool(op)? {
                        res |= 1u64
                            .checked_shl(simd_bitmask_index(i, op_len, this.data_layout().endian))
                            .unwrap();
                    }
                }
                // We have to change the type of the place to be able to write `res` into it. This
                // transmutes the integer to an array, which does the right thing wrt endianess.
                let dest =
                    dest.transmute(this.machine.layouts.uint(dest.layout.size).unwrap(), this)?;
                this.write_int(res, &dest)?;
            }
            "cast" | "as" | "cast_ptr" | "expose_addr" | "from_exposed_addr" => {
                let [op] = check_arg_count(args)?;
                let (op, op_len) = this.operand_to_simd(op)?;
                let (dest, dest_len) = this.place_to_simd(dest)?;

                assert_eq!(dest_len, op_len);

                let unsafe_cast = intrinsic_name == "cast";
                let safe_cast = intrinsic_name == "as";
                let ptr_cast = intrinsic_name == "cast_ptr";
                let expose_cast = intrinsic_name == "expose_addr";
                let from_exposed_cast = intrinsic_name == "from_exposed_addr";

                for i in 0..dest_len {
                    let op = this.read_immediate(&this.project_index(&op, i)?)?;
                    let dest = this.project_index(&dest, i)?;

                    let val = match (op.layout.ty.kind(), dest.layout.ty.kind()) {
                        // Int-to-(int|float): always safe
                        (ty::Int(_) | ty::Uint(_), ty::Int(_) | ty::Uint(_) | ty::Float(_))
                            if safe_cast || unsafe_cast =>
                            this.int_to_int_or_float(&op, dest.layout)?,
                        // Float-to-float: always safe
                        (ty::Float(_), ty::Float(_)) if safe_cast || unsafe_cast =>
                            this.float_to_float_or_int(&op, dest.layout)?,
                        // Float-to-int in safe mode
                        (ty::Float(_), ty::Int(_) | ty::Uint(_)) if safe_cast =>
                            this.float_to_float_or_int(&op, dest.layout)?,
                        // Float-to-int in unchecked mode
                        (ty::Float(_), ty::Int(_) | ty::Uint(_)) if unsafe_cast => {
                            this.float_to_int_checked(&op, dest.layout, Round::TowardZero)?
                                .ok_or_else(|| {
                                    err_ub_format!(
                                        "`simd_cast` intrinsic called on {op} which cannot be represented in target type `{:?}`",
                                        dest.layout.ty
                                    )
                                })?
                        }
                        // Ptr-to-ptr cast
                        (ty::RawPtr(..), ty::RawPtr(..)) if ptr_cast =>
                            this.ptr_to_ptr(&op, dest.layout)?,
                        // Ptr/Int casts
                        (ty::RawPtr(..), ty::Int(_) | ty::Uint(_)) if expose_cast =>
                            this.pointer_expose_address_cast(&op, dest.layout)?,
                        (ty::Int(_) | ty::Uint(_), ty::RawPtr(..)) if from_exposed_cast =>
                            this.pointer_from_exposed_address_cast(&op, dest.layout)?,
                        // Error otherwise
                        _ =>
                            throw_unsup_format!(
                                "Unsupported SIMD cast from element type {from_ty} to {to_ty}",
                                from_ty = op.layout.ty,
                                to_ty = dest.layout.ty,
                            ),
                    };
                    this.write_immediate(*val, &dest)?;
                }
            }
            "shuffle_generic" => {
                let [left, right] = check_arg_count(args)?;
                let (left, left_len) = this.operand_to_simd(left)?;
                let (right, right_len) = this.operand_to_simd(right)?;
                let (dest, dest_len) = this.place_to_simd(dest)?;

                let index = generic_args[2]
                    .expect_const()
                    .eval(*this.tcx, this.param_env(), Some(this.tcx.span))
                    .unwrap()
                    .unwrap_branch();
                let index_len = index.len();

                assert_eq!(left_len, right_len);
                assert_eq!(index_len as u64, dest_len);

                for i in 0..dest_len {
                    let src_index: u64 = index[usize::try_from(i).unwrap()]
                        .unwrap_leaf()
                        .try_to_u32()
                        .unwrap()
                        .into();
                    let dest = this.project_index(&dest, i)?;

                    let val = if src_index < left_len {
                        this.read_immediate(&this.project_index(&left, src_index)?)?
                    } else if src_index < left_len.checked_add(right_len).unwrap() {
                        let right_idx = src_index.checked_sub(left_len).unwrap();
                        this.read_immediate(&this.project_index(&right, right_idx)?)?
                    } else {
                        span_bug!(
                            this.cur_span(),
                            "simd_shuffle index {src_index} is out of bounds for 2 vectors of size {left_len}",
                        );
                    };
                    this.write_immediate(*val, &dest)?;
                }
            }
            "shuffle" => {
                let [left, right, index] = check_arg_count(args)?;
                let (left, left_len) = this.operand_to_simd(left)?;
                let (right, right_len) = this.operand_to_simd(right)?;
                let (dest, dest_len) = this.place_to_simd(dest)?;

                // `index` is an array, not a SIMD type
                let ty::Array(_, index_len) = index.layout.ty.kind() else {
                    span_bug!(
                        this.cur_span(),
                        "simd_shuffle index argument has non-array type {}",
                        index.layout.ty
                    )
                };
                let index_len = index_len.eval_target_usize(*this.tcx, this.param_env());

                assert_eq!(left_len, right_len);
                assert_eq!(index_len, dest_len);

                for i in 0..dest_len {
                    let src_index: u64 = this
                        .read_immediate(&this.project_index(index, i)?)?
                        .to_scalar()
                        .to_u32()?
                        .into();
                    let dest = this.project_index(&dest, i)?;

                    let val = if src_index < left_len {
                        this.read_immediate(&this.project_index(&left, src_index)?)?
                    } else if src_index < left_len.checked_add(right_len).unwrap() {
                        let right_idx = src_index.checked_sub(left_len).unwrap();
                        this.read_immediate(&this.project_index(&right, right_idx)?)?
                    } else {
                        span_bug!(
                            this.cur_span(),
                            "simd_shuffle index {src_index} is out of bounds for 2 vectors of size {left_len}",
                        );
                    };
                    this.write_immediate(*val, &dest)?;
                }
            }
            "gather" => {
                let [passthru, ptrs, mask] = check_arg_count(args)?;
                let (passthru, passthru_len) = this.operand_to_simd(passthru)?;
                let (ptrs, ptrs_len) = this.operand_to_simd(ptrs)?;
                let (mask, mask_len) = this.operand_to_simd(mask)?;
                let (dest, dest_len) = this.place_to_simd(dest)?;

                assert_eq!(dest_len, passthru_len);
                assert_eq!(dest_len, ptrs_len);
                assert_eq!(dest_len, mask_len);

                for i in 0..dest_len {
                    let passthru = this.read_immediate(&this.project_index(&passthru, i)?)?;
                    let ptr = this.read_immediate(&this.project_index(&ptrs, i)?)?;
                    let mask = this.read_immediate(&this.project_index(&mask, i)?)?;
                    let dest = this.project_index(&dest, i)?;

                    let val = if simd_element_to_bool(mask)? {
                        let place = this.deref_pointer(&ptr)?;
                        this.read_immediate(&place)?
                    } else {
                        passthru
                    };
                    this.write_immediate(*val, &dest)?;
                }
            }
            "scatter" => {
                let [value, ptrs, mask] = check_arg_count(args)?;
                let (value, value_len) = this.operand_to_simd(value)?;
                let (ptrs, ptrs_len) = this.operand_to_simd(ptrs)?;
                let (mask, mask_len) = this.operand_to_simd(mask)?;

                assert_eq!(ptrs_len, value_len);
                assert_eq!(ptrs_len, mask_len);

                for i in 0..ptrs_len {
                    let value = this.read_immediate(&this.project_index(&value, i)?)?;
                    let ptr = this.read_immediate(&this.project_index(&ptrs, i)?)?;
                    let mask = this.read_immediate(&this.project_index(&mask, i)?)?;

                    if simd_element_to_bool(mask)? {
                        let place = this.deref_pointer(&ptr)?;
                        this.write_immediate(*value, &place)?;
                    }
                }
            }
            "masked_load" => {
                let [mask, ptr, default] = check_arg_count(args)?;
                let (mask, mask_len) = this.operand_to_simd(mask)?;
                let ptr = this.read_pointer(ptr)?;
                let (default, default_len) = this.operand_to_simd(default)?;
                let (dest, dest_len) = this.place_to_simd(dest)?;

                assert_eq!(dest_len, mask_len);
                assert_eq!(dest_len, default_len);

                for i in 0..dest_len {
                    let mask = this.read_immediate(&this.project_index(&mask, i)?)?;
                    let default = this.read_immediate(&this.project_index(&default, i)?)?;
                    let dest = this.project_index(&dest, i)?;

                    let val = if simd_element_to_bool(mask)? {
                        // Size * u64 is implemented as always checked
                        #[allow(clippy::arithmetic_side_effects)]
                        let ptr = ptr.wrapping_offset(dest.layout.size * i, this);
                        let place = this.ptr_to_mplace(ptr, dest.layout);
                        this.read_immediate(&place)?
                    } else {
                        default
                    };
                    this.write_immediate(*val, &dest)?;
                }
            }
            "masked_store" => {
                let [mask, ptr, vals] = check_arg_count(args)?;
                let (mask, mask_len) = this.operand_to_simd(mask)?;
                let ptr = this.read_pointer(ptr)?;
                let (vals, vals_len) = this.operand_to_simd(vals)?;

                assert_eq!(mask_len, vals_len);

                for i in 0..vals_len {
                    let mask = this.read_immediate(&this.project_index(&mask, i)?)?;
                    let val = this.read_immediate(&this.project_index(&vals, i)?)?;

                    if simd_element_to_bool(mask)? {
                        // Size * u64 is implemented as always checked
                        #[allow(clippy::arithmetic_side_effects)]
                        let ptr = ptr.wrapping_offset(val.layout.size * i, this);
                        let place = this.ptr_to_mplace(ptr, val.layout);
                        this.write_immediate(*val, &place)?
                    };
                }
            }

            name => throw_unsup_format!("unimplemented intrinsic: `simd_{name}`"),
        }
        Ok(())
    }

    fn fminmax_op(
        &self,
        op: MinMax,
        left: &ImmTy<'tcx, Provenance>,
        right: &ImmTy<'tcx, Provenance>,
    ) -> InterpResult<'tcx, Scalar<Provenance>> {
        let this = self.eval_context_ref();
        assert_eq!(left.layout.ty, right.layout.ty);
        let ty::Float(float_ty) = left.layout.ty.kind() else {
            bug!("fmax operand is not a float")
        };
        let left = left.to_scalar();
        let right = right.to_scalar();
        Ok(match float_ty {
            FloatTy::F32 => {
                let left = left.to_f32()?;
                let right = right.to_f32()?;
                let res = match op {
                    MinMax::Min => left.min(right),
                    MinMax::Max => left.max(right),
                };
                let res = this.adjust_nan(res, &[left, right]);
                Scalar::from_f32(res)
            }
            FloatTy::F64 => {
                let left = left.to_f64()?;
                let right = right.to_f64()?;
                let res = match op {
                    MinMax::Min => left.min(right),
                    MinMax::Max => left.max(right),
                };
                let res = this.adjust_nan(res, &[left, right]);
                Scalar::from_f64(res)
            }
        })
    }
}

fn simd_bitmask_index(idx: u32, vec_len: u32, endianness: Endian) -> u32 {
    assert!(idx < vec_len);
    match endianness {
        Endian::Little => idx,
        #[allow(clippy::arithmetic_side_effects)] // idx < vec_len
        Endian::Big => vec_len - 1 - idx, // reverse order of bits
    }
<<<<<<< HEAD
}

fn fmax_op<'tcx>(
    left: &ImmTy<'tcx, Provenance>,
    right: &ImmTy<'tcx, Provenance>,
) -> InterpResult<'tcx, Scalar<Provenance>> {
    assert_eq!(left.layout.ty, right.layout.ty);
    let ty::Float(float_ty) = left.layout.ty.kind() else { bug!("fmax operand is not a float") };
    let left = left.to_scalar();
    let right = right.to_scalar();
    Ok(match float_ty {
        FloatTy::F16 => Scalar::from_f16(left.to_f16()?.max(right.to_f16()?)),
        FloatTy::F32 => Scalar::from_f32(left.to_f32()?.max(right.to_f32()?)),
        FloatTy::F64 => Scalar::from_f64(left.to_f64()?.max(right.to_f64()?)),
        FloatTy::F128 => Scalar::from_f128(left.to_f128()?.max(right.to_f128()?)),
    })
}

fn fmin_op<'tcx>(
    left: &ImmTy<'tcx, Provenance>,
    right: &ImmTy<'tcx, Provenance>,
) -> InterpResult<'tcx, Scalar<Provenance>> {
    assert_eq!(left.layout.ty, right.layout.ty);
    let ty::Float(float_ty) = left.layout.ty.kind() else { bug!("fmin operand is not a float") };
    let left = left.to_scalar();
    let right = right.to_scalar();
    Ok(match float_ty {
        FloatTy::F16 => Scalar::from_f16(left.to_f16()?.min(right.to_f16()?)),
        FloatTy::F32 => Scalar::from_f32(left.to_f32()?.min(right.to_f32()?)),
        FloatTy::F64 => Scalar::from_f64(left.to_f64()?.min(right.to_f64()?)),
        FloatTy::F128 => Scalar::from_f128(left.to_f128()?.min(right.to_f128()?)),
    })
=======
>>>>>>> bf3c6c5b
}<|MERGE_RESOLUTION|>--- conflicted
+++ resolved
@@ -804,7 +804,6 @@
         #[allow(clippy::arithmetic_side_effects)] // idx < vec_len
         Endian::Big => vec_len - 1 - idx, // reverse order of bits
     }
-<<<<<<< HEAD
 }
 
 fn fmax_op<'tcx>(
@@ -837,6 +836,4 @@
         FloatTy::F64 => Scalar::from_f64(left.to_f64()?.min(right.to_f64()?)),
         FloatTy::F128 => Scalar::from_f128(left.to_f128()?.min(right.to_f128()?)),
     })
-=======
->>>>>>> bf3c6c5b
 }