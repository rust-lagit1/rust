- // MIR for `main` before GVN
+ // MIR for `main` after GVN
  
  fn main() -> () {
      let mut _0: ();
      let _1: std::alloc::Layout;
      let mut _2: std::option::Option<std::alloc::Layout>;
      let mut _3: *mut u8;
      let mut _4: *mut [u8];
      let mut _5: std::ptr::NonNull<[u8]>;
      let mut _6: std::result::Result<std::ptr::NonNull<[u8]>, std::alloc::AllocError>;
      let mut _7: &std::alloc::Global;
      let mut _8: std::alloc::Layout;
      scope 1 {
          debug layout => _1;
          let mut _9: &std::alloc::Global;
          scope 2 {
              debug ptr => _3;
          }
          scope 5 (inlined <std::alloc::Global as Allocator>::allocate) {
              debug self => _9;
              debug layout => _8;
          }
          scope 6 (inlined NonNull::<[u8]>::as_ptr) {
              debug self => _5;
              let mut _12: bool;
              let mut _13: bool;
              let mut _14: *const [u8];
              scope 7 {
                  scope 8 (inlined std::ptr::const_ptr::<impl *const [u8]>::is_null) {
                      debug self => _14;
                      let mut _15: *const u8;
                      scope 9 {
                          scope 10 (inlined std::ptr::const_ptr::<impl *const T>::is_null::runtime_impl) {
                              debug ptr => _15;
                              let mut _16: usize;
                              scope 11 (inlined std::ptr::const_ptr::<impl *const u8>::addr) {
                                  debug self => _15;
                                  let mut _17: *const ();
                                  scope 12 {
                                      scope 13 (inlined std::ptr::const_ptr::<impl *const u8>::cast::<()>) {
                                          debug self => _15;
                                      }
                                  }
                              }
                          }
                      }
                  }
              }
          }
      }
      scope 3 (inlined #[track_caller] Option::<Layout>::unwrap) {
          debug self => _2;
          let mut _10: isize;
          let mut _11: !;
          scope 4 {
              debug val => _1;
          }
      }
  
      bb0: {
-         StorageLive(_1);
+         nop;
          StorageLive(_2);
-         _2 = Option::<Layout>::None;
+         _2 = const Option::<Layout>::None;
          StorageLive(_10);
-         _10 = discriminant(_2);
-         switchInt(move _10) -> [0: bb2, 1: bb3, otherwise: bb5];
+         _10 = const 0_isize;
+         switchInt(const 0_isize) -> [0: bb2, 1: bb3, otherwise: bb5];
      }
  
      bb1: {
          StorageDead(_6);
<<<<<<< HEAD
-         StorageLive(_12);
+         nop;
          _12 = (_5.0: *const [u8]);
-         _4 = move _12 as *mut [u8] (PtrToPtr);
-         StorageDead(_12);
+         _4 = _12 as *mut [u8] (PtrToPtr);
+         nop;
=======
          StorageLive(_14);
          StorageLive(_12);
          StorageLive(_13);
          _14 = (_5.0: *const [u8]);
          StorageLive(_15);
          _15 = _14 as *const u8 (PtrToPtr);
          StorageLive(_16);
          StorageLive(_17);
          _17 = _15 as *const () (PtrToPtr);
          _16 = move _17 as usize (Transmute);
          StorageDead(_17);
          _13 = Eq(move _16, const 0_usize);
          StorageDead(_16);
          StorageDead(_15);
          _12 = Not(move _13);
          StorageDead(_13);
          assume(move _12);
          StorageDead(_12);
          _4 = _14 as *mut [u8] (PtrToPtr);
          StorageDead(_14);
>>>>>>> f9c1799f
          StorageDead(_5);
-         _3 = move _4 as *mut u8 (PtrToPtr);
+         _3 = _12 as *mut u8 (PtrToPtr);
          StorageDead(_4);
          StorageDead(_3);
-         StorageDead(_1);
+         nop;
          return;
      }
  
      bb2: {
          _11 = option::unwrap_failed() -> unwind continue;
      }
  
      bb3: {
-         _1 = move ((_2 as Some).0: std::alloc::Layout);
+         _1 = const Layout {{ size: Indirect { alloc_id: ALLOC0, offset: Size(8 bytes) }: usize, align: std::ptr::Alignment(Scalar(0x0000000000000000): std::ptr::alignment::AlignmentEnum64) }};
          StorageDead(_10);
          StorageDead(_2);
          StorageLive(_3);
          StorageLive(_4);
          StorageLive(_5);
          StorageLive(_6);
          StorageLive(_7);
          _9 = const _;
-         _7 = _9;
+         _7 = const {ALLOC1<imm>: &std::alloc::Global};
          StorageLive(_8);
-         _8 = _1;
-         _6 = std::alloc::Global::alloc_impl(move _7, move _8, const false) -> [return: bb4, unwind continue];
+         _8 = const Layout {{ size: Indirect { alloc_id: ALLOC0, offset: Size(8 bytes) }: usize, align: std::ptr::Alignment(Scalar(0x0000000000000000): std::ptr::alignment::AlignmentEnum64) }};
+         _6 = std::alloc::Global::alloc_impl(const {ALLOC1<imm>: &std::alloc::Global}, const Layout {{ size: Indirect { alloc_id: ALLOC0, offset: Size(8 bytes) }: usize, align: std::ptr::Alignment(Scalar(0x0000000000000000): std::ptr::alignment::AlignmentEnum64) }}, const false) -> [return: bb4, unwind continue];
      }
  
      bb4: {
          StorageDead(_8);
          StorageDead(_7);
          _5 = Result::<NonNull<[u8]>, std::alloc::AllocError>::unwrap(move _6) -> [return: bb1, unwind continue];
      }
  
      bb5: {
          unreachable;
      }
  }
+ 
+ ALLOC0 (size: 16, align: 8) {
+     00 00 00 00 00 00 00 00 __ __ __ __ __ __ __ __ │ ........░░░░░░░░
+ }
+ 
+ ALLOC1 (size: 0, align: 1) {}
  <|MERGE_RESOLUTION|>--- conflicted
+++ resolved
@@ -73,16 +73,8 @@
   
       bb1: {
           StorageDead(_6);
-<<<<<<< HEAD
--         StorageLive(_12);
+-         StorageLive(_14);
 +         nop;
-          _12 = (_5.0: *const [u8]);
--         _4 = move _12 as *mut [u8] (PtrToPtr);
--         StorageDead(_12);
-+         _4 = _12 as *mut [u8] (PtrToPtr);
-+         nop;
-=======
-          StorageLive(_14);
           StorageLive(_12);
           StorageLive(_13);
           _14 = (_5.0: *const [u8]);
@@ -90,7 +82,7 @@
           _15 = _14 as *const u8 (PtrToPtr);
           StorageLive(_16);
           StorageLive(_17);
-          _17 = _15 as *const () (PtrToPtr);
+          _17 = _14 as *const () (PtrToPtr);
           _16 = move _17 as usize (Transmute);
           StorageDead(_17);
           _13 = Eq(move _16, const 0_usize);
@@ -101,11 +93,11 @@
           assume(move _12);
           StorageDead(_12);
           _4 = _14 as *mut [u8] (PtrToPtr);
-          StorageDead(_14);
->>>>>>> f9c1799f
+-         StorageDead(_14);
++         nop;
           StorageDead(_5);
 -         _3 = move _4 as *mut u8 (PtrToPtr);
-+         _3 = _12 as *mut u8 (PtrToPtr);
++         _3 = _14 as *mut u8 (PtrToPtr);
           StorageDead(_4);
           StorageDead(_3);
 -         StorageDead(_1);
