// Copyright 2012 The Rust Project Developers. See the COPYRIGHT
// file at the top-level directory of this distribution and at
// http://rust-lang.org/COPYRIGHT.
//
// Licensed under the Apache License, Version 2.0 <LICENSE-APACHE or
// http://www.apache.org/licenses/LICENSE-2.0> or the MIT license
// <LICENSE-MIT or http://opensource.org/licenses/MIT>, at your
// option. This file may not be copied, modified, or distributed
// except according to those terms.

/*
  This is about the simplest program that can successfully send a
  message.
 */

<<<<<<< HEAD
use std::comm::channel;
=======
use std::sync::mpsc::channel;
>>>>>>> d2599d32

pub fn main() {
    let (tx, rx) = channel();
    tx.send(42i);
    let r = rx.recv();
    println!("{}", r);
}<|MERGE_RESOLUTION|>--- conflicted
+++ resolved
@@ -13,11 +13,7 @@
   message.
  */
 
-<<<<<<< HEAD
-use std::comm::channel;
-=======
 use std::sync::mpsc::channel;
->>>>>>> d2599d32
 
 pub fn main() {
     let (tx, rx) = channel();
