--- conflicted
+++ resolved
@@ -1,4 +1,3 @@
-<<<<<<< HEAD
 # The Rust Programming Language For Xtensa processors
 
 This fork enables projects to be built for the ESP32 and ESP8266 using [espressif's llvm fork](https://github.com/espressif/llvm-project). The [esp-rs](https://github.com/esp-rs) organization has been formed to develop runtime, pac and hal crates for the esp32 and eventually esp8266.
@@ -8,11 +7,6 @@
 ## Using this fork
 
 The [quickstart repo](https://github.com/MabezDev/xtensa-rust-quickstart) has more information on how to build this fork and use it to build xtensa compatible code.
-=======
-<a href = "https://www.rust-lang.org/"> 
-<img width = "90%" height = "auto" src = "https://img.shields.io/badge/Rust-Programming%20Language-black?style=flat&logo=rust" alt = "The Rust Programming Language">
-</a>
->>>>>>> 52d2c7ac
 
 This is the main source code repository for [Rust]. It contains the compiler,
 standard library, and documentation. 
