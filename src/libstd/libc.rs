// Copyright 2012 The Rust Project Developers. See the COPYRIGHT
// file at the top-level directory of this distribution and at
// http://rust-lang.org/COPYRIGHT.
//
// Licensed under the Apache License, Version 2.0 <LICENSE-APACHE or
// http://www.apache.org/licenses/LICENSE-2.0> or the MIT license
// <LICENSE-MIT or http://opensource.org/licenses/MIT>, at your
// option. This file may not be copied, modified, or distributed
// except according to those terms.

/*!
* Bindings for the C standard library and other platform libraries
*
* This module contains bindings to the C standard library,
* organized into modules by their defining standard.
* Additionally, it contains some assorted platform-specific definitions.
* For convenience, most functions and types are reexported from `std::libc`,
* so `pub use std::libc::*` will import the available
* C bindings as appropriate for the target platform. The exact
* set of functions available are platform specific.
*
* *Note* Because these definitions are platform-specific, some may not appear in
* the generated documentation.
*
* We consider the following specs reasonably normative with respect
* to interoperating with the C standard library (libc/msvcrt):
*
* * ISO 9899:1990 ('C95', 'ANSI C', 'Standard C'), NA1, 1995.
* * ISO 9899:1999 ('C99' or 'C9x').
* * ISO 9945:1988 / IEEE 1003.1-1988 ('POSIX.1').
* * ISO 9945:2001 / IEEE 1003.1-2001 ('POSIX:2001', 'SUSv3').
* * ISO 9945:2008 / IEEE 1003.1-2008 ('POSIX:2008', 'SUSv4').
*
* Note that any reference to the 1996 revision of POSIX, or any revs
* between 1990 (when '88 was approved at ISO) and 2001 (when the next
* actual revision-revision happened), are merely additions of other
* chapters (1b and 1c) outside the core interfaces.
*
* Despite having several names each, these are *reasonably* coherent
* point-in-time, list-of-definition sorts of specs. You can get each under a
* variety of names but will wind up with the same definition in each case.
*
* See standards(7) in linux-manpages for more details.
*
* Our interface to these libraries is complicated by the non-universality of
* conformance to any of them. About the only thing universally supported is
* the first (C95), beyond that definitions quickly become absent on various
* platforms.
*
* We therefore wind up dividing our module-space up (mostly for the sake of
* sanity while editing, filling-in-details and eliminating duplication) into
* definitions common-to-all (held in modules named c95, c99, posix88, posix01
* and posix08) and definitions that appear only on *some* platforms (named
* 'extra'). This would be things like significant OSX foundation kit, or
* win32 library kernel32.dll, or various fancy glibc, linux or BSD
* extensions.
*
* In addition to the per-platform 'extra' modules, we define a module of
* 'common BSD' libc routines that never quite made it into POSIX but show up
* in multiple derived systems. This is the 4.4BSD r2 / 1995 release, the
* final one from Berkeley after the lawsuits died down and the CSRG
* dissolved.
*/

#[allow(non_camel_case_types)];
#[allow(non_uppercase_statics)];
#[allow(missing_doc)];
#[allow(uppercase_variables)];

// Initial glob-exports mean that all the contents of all the modules
// wind up exported, if you're interested in writing platform-specific code.

pub use libc::types::common::c95::*;
pub use libc::types::common::c99::*;
pub use libc::types::common::posix88::*;
pub use libc::types::common::posix01::*;
pub use libc::types::common::posix08::*;
pub use libc::types::common::bsd44::*;
pub use libc::types::os::common::posix01::*;
pub use libc::types::os::common::bsd44::*;
pub use libc::types::os::arch::c95::*;
pub use libc::types::os::arch::c99::*;
pub use libc::types::os::arch::posix88::*;
pub use libc::types::os::arch::posix01::*;
pub use libc::types::os::arch::posix08::*;
pub use libc::types::os::arch::bsd44::*;
pub use libc::types::os::arch::extra::*;

pub use libc::consts::os::c95::*;
pub use libc::consts::os::c99::*;
pub use libc::consts::os::posix88::*;
pub use libc::consts::os::posix01::*;
pub use libc::consts::os::posix08::*;
pub use libc::consts::os::bsd44::*;
pub use libc::consts::os::extra::*;
pub use libc::consts::os::sysconf::*;

pub use libc::funcs::c95::ctype::*;
pub use libc::funcs::c95::stdio::*;
pub use libc::funcs::c95::stdlib::*;
pub use libc::funcs::c95::string::*;

pub use libc::funcs::posix88::stat_::*;
pub use libc::funcs::posix88::stdio::*;
pub use libc::funcs::posix88::fcntl::*;
pub use libc::funcs::posix88::dirent::*;
pub use libc::funcs::posix88::unistd::*;
pub use libc::funcs::posix88::mman::*;

pub use libc::funcs::posix01::stat_::*;
pub use libc::funcs::posix01::unistd::*;
pub use libc::funcs::posix01::glob::*;
pub use libc::funcs::posix01::mman::*;
pub use libc::funcs::posix01::net::*;
pub use libc::funcs::posix08::unistd::*;

pub use libc::funcs::bsd43::*;
pub use libc::funcs::bsd44::*;
pub use libc::funcs::extra::*;

#[cfg(target_os = "win32")]
pub use libc::funcs::extra::kernel32::*;
#[cfg(target_os = "win32")]
pub use libc::funcs::extra::msvcrt::*;

// Explicit export lists for the intersection (provided here) mean that
// you can write more-platform-agnostic code if you stick to just these
// symbols.

pub use libc::types::common::c95::{FILE, c_void, fpos_t};
pub use libc::types::common::posix88::{DIR, dirent_t};
pub use libc::types::os::arch::c95::{c_char, c_double, c_float, c_int};
pub use libc::types::os::arch::c95::{c_long, c_short, c_uchar, c_ulong};
pub use libc::types::os::arch::c95::{c_ushort, clock_t, ptrdiff_t};
pub use libc::types::os::arch::c95::{size_t, time_t};
pub use libc::types::os::arch::c99::{c_longlong, c_ulonglong, intptr_t};
pub use libc::types::os::arch::c99::{uintptr_t};
pub use libc::types::os::arch::posix88::{dev_t, dirent_t, ino_t, mode_t};
pub use libc::types::os::arch::posix88::{off_t, pid_t, ssize_t};

pub use libc::consts::os::c95::{_IOFBF, _IOLBF, _IONBF, BUFSIZ, EOF};
pub use libc::consts::os::c95::{EXIT_FAILURE, EXIT_SUCCESS};
pub use libc::consts::os::c95::{FILENAME_MAX, FOPEN_MAX, L_tmpnam};
pub use libc::consts::os::c95::{RAND_MAX, SEEK_CUR, SEEK_END};
pub use libc::consts::os::c95::{SEEK_SET, TMP_MAX};
pub use libc::consts::os::posix88::{F_OK, O_APPEND, O_CREAT, O_EXCL};
pub use libc::consts::os::posix88::{O_RDONLY, O_RDWR, O_TRUNC, O_WRONLY};
pub use libc::consts::os::posix88::{R_OK, S_IEXEC, S_IFBLK, S_IFCHR};
pub use libc::consts::os::posix88::{S_IFDIR, S_IFIFO, S_IFMT, S_IFREG, S_IFLNK};
pub use libc::consts::os::posix88::{S_IREAD, S_IRUSR, S_IRWXU, S_IWUSR};
pub use libc::consts::os::posix88::{STDERR_FILENO, STDIN_FILENO};
pub use libc::consts::os::posix88::{STDOUT_FILENO, W_OK, X_OK};

pub use libc::funcs::c95::ctype::{isalnum, isalpha, iscntrl, isdigit};
pub use libc::funcs::c95::ctype::{islower, isprint, ispunct, isspace};
pub use libc::funcs::c95::ctype::{isupper, isxdigit, tolower, toupper};

pub use libc::funcs::c95::stdio::{fclose, feof, ferror, fflush, fgetc};
pub use libc::funcs::c95::stdio::{fgetpos, fgets, fopen, fputc, fputs};
pub use libc::funcs::c95::stdio::{fread, freopen, fseek, fsetpos, ftell};
pub use libc::funcs::c95::stdio::{fwrite, perror, puts, remove, rewind};
pub use libc::funcs::c95::stdio::{setbuf, setvbuf, tmpfile, ungetc};

pub use libc::funcs::c95::stdlib::{abs, atof, atoi, calloc, exit, _exit};
pub use libc::funcs::c95::stdlib::{free, getenv, labs, malloc, rand};
pub use libc::funcs::c95::stdlib::{realloc, srand, strtod, strtol};
pub use libc::funcs::c95::stdlib::{strtoul, system};

pub use libc::funcs::c95::string::{memchr, memcmp};
pub use libc::funcs::c95::string::{strcat, strchr, strcmp};
pub use libc::funcs::c95::string::{strcoll, strcpy, strcspn, strerror};
pub use libc::funcs::c95::string::{strlen, strncat, strncmp, strncpy};
pub use libc::funcs::c95::string::{strpbrk, strrchr, strspn, strstr};
pub use libc::funcs::c95::string::{strtok, strxfrm};

pub use libc::funcs::posix88::fcntl::{open, creat};
pub use libc::funcs::posix88::stat_::{chmod, fstat, mkdir, stat};
pub use libc::funcs::posix88::stdio::{fdopen, fileno, pclose, popen};
pub use libc::funcs::posix88::unistd::{access, chdir, close, dup, dup2};
pub use libc::funcs::posix88::unistd::{execv, execve, execvp, getcwd};
pub use libc::funcs::posix88::unistd::{getpid, isatty, lseek, pipe, read};
pub use libc::funcs::posix88::unistd::{rmdir, unlink, write};


pub mod types {

    // Types tend to vary *per architecture* so we pull their definitions out
    // into this module.

    // Standard types that are opaque or common, so are not per-target.
    pub mod common {
        pub mod c95 {
            /**
            Type used to construct void pointers for use with C.

            This type is only useful as a pointer target. Do not use it as a
            return type for FFI functions which have the `void` return type in
            C. Use the unit type `()` or omit the return type instead.

            For LLVM to recognize the void pointer type and by extension
            functions like malloc(), we need to have it represented as i8* in
            LLVM bitcode. The enum used here ensures this and prevents misuse
            of the "raw" type by only having private variants.. We need two
            variants, because the compiler complains about the repr attribute
            otherwise.
            */
            #[repr(u8)]
            pub enum c_void {
                priv variant1,
                priv variant2
            }
            pub enum FILE {}
            pub enum fpos_t {}
        }
        pub mod c99 {
            pub type int8_t = i8;
            pub type int16_t = i16;
            pub type int32_t = i32;
            pub type int64_t = i64;
            pub type uint8_t = u8;
            pub type uint16_t = u16;
            pub type uint32_t = u32;
            pub type uint64_t = u64;
        }
        pub mod posix88 {
            pub enum DIR {}
            pub enum dirent_t {}
        }
        pub mod posix01 {}
        pub mod posix08 {}
        pub mod bsd44 {}
    }

    // Standard types that are scalar but vary by OS and arch.

    #[cfg(target_os = "linux")]
    #[cfg(target_os = "android")]
    pub mod os {
        pub mod common {
            pub mod posix01 {
                use libc::types::common::c95::{c_void};
                use libc::types::os::arch::c95::{c_char, c_ulong, size_t,
                                                 time_t, suseconds_t, c_long};

                pub type pthread_t = c_ulong;

                pub struct glob_t {
                    gl_pathc: size_t,
                    gl_pathv: **c_char,
                    gl_offs:  size_t,

                    __unused1: *c_void,
                    __unused2: *c_void,
                    __unused3: *c_void,
                    __unused4: *c_void,
                    __unused5: *c_void,
                }

                pub struct timeval {
                    tv_sec: time_t,
                    tv_usec: suseconds_t,
                }

                pub struct timespec {
                    tv_sec: time_t,
                    tv_nsec: c_long,
                }

                pub enum timezone {}
            }
            pub mod bsd44 {
                use libc::types::common::c95::{c_void};
                use libc::types::os::arch::c95::{c_char, c_int, c_uint};

                pub type socklen_t = u32;
                pub type sa_family_t = u16;
                pub type in_port_t = u16;
                pub type in_addr_t = u32;
                pub struct sockaddr {
                    sa_family: sa_family_t,
                    sa_data: [u8, ..14],
                }
                pub struct sockaddr_storage {
                    ss_family: sa_family_t,
                    __ss_align: i64,
                    __ss_pad2: [u8, ..112],
                }
                pub struct sockaddr_in {
                    sin_family: sa_family_t,
                    sin_port: in_port_t,
                    sin_addr: in_addr,
                    sin_zero: [u8, ..8],
                }
                pub struct in_addr {
                    s_addr: in_addr_t,
                }
                pub struct sockaddr_in6 {
                    sin6_family: sa_family_t,
                    sin6_port: in_port_t,
                    sin6_flowinfo: u32,
                    sin6_addr: in6_addr,
                    sin6_scope_id: u32,
                }
                pub struct in6_addr {
                    s6_addr: [u16, ..8]
                }
                pub struct ip_mreq {
                    imr_multiaddr: in_addr,
                    imr_interface: in_addr,
                }
                pub struct ip6_mreq {
                    ipv6mr_multiaddr: in6_addr,
                    ipv6mr_interface: c_uint,
                }
                pub struct addrinfo {
                    ai_flags: c_int,
                    ai_family: c_int,
                    ai_socktype: c_int,
                    ai_protocol: c_int,
                    ai_addrlen: socklen_t,
                    ai_addr: *sockaddr,
                    ai_canonname: *c_char,
                    ai_next: *addrinfo
                }
                pub struct sockaddr_un {
                    sun_family: sa_family_t,
                    sun_path: [c_char, ..108]
                }

                pub struct ifaddrs {
                    ifa_next: *ifaddrs,
                    ifa_name: *c_char,
                    ifa_flags: c_uint,
                    ifa_addr: *sockaddr,
                    ifa_netmask: *sockaddr,
                    ifa_ifu: *sockaddr, // FIXME This should be a union
                    ifa_data: *c_void
                }
            }
        }

        #[cfg(target_arch = "x86")]
        #[cfg(target_arch = "arm")]
        #[cfg(target_arch = "mips")]
        pub mod arch {
            pub mod c95 {
                pub type c_char = i8;
                pub type c_schar = i8;
                pub type c_uchar = u8;
                pub type c_short = i16;
                pub type c_ushort = u16;
                pub type c_int = i32;
                pub type c_uint = u32;
                pub type c_long = i32;
                pub type c_ulong = u32;
                pub type c_float = f32;
                pub type c_double = f64;
                pub type size_t = u32;
                pub type ptrdiff_t = i32;
                pub type clock_t = i32;
                pub type time_t = i32;
                pub type suseconds_t = i32;
                pub type wchar_t = i32;
            }
            pub mod c99 {
                pub type c_longlong = i64;
                pub type c_ulonglong = u64;
                pub type intptr_t = int;
                pub type uintptr_t = uint;
            }
            #[cfg(target_arch = "x86")]
            #[cfg(target_arch = "mips")]
            pub mod posix88 {
                pub type off_t = i32;
                pub type dev_t = u64;
                pub type ino_t = u32;
                pub type pid_t = i32;
                pub type uid_t = u32;
                pub type gid_t = u32;
                pub type useconds_t = u32;
                pub type mode_t = u32;
                pub type ssize_t = i32;
            }
            #[cfg(target_arch = "arm")]
            pub mod posix88 {
                pub type off_t = i32;
                pub type dev_t = u32;
                pub type ino_t = u32;
                pub type pid_t = i32;
                pub type uid_t = u32;
                pub type gid_t = u32;
                pub type useconds_t = u32;
                pub type mode_t = u16;
                pub type ssize_t = i32;
            }
            #[cfg(target_arch = "x86")]
            pub mod posix01 {
                use libc::types::os::arch::c95::{c_short, c_long, time_t};
                use libc::types::os::arch::posix88::{dev_t, gid_t, ino_t};
                use libc::types::os::arch::posix88::{mode_t, off_t};
                use libc::types::os::arch::posix88::{uid_t};

                pub type nlink_t = u32;
                pub type blksize_t = i32;
                pub type blkcnt_t = i32;

                pub struct stat {
                    st_dev: dev_t,
                    __pad1: c_short,
                    st_ino: ino_t,
                    st_mode: mode_t,
                    st_nlink: nlink_t,
                    st_uid: uid_t,
                    st_gid: gid_t,
                    st_rdev: dev_t,
                    __pad2: c_short,
                    st_size: off_t,
                    st_blksize: blksize_t,
                    st_blocks: blkcnt_t,
                    st_atime: time_t,
                    st_atime_nsec: c_long,
                    st_mtime: time_t,
                    st_mtime_nsec: c_long,
                    st_ctime: time_t,
                    st_ctime_nsec: c_long,
                    __unused4: c_long,
                    __unused5: c_long,
                }

                pub struct utimbuf {
                    actime: time_t,
                    modtime: time_t,
                }

                pub struct pthread_attr_t {
                    __size: [u32, ..9]
                }
            }
            #[cfg(target_arch = "arm")]
            pub mod posix01 {
                use libc::types::os::arch::c95::{c_uchar, c_uint, c_ulong, time_t};
                use libc::types::os::arch::c99::{c_longlong, c_ulonglong};
                use libc::types::os::arch::posix88::{uid_t, gid_t, ino_t};

                pub type nlink_t = u16;
                pub type blksize_t = u32;
                pub type blkcnt_t = u32;

                pub struct stat {
                    st_dev: c_ulonglong,
                    __pad0: [c_uchar, ..4],
                    __st_ino: ino_t,
                    st_mode: c_uint,
                    st_nlink: c_uint,
                    st_uid: uid_t,
                    st_gid: gid_t,
                    st_rdev: c_ulonglong,
                    __pad3: [c_uchar, ..4],
                    st_size: c_longlong,
                    st_blksize: blksize_t,
                    st_blocks: c_ulonglong,
                    st_atime: time_t,
                    st_atime_nsec: c_ulong,
                    st_mtime: time_t,
                    st_mtime_nsec: c_ulong,
                    st_ctime: time_t,
                    st_ctime_nsec: c_ulong,
                    st_ino: c_ulonglong
                }

                pub struct utimbuf {
                    actime: time_t,
                    modtime: time_t,
                }

                pub struct pthread_attr_t {
                    __size: [u32, ..9]
                }
            }
            #[cfg(target_arch = "mips")]
            pub mod posix01 {
                use libc::types::os::arch::c95::{c_long, c_ulong, time_t};
                use libc::types::os::arch::posix88::{gid_t, ino_t};
                use libc::types::os::arch::posix88::{mode_t, off_t};
                use libc::types::os::arch::posix88::{uid_t};

                pub type nlink_t = u32;
                pub type blksize_t = i32;
                pub type blkcnt_t = i32;

                pub struct stat {
                    st_dev: c_ulong,
                    st_pad1: [c_long, ..3],
                    st_ino: ino_t,
                    st_mode: mode_t,
                    st_nlink: nlink_t,
                    st_uid: uid_t,
                    st_gid: gid_t,
                    st_rdev: c_ulong,
                    st_pad2: [c_long, ..2],
                    st_size: off_t,
                    st_pad3: c_long,
                    st_atime: time_t,
                    st_atime_nsec: c_long,
                    st_mtime: time_t,
                    st_mtime_nsec: c_long,
                    st_ctime: time_t,
                    st_ctime_nsec: c_long,
                    st_blksize: blksize_t,
                    st_blocks: blkcnt_t,
                    st_pad5: [c_long, ..14],
                }

                pub struct utimbuf {
                    actime: time_t,
                    modtime: time_t,
                }

                pub struct pthread_attr_t {
                    __size: [u32, ..9]
                }
            }
            pub mod posix08 {}
            pub mod bsd44 {}
            pub mod extra {
                use libc::types::os::arch::c95::{c_ushort, c_int, c_uchar};
                pub struct sockaddr_ll {
                    sll_family: c_ushort,
                    sll_protocol: c_ushort,
                    sll_ifindex: c_int,
                    sll_hatype: c_ushort,
                    sll_pkttype: c_uchar,
                    sll_halen: c_uchar,
                    sll_addr: [c_uchar, ..8]
                }
            }
        }

        #[cfg(target_arch = "x86_64")]
        pub mod arch {
            pub mod c95 {
                pub type c_char = i8;
                pub type c_schar = i8;
                pub type c_uchar = u8;
                pub type c_short = i16;
                pub type c_ushort = u16;
                pub type c_int = i32;
                pub type c_uint = u32;
                pub type c_long = i64;
                pub type c_ulong = u64;
                pub type c_float = f32;
                pub type c_double = f64;
                pub type size_t = u64;
                pub type ptrdiff_t = i64;
                pub type clock_t = i64;
                pub type time_t = i64;
                pub type suseconds_t = i64;
                pub type wchar_t = i32;
            }
            pub mod c99 {
                pub type c_longlong = i64;
                pub type c_ulonglong = u64;
                pub type intptr_t = int;
                pub type uintptr_t = uint;
            }
            pub mod posix88 {
                pub type off_t = i64;
                pub type dev_t = u64;
                pub type ino_t = u64;
                pub type pid_t = i32;
                pub type uid_t = u32;
                pub type gid_t = u32;
                pub type useconds_t = u32;
                pub type mode_t = u32;
                pub type ssize_t = i64;
            }
            pub mod posix01 {
                use libc::types::os::arch::c95::{c_int, c_long, time_t};
                use libc::types::os::arch::posix88::{dev_t, gid_t, ino_t};
                use libc::types::os::arch::posix88::{mode_t, off_t};
                use libc::types::os::arch::posix88::{uid_t};

                pub type nlink_t = u64;
                pub type blksize_t = i64;
                pub type blkcnt_t = i64;
                pub struct stat {
                    st_dev: dev_t,
                    st_ino: ino_t,
                    st_nlink: nlink_t,
                    st_mode: mode_t,
                    st_uid: uid_t,
                    st_gid: gid_t,
                    __pad0: c_int,
                    st_rdev: dev_t,
                    st_size: off_t,
                    st_blksize: blksize_t,
                    st_blocks: blkcnt_t,
                    st_atime: time_t,
                    st_atime_nsec: c_long,
                    st_mtime: time_t,
                    st_mtime_nsec: c_long,
                    st_ctime: time_t,
                    st_ctime_nsec: c_long,
                    __unused: [c_long, ..3],
                }

                pub struct utimbuf {
                    actime: time_t,
                    modtime: time_t,
                }

                pub struct pthread_attr_t {
                    __size: [u64, ..7]
                }
            }
            pub mod posix08 {
            }
            pub mod bsd44 {
            }
            pub mod extra {
                use libc::types::os::arch::c95::{c_ushort, c_int, c_uchar};
                pub struct sockaddr_ll {
                    sll_family: c_ushort,
                    sll_protocol: c_ushort,
                    sll_ifindex: c_int,
                    sll_hatype: c_ushort,
                    sll_pkttype: c_uchar,
                    sll_halen: c_uchar,
                    sll_addr: [c_uchar, ..8]
                }
            }
        }
    }

    #[cfg(target_os = "freebsd")]
    pub mod os {
        pub mod common {
            pub mod posix01 {
                use libc::types::common::c95::{c_void};
                use libc::types::os::arch::c95::{c_char, c_int, size_t,
                                                 time_t, suseconds_t, c_long};
                use libc::types::os::arch::c99::{uintptr_t};

                pub type pthread_t = uintptr_t;

                pub struct glob_t {
                    gl_pathc:  size_t,
                    __unused1: size_t,
                    gl_offs:   size_t,
                    __unused2: c_int,
                    gl_pathv:  **c_char,

                    __unused3: *c_void,

                    __unused4: *c_void,
                    __unused5: *c_void,
                    __unused6: *c_void,
                    __unused7: *c_void,
                    __unused8: *c_void,
                }

                pub struct timeval {
                    tv_sec: time_t,
                    tv_usec: suseconds_t,
                }

                pub struct timespec {
                    tv_sec: time_t,
                    tv_nsec: c_long,
                }

                pub enum timezone {}
            }
            pub mod bsd44 {
                use libc::types::os::arch::c95::{c_char, c_int, c_uint};

                pub type socklen_t = u32;
                pub type sa_family_t = u8;
                pub type in_port_t = u16;
                pub type in_addr_t = u32;
                pub struct sockaddr {
                    sa_len: u8,
                    sa_family: sa_family_t,
                    sa_data: [u8, ..14],
                }
                pub struct sockaddr_storage {
                    ss_len: u8,
                    ss_family: sa_family_t,
                    __ss_pad1: [u8, ..6],
                    __ss_align: i64,
                    __ss_pad2: [u8, ..112],
                }
                pub struct sockaddr_in {
                    sin_len: u8,
                    sin_family: sa_family_t,
                    sin_port: in_port_t,
                    sin_addr: in_addr,
                    sin_zero: [u8, ..8],
                }
                pub struct in_addr {
                    s_addr: in_addr_t,
                }
                pub struct sockaddr_in6 {
                    sin6_len: u8,
                    sin6_family: sa_family_t,
                    sin6_port: in_port_t,
                    sin6_flowinfo: u32,
                    sin6_addr: in6_addr,
                    sin6_scope_id: u32,
                }
                pub struct in6_addr {
                    s6_addr: [u16, ..8]
                }
                pub struct ip_mreq {
                    imr_multiaddr: in_addr,
                    imr_interface: in_addr,
                }
                pub struct ip6_mreq {
                    ipv6mr_multiaddr: in6_addr,
                    ipv6mr_interface: c_uint,
                }
                pub struct addrinfo {
                    ai_flags: c_int,
                    ai_family: c_int,
                    ai_socktype: c_int,
                    ai_protocol: c_int,
                    ai_addrlen: socklen_t,
                    ai_canonname: *c_char,
                    ai_addr: *sockaddr,
                    ai_next: *addrinfo
                }
                pub struct sockaddr_un {
                    sun_len: u8,
                    sun_family: sa_family_t,
                    sun_path: [c_char, ..104]
                }
            }
        }

        #[cfg(target_arch = "x86_64")]
        pub mod arch {
            pub mod c95 {
                pub type c_char = i8;
                pub type c_schar = i8;
                pub type c_uchar = u8;
                pub type c_short = i16;
                pub type c_ushort = u16;
                pub type c_int = i32;
                pub type c_uint = u32;
                pub type c_long = i64;
                pub type c_ulong = u64;
                pub type c_float = f32;
                pub type c_double = f64;
                pub type size_t = u64;
                pub type ptrdiff_t = i64;
                pub type clock_t = i32;
                pub type time_t = i64;
                pub type suseconds_t = i64;
                pub type wchar_t = i32;
            }
            pub mod c99 {
                pub type c_longlong = i64;
                pub type c_ulonglong = u64;
                pub type intptr_t = int;
                pub type uintptr_t = uint;
            }
            pub mod posix88 {
                pub type off_t = i64;
                pub type dev_t = u32;
                pub type ino_t = u32;
                pub type pid_t = i32;
                pub type uid_t = u32;
                pub type gid_t = u32;
                pub type useconds_t = u32;
                pub type mode_t = u16;
                pub type ssize_t = i64;
            }
            pub mod posix01 {
                use libc::types::common::c95::{c_void};
                use libc::types::common::c99::{uint8_t, uint32_t, int32_t};
                use libc::types::os::arch::c95::{c_long, time_t};
                use libc::types::os::arch::posix88::{dev_t, gid_t, ino_t};
                use libc::types::os::arch::posix88::{mode_t, off_t};
                use libc::types::os::arch::posix88::{uid_t};

                pub type nlink_t = u16;
                pub type blksize_t = i64;
                pub type blkcnt_t = i64;
                pub type fflags_t = u32;
                pub struct stat {
                    st_dev: dev_t,
                    st_ino: ino_t,
                    st_mode: mode_t,
                    st_nlink: nlink_t,
                    st_uid: uid_t,
                    st_gid: gid_t,
                    st_rdev: dev_t,
                    st_atime: time_t,
                    st_atime_nsec: c_long,
                    st_mtime: time_t,
                    st_mtime_nsec: c_long,
                    st_ctime: time_t,
                    st_ctime_nsec: c_long,
                    st_size: off_t,
                    st_blocks: blkcnt_t,
                    st_blksize: blksize_t,
                    st_flags: fflags_t,
                    st_gen: uint32_t,
                    st_lspare: int32_t,
                    st_birthtime: time_t,
                    st_birthtime_nsec: c_long,
                    __unused: [uint8_t, ..2],
                }

                pub struct utimbuf {
                    actime: time_t,
                    modtime: time_t,
                }

                pub type pthread_attr_t = *c_void;
            }
            pub mod posix08 {
            }
            pub mod bsd44 {
            }
            pub mod extra {
            }
        }
    }

    #[cfg(target_os = "win32")]
    pub mod os {
        pub mod common {
            pub mod posix01 {
                use libc::types::os::arch::c95::{c_short, time_t, suseconds_t,
                                                 c_long};
                use libc::types::os::arch::extra::{int64, time64_t};
                use libc::types::os::arch::posix88::{dev_t, ino_t};
                use libc::types::os::arch::posix88::mode_t;

                // Note: this is the struct called stat64 in win32. Not stat,
                // nor stati64.
                pub struct stat {
                    st_dev: dev_t,
                    st_ino: ino_t,
                    st_mode: mode_t,
                    st_nlink: c_short,
                    st_uid: c_short,
                    st_gid: c_short,
                    st_rdev: dev_t,
                    st_size: int64,
                    st_atime: time64_t,
                    st_mtime: time64_t,
                    st_ctime: time64_t,
                }

                // note that this is called utimbuf64 in win32
                pub struct utimbuf {
                    actime: time64_t,
                    modtime: time64_t,
                }

                pub struct timeval {
                    tv_sec: time_t,
                    tv_usec: suseconds_t,
                }

                pub struct timespec {
                    tv_sec: time_t,
                    tv_nsec: c_long,
                }

                pub enum timezone {}
            }

            pub mod bsd44 {
                use libc::types::os::arch::c95::{c_char, c_int, c_uint, size_t};

                pub type SOCKET = c_uint;
                pub type socklen_t = c_int;
                pub type sa_family_t = u16;
                pub type in_port_t = u16;
                pub type in_addr_t = u32;
                pub struct sockaddr {
                    sa_family: sa_family_t,
                    sa_data: [u8, ..14],
                }
                pub struct sockaddr_storage {
                    ss_family: sa_family_t,
                    __ss_align: i64,
                    __ss_pad2: [u8, ..112],
                }
                pub struct sockaddr_in {
                    sin_family: sa_family_t,
                    sin_port: in_port_t,
                    sin_addr: in_addr,
                    sin_zero: [u8, ..8],
                }
                pub struct in_addr {
                    s_addr: in_addr_t,
                }
                pub struct sockaddr_in6 {
                    sin6_family: sa_family_t,
                    sin6_port: in_port_t,
                    sin6_flowinfo: u32,
                    sin6_addr: in6_addr,
                    sin6_scope_id: u32,
                }
                pub struct in6_addr {
                    s6_addr: [u16, ..8]
                }
                pub struct ip_mreq {
                    imr_multiaddr: in_addr,
                    imr_interface: in_addr,
                }
                pub struct ip6_mreq {
                    ipv6mr_multiaddr: in6_addr,
                    ipv6mr_interface: c_uint,
                }
                pub struct addrinfo {
                    ai_flags: c_int,
                    ai_family: c_int,
                    ai_socktype: c_int,
                    ai_protocol: c_int,
                    ai_addrlen: size_t,
                    ai_canonname: *c_char,
                    ai_addr: *sockaddr,
                    ai_next: *addrinfo
                }
                pub struct sockaddr_un {
                    sun_family: sa_family_t,
                    sun_path: [c_char, ..108]
                }
            }
        }

        pub mod arch {
            pub mod c95 {
                pub type c_char = i8;
                pub type c_schar = i8;
                pub type c_uchar = u8;
                pub type c_short = i16;
                pub type c_ushort = u16;
                pub type c_int = i32;
                pub type c_uint = u32;
                pub type c_long = i32;
                pub type c_ulong = u32;
                pub type c_float = f32;
                pub type c_double = f64;

                #[cfg(target_arch = "x86")]
                pub type size_t = u32;
                #[cfg(target_arch = "x86_64")]
                pub type size_t = u64;

                #[cfg(target_arch = "x86")]
                pub type ptrdiff_t = i32;
                #[cfg(target_arch = "x86_64")]
                pub type ptrdiff_t = i64;

                pub type clock_t = i32;

                #[cfg(target_arch = "x86")]
                pub type time_t = i32;
                #[cfg(target_arch = "x86_64")]
                pub type time_t = i64;

                #[cfg(target_arch = "x86")]
                pub type suseconds_t = i32;
                #[cfg(target_arch = "x86_64")]
                pub type suseconds_t = i64;

                pub type wchar_t = u16;
            }

            pub mod c99 {
                pub type c_longlong = i64;
                pub type c_ulonglong = u64;
                pub type intptr_t = int;
                pub type uintptr_t = uint;
            }

            pub mod posix88 {
                pub type off_t = i32;
                pub type dev_t = u32;
                pub type ino_t = i16;

                #[cfg(target_arch = "x86")]
                pub type pid_t = i32;
                #[cfg(target_arch = "x86_64")]
                pub type pid_t = i64;

                pub type useconds_t = u32;
                pub type mode_t = u16;

                #[cfg(target_arch = "x86")]
                pub type ssize_t = i32;
                #[cfg(target_arch = "x86_64")]
                pub type ssize_t = i64;
            }

            pub mod posix01 {
            }
            pub mod posix08 {
            }
            pub mod bsd44 {
            }
            pub mod extra {
                use ptr;
                use libc::consts::os::extra::{MAX_PROTOCOL_CHAIN,
                                              WSAPROTOCOL_LEN};
                use libc::types::common::c95::c_void;
                use libc::types::os::arch::c95::{c_char, c_int, c_uint, size_t};
                use libc::types::os::arch::c95::{c_long, c_ulong};
                use libc::types::os::arch::c95::{wchar_t};
                use libc::types::os::arch::c99::{c_ulonglong, c_longlong};

                pub type BOOL = c_int;
                pub type BYTE = u8;
                pub type BOOLEAN = BYTE;
                pub type CCHAR = c_char;
                pub type CHAR = c_char;

                pub type DWORD = c_ulong;
                pub type DWORDLONG = c_ulonglong;

                pub type HANDLE = LPVOID;
                pub type HMODULE = c_uint;

                pub type LONG = c_long;
                pub type PLONG = *mut c_long;

                #[cfg(target_arch = "x86")]
                pub type LONG_PTR = c_long;
                #[cfg(target_arch = "x86_64")]
                pub type LONG_PTR = i64;

                pub type LARGE_INTEGER = c_longlong;
                pub type PLARGE_INTEGER = *mut c_longlong;

                pub type LPCWSTR = *WCHAR;
                pub type LPCSTR = *CHAR;

                pub type LPWSTR = *mut WCHAR;
                pub type LPSTR = *mut CHAR;

                pub type LPWCH = *mut WCHAR;
                pub type LPCH = *mut CHAR;

                // Not really, but opaque to us.
                pub type LPSECURITY_ATTRIBUTES = LPVOID;

                pub type LPVOID = *mut c_void;
                pub type LPCVOID = *c_void;
                pub type LPBYTE = *mut BYTE;
                pub type LPWORD = *mut WORD;
                pub type LPDWORD = *mut DWORD;
                pub type LPHANDLE = *mut HANDLE;

                pub type LRESULT = LONG_PTR;
                pub type PBOOL = *mut BOOL;
                pub type WCHAR = wchar_t;
                pub type WORD = u16;
                pub type SIZE_T = size_t;

                pub type time64_t = i64;
                pub type int64 = i64;

                pub struct STARTUPINFO {
                    cb: DWORD,
                    lpReserved: LPWSTR,
                    lpDesktop: LPWSTR,
                    lpTitle: LPWSTR,
                    dwX: DWORD,
                    dwY: DWORD,
                    dwXSize: DWORD,
                    dwYSize: DWORD,
                    dwXCountChars: DWORD,
                    dwYCountCharts: DWORD,
                    dwFillAttribute: DWORD,
                    dwFlags: DWORD,
                    wShowWindow: WORD,
                    cbReserved2: WORD,
                    lpReserved2: LPBYTE,
                    hStdInput: HANDLE,
                    hStdOutput: HANDLE,
                    hStdError: HANDLE
                }
                pub type LPSTARTUPINFO = *mut STARTUPINFO;

                pub struct PROCESS_INFORMATION {
                    hProcess: HANDLE,
                    hThread: HANDLE,
                    dwProcessId: DWORD,
                    dwThreadId: DWORD
                }
                pub type LPPROCESS_INFORMATION = *mut PROCESS_INFORMATION;

                pub struct SYSTEM_INFO {
                    wProcessorArchitecture: WORD,
                    wReserved: WORD,
                    dwPageSize: DWORD,
                    lpMinimumApplicationAddress: LPVOID,
                    lpMaximumApplicationAddress: LPVOID,
                    dwActiveProcessorMask: DWORD,
                    dwNumberOfProcessors: DWORD,
                    dwProcessorType: DWORD,
                    dwAllocationGranularity: DWORD,
                    wProcessorLevel: WORD,
                    wProcessorRevision: WORD
                }
                pub type LPSYSTEM_INFO = *mut SYSTEM_INFO;

                impl SYSTEM_INFO {
                    pub fn new() -> SYSTEM_INFO {
                        SYSTEM_INFO {
                            wProcessorArchitecture: 0,
                            wReserved: 0,
                            dwPageSize: 0,
                            lpMinimumApplicationAddress: ptr::mut_null(),
                            lpMaximumApplicationAddress: ptr::mut_null(),
                            dwActiveProcessorMask: 0,
                            dwNumberOfProcessors: 0,
                            dwProcessorType: 0,
                            dwAllocationGranularity: 0,
                            wProcessorLevel: 0,
                            wProcessorRevision: 0
                        }
                    }
                }

                pub struct MEMORY_BASIC_INFORMATION {
                    BaseAddress: LPVOID,
                    AllocationBase: LPVOID,
                    AllocationProtect: DWORD,
                    RegionSize: SIZE_T,
                    State: DWORD,
                    Protect: DWORD,
                    Type: DWORD
                }
                pub type LPMEMORY_BASIC_INFORMATION = *mut MEMORY_BASIC_INFORMATION;

                pub struct OVERLAPPED {
                    Internal: *c_ulong,
                    InternalHigh: *c_ulong,
                    Offset: DWORD,
                    OffsetHigh: DWORD,
                    hEvent: HANDLE,
                }

                pub type LPOVERLAPPED = *mut OVERLAPPED;

                pub struct FILETIME {
                    dwLowDateTime: DWORD,
                    dwHighDateTime: DWORD,
                }

                pub type LPFILETIME = *mut FILETIME;

                pub struct GUID {
                    Data1: DWORD,
                    Data2: DWORD,
                    Data3: DWORD,
                    Data4: [BYTE, ..8],
                }

                pub struct WSAPROTOCOLCHAIN {
                    ChainLen: c_int,
                    ChainEntries: [DWORD, ..MAX_PROTOCOL_CHAIN],
                }

                pub type LPWSAPROTOCOLCHAIN = *mut WSAPROTOCOLCHAIN;

                pub struct WSAPROTOCOL_INFO {
                    dwServiceFlags1: DWORD,
                    dwServiceFlags2: DWORD,
                    dwServiceFlags3: DWORD,
                    dwServiceFlags4: DWORD,
                    dwProviderFlags: DWORD,
                    ProviderId: GUID,
                    dwCatalogEntryId: DWORD,
                    ProtocolChain: WSAPROTOCOLCHAIN,
                    iVersion: c_int,
                    iAddressFamily: c_int,
                    iMaxSockAddr: c_int,
                    iMinSockAddr: c_int,
                    iSocketType: c_int,
                    iProtocol: c_int,
                    iProtocolMaxOffset: c_int,
                    iNetworkByteOrder: c_int,
                    iSecurityScheme: c_int,
                    dwMessageSize: DWORD,
                    dwProviderReserved: DWORD,
                    szProtocol: [u8, ..WSAPROTOCOL_LEN+1],
                }

                pub type LPWSAPROTOCOL_INFO = *mut WSAPROTOCOL_INFO;

                pub type GROUP = c_uint;
            }
        }
    }

    #[cfg(target_os = "macos")]
    pub mod os {
        pub mod common {
            pub mod posix01 {
                use libc::types::common::c95::c_void;
                use libc::types::os::arch::c95::{c_char, c_int, size_t,
                                                 time_t, suseconds_t, c_long};
                use libc::types::os::arch::c99::{uintptr_t};

                pub type pthread_t = uintptr_t;

                pub struct glob_t {
                    gl_pathc:  size_t,
                    __unused1: c_int,
                    gl_offs:   size_t,
                    __unused2: c_int,
                    gl_pathv:  **c_char,

                    __unused3: *c_void,

                    __unused4: *c_void,
                    __unused5: *c_void,
                    __unused6: *c_void,
                    __unused7: *c_void,
                    __unused8: *c_void,
                }

                pub struct timeval {
                    tv_sec: time_t,
                    tv_usec: suseconds_t,
                }

                pub struct timespec {
                    tv_sec: time_t,
                    tv_nsec: c_long,
                }

                pub enum timezone {}
            }

            pub mod bsd44 {
                use libc::types::os::arch::c95::{c_char, c_int, c_uint};

                pub type socklen_t = c_int;
                pub type sa_family_t = u8;
                pub type in_port_t = u16;
                pub type in_addr_t = u32;
                pub struct sockaddr {
                    sa_len: u8,
                    sa_family: sa_family_t,
                    sa_data: [u8, ..14],
                }
                pub struct sockaddr_storage {
                    ss_len: u8,
                    ss_family: sa_family_t,
                    __ss_pad1: [u8, ..6],
                    __ss_align: i64,
                    __ss_pad2: [u8, ..112],
                }
                pub struct sockaddr_in {
                    sin_len: u8,
                    sin_family: sa_family_t,
                    sin_port: in_port_t,
                    sin_addr: in_addr,
                    sin_zero: [u8, ..8],
                }
                pub struct in_addr {
                    s_addr: in_addr_t,
                }
                pub struct sockaddr_in6 {
                    sin6_len: u8,
                    sin6_family: sa_family_t,
                    sin6_port: in_port_t,
                    sin6_flowinfo: u32,
                    sin6_addr: in6_addr,
                    sin6_scope_id: u32,
                }
                pub struct in6_addr {
                    s6_addr: [u16, ..8]
                }
                pub struct ip_mreq {
                    imr_multiaddr: in_addr,
                    imr_interface: in_addr,
                }
                pub struct ip6_mreq {
                    ipv6mr_multiaddr: in6_addr,
                    ipv6mr_interface: c_uint,
                }
                pub struct addrinfo {
                    ai_flags: c_int,
                    ai_family: c_int,
                    ai_socktype: c_int,
                    ai_protocol: c_int,
                    ai_addrlen: socklen_t,
                    ai_canonname: *c_char,
                    ai_addr: *sockaddr,
                    ai_next: *addrinfo
                }
                pub struct sockaddr_un {
                    sun_len: u8,
                    sun_family: sa_family_t,
                    sun_path: [c_char, ..104]
                }
            }
        }

        #[cfg(target_arch = "arm")]
        #[cfg(target_arch = "x86")]
        pub mod arch {
            pub mod c95 {
                pub type c_char = i8;
                pub type c_schar = i8;
                pub type c_uchar = u8;
                pub type c_short = i16;
                pub type c_ushort = u16;
                pub type c_int = i32;
                pub type c_uint = u32;
                pub type c_long = i32;
                pub type c_ulong = u32;
                pub type c_float = f32;
                pub type c_double = f64;
                pub type size_t = u32;
                pub type ptrdiff_t = i32;
                pub type clock_t = u32;
                pub type time_t = i32;
                pub type suseconds_t = i32;
                pub type wchar_t = i32;
            }
            pub mod c99 {
                pub type c_longlong = i64;
                pub type c_ulonglong = u64;
                pub type intptr_t = int;
                pub type uintptr_t = uint;
            }
            pub mod posix88 {
                pub type off_t = i64;
                pub type dev_t = i32;
                pub type ino_t = u64;
                pub type pid_t = i32;
                pub type uid_t = u32;
                pub type gid_t = u32;
                pub type useconds_t = u32;
                pub type mode_t = u16;
                pub type ssize_t = i32;
            }
            pub mod posix01 {
                use libc::types::common::c99::{int32_t, int64_t, uint32_t};
                use libc::types::os::arch::c95::{c_char, c_long, time_t};
                use libc::types::os::arch::posix88::{dev_t, gid_t, ino_t,
                                                     mode_t, off_t, uid_t};

                pub type nlink_t = u16;
                pub type blksize_t = i64;
                pub type blkcnt_t = i32;

                pub struct stat {
                    st_dev: dev_t,
                    st_mode: mode_t,
                    st_nlink: nlink_t,
                    st_ino: ino_t,
                    st_uid: uid_t,
                    st_gid: gid_t,
                    st_rdev: dev_t,
                    st_atime: time_t,
                    st_atime_nsec: c_long,
                    st_mtime: time_t,
                    st_mtime_nsec: c_long,
                    st_ctime: time_t,
                    st_ctime_nsec: c_long,
                    st_birthtime: time_t,
                    st_birthtime_nsec: c_long,
                    st_size: off_t,
                    st_blocks: blkcnt_t,
                    st_blksize: blksize_t,
                    st_flags: uint32_t,
                    st_gen: uint32_t,
                    st_lspare: int32_t,
                    st_qspare: [int64_t, ..2],
                }

                pub struct utimbuf {
                    actime: time_t,
                    modtime: time_t,
                }

                pub struct pthread_attr_t {
                    __sig: c_long,
                    __opaque: [c_char, ..36]
                }
            }
            pub mod posix08 {
            }
            pub mod bsd44 {
            }
            pub mod extra {
                pub struct mach_timebase_info {
                    numer: u32,
                    denom: u32,
                }

                pub type mach_timebase_info_data_t = mach_timebase_info;
            }
        }

        #[cfg(target_arch = "x86_64")]
        pub mod arch {
            pub mod c95 {
                pub type c_char = i8;
                pub type c_schar = i8;
                pub type c_uchar = u8;
                pub type c_short = i16;
                pub type c_ushort = u16;
                pub type c_int = i32;
                pub type c_uint = u32;
                pub type c_long = i64;
                pub type c_ulong = u64;
                pub type c_float = f32;
                pub type c_double = f64;
                pub type size_t = u64;
                pub type ptrdiff_t = i64;
                pub type clock_t = u64;
                pub type time_t = i64;
                pub type suseconds_t = i32;
                pub type wchar_t = i32;
            }
            pub mod c99 {
                pub type c_longlong = i64;
                pub type c_ulonglong = u64;
                pub type intptr_t = int;
                pub type uintptr_t = uint;
            }
            pub mod posix88 {
                pub type off_t = i64;
                pub type dev_t = i32;
                pub type ino_t = u64;
                pub type pid_t = i32;
                pub type uid_t = u32;
                pub type gid_t = u32;
                pub type useconds_t = u32;
                pub type mode_t = u16;
                pub type ssize_t = i64;
            }
            pub mod posix01 {
                use libc::types::common::c99::{int32_t, int64_t};
                use libc::types::common::c99::{uint32_t};
                use libc::types::os::arch::c95::{c_char, c_long, time_t};
                use libc::types::os::arch::posix88::{dev_t, gid_t, ino_t};
                use libc::types::os::arch::posix88::{mode_t, off_t, uid_t};

                pub type nlink_t = u16;
                pub type blksize_t = i64;
                pub type blkcnt_t = i32;

                pub struct stat {
                    st_dev: dev_t,
                    st_mode: mode_t,
                    st_nlink: nlink_t,
                    st_ino: ino_t,
                    st_uid: uid_t,
                    st_gid: gid_t,
                    st_rdev: dev_t,
                    st_atime: time_t,
                    st_atime_nsec: c_long,
                    st_mtime: time_t,
                    st_mtime_nsec: c_long,
                    st_ctime: time_t,
                    st_ctime_nsec: c_long,
                    st_birthtime: time_t,
                    st_birthtime_nsec: c_long,
                    st_size: off_t,
                    st_blocks: blkcnt_t,
                    st_blksize: blksize_t,
                    st_flags: uint32_t,
                    st_gen: uint32_t,
                    st_lspare: int32_t,
                    st_qspare: [int64_t, ..2],
                }

                pub struct utimbuf {
                    actime: time_t,
                    modtime: time_t,
                }

                pub struct pthread_attr_t {
                    __sig: c_long,
                    __opaque: [c_char, ..56]
                }
            }
            pub mod posix08 {
            }
            pub mod bsd44 {
            }
            pub mod extra {
                pub struct mach_timebase_info {
                    numer: u32,
                    denom: u32,
                }

                pub type mach_timebase_info_data_t = mach_timebase_info;
            }
        }
    }
}

pub mod consts {
    // Consts tend to vary per OS so we pull their definitions out
    // into this module.

    #[cfg(target_os = "win32")]
    pub mod os {
        pub mod c95 {
            use libc::types::os::arch::c95::{c_int, c_uint};

            pub static EXIT_FAILURE : c_int = 1;
            pub static EXIT_SUCCESS : c_int = 0;
            pub static RAND_MAX : c_int = 32767;
            pub static EOF : c_int = -1;
            pub static SEEK_SET : c_int = 0;
            pub static SEEK_CUR : c_int = 1;
            pub static SEEK_END : c_int = 2;
            pub static _IOFBF : c_int = 0;
            pub static _IONBF : c_int = 4;
            pub static _IOLBF : c_int = 64;
            pub static BUFSIZ : c_uint = 512_u32;
            pub static FOPEN_MAX : c_uint = 20_u32;
            pub static FILENAME_MAX : c_uint = 260_u32;
            pub static L_tmpnam : c_uint = 16_u32;
            pub static TMP_MAX : c_uint = 32767_u32;

            pub static WSAEINTR: c_int = 10004;
            pub static WSAEBADF: c_int = 10009;
            pub static WSAEACCES: c_int = 10013;
            pub static WSAEFAULT: c_int = 10014;
            pub static WSAEINVAL: c_int = 10022;
            pub static WSAEMFILE: c_int = 10024;
            pub static WSAEWOULDBLOCK: c_int = 10035;
            pub static WSAEINPROGRESS: c_int = 10036;
            pub static WSAEALREADY: c_int = 10037;
            pub static WSAENOTSOCK: c_int = 10038;
            pub static WSAEDESTADDRREQ: c_int = 10039;
            pub static WSAEMSGSIZE: c_int = 10040;
            pub static WSAEPROTOTYPE: c_int = 10041;
            pub static WSAENOPROTOOPT: c_int = 10042;
            pub static WSAEPROTONOSUPPORT: c_int = 10043;
            pub static WSAESOCKTNOSUPPORT: c_int = 10044;
            pub static WSAEOPNOTSUPP: c_int = 10045;
            pub static WSAEPFNOSUPPORT: c_int = 10046;
            pub static WSAEAFNOSUPPORT: c_int = 10047;
            pub static WSAEADDRINUSE: c_int = 10048;
            pub static WSAEADDRNOTAVAIL: c_int = 10049;
            pub static WSAENETDOWN: c_int = 10050;
            pub static WSAENETUNREACH: c_int = 10051;
            pub static WSAENETRESET: c_int = 10052;
            pub static WSAECONNABORTED: c_int = 10053;
            pub static WSAECONNRESET: c_int = 10054;
            pub static WSAENOBUFS: c_int = 10055;
            pub static WSAEISCONN: c_int = 10056;
            pub static WSAENOTCONN: c_int = 10057;
            pub static WSAESHUTDOWN: c_int = 10058;
            pub static WSAETOOMANYREFS: c_int = 10059;
            pub static WSAETIMEDOUT: c_int = 10060;
            pub static WSAECONNREFUSED: c_int = 10061;
            pub static WSAELOOP: c_int = 10062;
            pub static WSAENAMETOOLONG: c_int = 10063;
            pub static WSAEHOSTDOWN: c_int = 10064;
            pub static WSAEHOSTUNREACH: c_int = 10065;
            pub static WSAENOTEMPTY: c_int = 10066;
            pub static WSAEPROCLIM: c_int = 10067;
            pub static WSAEUSERS: c_int = 10068;
            pub static WSAEDQUOT: c_int = 10069;
            pub static WSAESTALE: c_int = 10070;
            pub static WSAEREMOTE: c_int = 10071;
            pub static WSASYSNOTREADY: c_int = 10091;
            pub static WSAVERNOTSUPPORTED: c_int = 10092;
            pub static WSANOTINITIALISED: c_int = 10093;
            pub static WSAEDISCON: c_int = 10101;
            pub static WSAENOMORE: c_int = 10102;
            pub static WSAECANCELLED: c_int = 10103;
            pub static WSAEINVALIDPROCTABLE: c_int = 10104;
            pub static WSAEINVALIDPROVIDER: c_int = 10105;
            pub static WSAEPROVIDERFAILEDINIT: c_int = 10106;
        }
        pub mod c99 {
        }
        pub mod posix88 {
            use libc::types::os::arch::c95::c_int;

            pub static O_RDONLY : c_int = 0;
            pub static O_WRONLY : c_int = 1;
            pub static O_RDWR : c_int = 2;
            pub static O_APPEND : c_int = 8;
            pub static O_CREAT : c_int = 256;
            pub static O_EXCL : c_int = 1024;
            pub static O_TRUNC : c_int = 512;
            pub static S_IFIFO : c_int = 4096;
            pub static S_IFCHR : c_int = 8192;
            pub static S_IFBLK : c_int = 12288;
            pub static S_IFDIR : c_int = 16384;
            pub static S_IFREG : c_int = 32768;
            pub static S_IFLNK : c_int = 40960;
            pub static S_IFMT : c_int = 61440;
            pub static S_IEXEC : c_int = 64;
            pub static S_IWRITE : c_int = 128;
            pub static S_IREAD : c_int = 256;
            pub static S_IRWXU : c_int = 448;
            pub static S_IXUSR : c_int = 64;
            pub static S_IWUSR : c_int = 128;
            pub static S_IRUSR : c_int = 256;
            pub static F_OK : c_int = 0;
            pub static R_OK : c_int = 4;
            pub static W_OK : c_int = 2;
            pub static X_OK : c_int = 1;
            pub static STDIN_FILENO : c_int = 0;
            pub static STDOUT_FILENO : c_int = 1;
            pub static STDERR_FILENO : c_int = 2;
        }
        pub mod posix01 {
        }
        pub mod posix08 {
        }
        pub mod bsd44 {
            use libc::types::os::arch::c95::c_int;

            pub static AF_INET: c_int = 2;
            pub static AF_INET6: c_int = 23;
            pub static SOCK_STREAM: c_int = 1;
            pub static SOCK_DGRAM: c_int = 2;
            pub static IPPROTO_TCP: c_int = 6;
            pub static IPPROTO_IP: c_int = 0;
            pub static IPPROTO_IPV6: c_int = 41;
            pub static IP_MULTICAST_TTL: c_int = 3;
            pub static IP_MULTICAST_LOOP: c_int = 4;
            pub static IP_ADD_MEMBERSHIP: c_int = 5;
            pub static IP_DROP_MEMBERSHIP: c_int = 6;
            pub static IPV6_ADD_MEMBERSHIP: c_int = 5;
            pub static IPV6_DROP_MEMBERSHIP: c_int = 6;
            pub static IP_TTL: c_int = 4;

            pub static TCP_NODELAY: c_int = 0x0001;
            pub static SOL_SOCKET: c_int = 0xffff;
            pub static SO_KEEPALIVE: c_int = 8;
            pub static SO_BROADCAST: c_int = 32;
            pub static SO_REUSEADDR: c_int = 4;

            pub static SHUT_RD: c_int = 0;
            pub static SHUT_WR: c_int = 1;
            pub static SHUT_RDWR: c_int = 2;
        }
        pub mod extra {
            use libc::types::os::arch::c95::c_int;
            use libc::types::os::arch::extra::{WORD, DWORD, BOOL};

            pub static TRUE : BOOL = 1;
            pub static FALSE : BOOL = 0;

            pub static O_TEXT : c_int = 16384;
            pub static O_BINARY : c_int = 32768;
            pub static O_NOINHERIT: c_int = 128;

            pub static ERROR_SUCCESS : c_int = 0;
            pub static ERROR_INVALID_FUNCTION: c_int = 1;
            pub static ERROR_FILE_NOT_FOUND: c_int = 2;
            pub static ERROR_ACCESS_DENIED: c_int = 5;
            pub static ERROR_INVALID_HANDLE : c_int = 6;
            pub static ERROR_BROKEN_PIPE: c_int = 109;
            pub static ERROR_DISK_FULL : c_int = 112;
            pub static ERROR_INSUFFICIENT_BUFFER : c_int = 122;
            pub static ERROR_INVALID_NAME : c_int = 123;
            pub static ERROR_ALREADY_EXISTS : c_int = 183;
            pub static ERROR_PIPE_BUSY: c_int = 231;
            pub static ERROR_NO_DATA: c_int = 232;
            pub static ERROR_INVALID_ADDRESS : c_int = 487;
            pub static ERROR_PIPE_CONNECTED: c_int = 535;
            pub static ERROR_IO_PENDING: c_int = 997;
            pub static ERROR_FILE_INVALID : c_int = 1006;
            pub static INVALID_HANDLE_VALUE : c_int = -1;

            pub static DELETE : DWORD = 0x00010000;
            pub static READ_CONTROL : DWORD = 0x00020000;
            pub static SYNCHRONIZE : DWORD = 0x00100000;
            pub static WRITE_DAC : DWORD = 0x00040000;
            pub static WRITE_OWNER : DWORD = 0x00080000;

            pub static PROCESS_CREATE_PROCESS : DWORD = 0x0080;
            pub static PROCESS_CREATE_THREAD : DWORD = 0x0002;
            pub static PROCESS_DUP_HANDLE : DWORD = 0x0040;
            pub static PROCESS_QUERY_INFORMATION : DWORD = 0x0400;
            pub static PROCESS_QUERY_LIMITED_INFORMATION : DWORD = 0x1000;
            pub static PROCESS_SET_INFORMATION : DWORD = 0x0200;
            pub static PROCESS_SET_QUOTA : DWORD = 0x0100;
            pub static PROCESS_SUSPEND_RESUME : DWORD = 0x0800;
            pub static PROCESS_TERMINATE : DWORD = 0x0001;
            pub static PROCESS_VM_OPERATION : DWORD = 0x0008;
            pub static PROCESS_VM_READ : DWORD = 0x0010;
            pub static PROCESS_VM_WRITE : DWORD = 0x0020;

            pub static STARTF_FORCEONFEEDBACK : DWORD = 0x00000040;
            pub static STARTF_FORCEOFFFEEDBACK : DWORD = 0x00000080;
            pub static STARTF_PREVENTPINNING : DWORD = 0x00002000;
            pub static STARTF_RUNFULLSCREEN : DWORD = 0x00000020;
            pub static STARTF_TITLEISAPPID : DWORD = 0x00001000;
            pub static STARTF_TITLEISLINKNAME : DWORD = 0x00000800;
            pub static STARTF_USECOUNTCHARS : DWORD = 0x00000008;
            pub static STARTF_USEFILLATTRIBUTE : DWORD = 0x00000010;
            pub static STARTF_USEHOTKEY : DWORD = 0x00000200;
            pub static STARTF_USEPOSITION : DWORD = 0x00000004;
            pub static STARTF_USESHOWWINDOW : DWORD = 0x00000001;
            pub static STARTF_USESIZE : DWORD = 0x00000002;
            pub static STARTF_USESTDHANDLES : DWORD = 0x00000100;

            pub static WAIT_ABANDONED : DWORD = 0x00000080;
            pub static WAIT_OBJECT_0 : DWORD = 0x00000000;
            pub static WAIT_TIMEOUT : DWORD = 0x00000102;
            pub static WAIT_FAILED : DWORD = -1;

            pub static DUPLICATE_CLOSE_SOURCE : DWORD = 0x00000001;
            pub static DUPLICATE_SAME_ACCESS : DWORD = 0x00000002;

            pub static INFINITE : DWORD = -1;
            pub static STILL_ACTIVE : DWORD = 259;

            pub static MEM_COMMIT : DWORD = 0x00001000;
            pub static MEM_RESERVE : DWORD = 0x00002000;
            pub static MEM_DECOMMIT : DWORD = 0x00004000;
            pub static MEM_RELEASE : DWORD = 0x00008000;
            pub static MEM_RESET : DWORD = 0x00080000;
            pub static MEM_RESET_UNDO : DWORD = 0x1000000;
            pub static MEM_LARGE_PAGES : DWORD = 0x20000000;
            pub static MEM_PHYSICAL : DWORD = 0x00400000;
            pub static MEM_TOP_DOWN : DWORD = 0x00100000;
            pub static MEM_WRITE_WATCH : DWORD = 0x00200000;

            pub static PAGE_EXECUTE : DWORD = 0x10;
            pub static PAGE_EXECUTE_READ : DWORD = 0x20;
            pub static PAGE_EXECUTE_READWRITE : DWORD = 0x40;
            pub static PAGE_EXECUTE_WRITECOPY : DWORD = 0x80;
            pub static PAGE_NOACCESS : DWORD = 0x01;
            pub static PAGE_READONLY : DWORD = 0x02;
            pub static PAGE_READWRITE : DWORD = 0x04;
            pub static PAGE_WRITECOPY : DWORD = 0x08;
            pub static PAGE_GUARD : DWORD = 0x100;
            pub static PAGE_NOCACHE : DWORD = 0x200;
            pub static PAGE_WRITECOMBINE : DWORD = 0x400;

            pub static SEC_COMMIT : DWORD = 0x8000000;
            pub static SEC_IMAGE : DWORD = 0x1000000;
            pub static SEC_IMAGE_NO_EXECUTE : DWORD = 0x11000000;
            pub static SEC_LARGE_PAGES : DWORD = 0x80000000;
            pub static SEC_NOCACHE : DWORD = 0x10000000;
            pub static SEC_RESERVE : DWORD = 0x4000000;
            pub static SEC_WRITECOMBINE : DWORD = 0x40000000;

            pub static FILE_MAP_ALL_ACCESS : DWORD = 0xf001f;
            pub static FILE_MAP_READ : DWORD = 0x4;
            pub static FILE_MAP_WRITE : DWORD = 0x2;
            pub static FILE_MAP_COPY : DWORD = 0x1;
            pub static FILE_MAP_EXECUTE : DWORD = 0x20;

            pub static PROCESSOR_ARCHITECTURE_INTEL : WORD = 0;
            pub static PROCESSOR_ARCHITECTURE_ARM : WORD = 5;
            pub static PROCESSOR_ARCHITECTURE_IA64 : WORD = 6;
            pub static PROCESSOR_ARCHITECTURE_AMD64 : WORD = 9;
            pub static PROCESSOR_ARCHITECTURE_UNKNOWN : WORD = 0xffff;

            pub static MOVEFILE_COPY_ALLOWED: DWORD = 2;
            pub static MOVEFILE_CREATE_HARDLINK: DWORD = 16;
            pub static MOVEFILE_DELAY_UNTIL_REBOOT: DWORD = 4;
            pub static MOVEFILE_FAIL_IF_NOT_TRACKABLE: DWORD = 32;
            pub static MOVEFILE_REPLACE_EXISTING: DWORD = 1;
            pub static MOVEFILE_WRITE_THROUGH: DWORD = 8;

            pub static SYMBOLIC_LINK_FLAG_DIRECTORY: DWORD = 1;

            pub static FILE_SHARE_DELETE: DWORD = 0x4;
            pub static FILE_SHARE_READ: DWORD = 0x1;
            pub static FILE_SHARE_WRITE: DWORD = 0x2;

            pub static CREATE_ALWAYS: DWORD = 2;
            pub static CREATE_NEW: DWORD = 1;
            pub static OPEN_ALWAYS: DWORD = 4;
            pub static OPEN_EXISTING: DWORD = 3;
            pub static TRUNCATE_EXISTING: DWORD = 5;

            pub static FILE_APPEND_DATA: DWORD = 0x00000004;
            pub static FILE_READ_DATA: DWORD = 0x00000001;
            pub static FILE_WRITE_DATA: DWORD = 0x00000002;

            pub static FILE_ATTRIBUTE_ARCHIVE: DWORD = 0x20;
            pub static FILE_ATTRIBUTE_COMPRESSED: DWORD = 0x800;
            pub static FILE_ATTRIBUTE_DEVICE: DWORD = 0x40;
            pub static FILE_ATTRIBUTE_DIRECTORY: DWORD = 0x10;
            pub static FILE_ATTRIBUTE_ENCRYPTED: DWORD = 0x4000;
            pub static FILE_ATTRIBUTE_HIDDEN: DWORD = 0x2;
            pub static FILE_ATTRIBUTE_INTEGRITY_STREAM: DWORD = 0x8000;
            pub static FILE_ATTRIBUTE_NORMAL: DWORD = 0x80;
            pub static FILE_ATTRIBUTE_NOT_CONTENT_INDEXED: DWORD = 0x2000;
            pub static FILE_ATTRIBUTE_NO_SCRUB_DATA: DWORD = 0x20000;
            pub static FILE_ATTRIBUTE_OFFLINE: DWORD = 0x1000;
            pub static FILE_ATTRIBUTE_READONLY: DWORD = 0x1;
            pub static FILE_ATTRIBUTE_REPARSE_POINT: DWORD = 0x400;
            pub static FILE_ATTRIBUTE_SPARSE_FILE: DWORD = 0x200;
            pub static FILE_ATTRIBUTE_SYSTEM: DWORD = 0x4;
            pub static FILE_ATTRIBUTE_TEMPORARY: DWORD = 0x100;
            pub static FILE_ATTRIBUTE_VIRTUAL: DWORD = 0x10000;

            pub static FILE_FLAG_BACKUP_SEMANTICS: DWORD = 0x02000000;
            pub static FILE_FLAG_DELETE_ON_CLOSE: DWORD = 0x04000000;
            pub static FILE_FLAG_NO_BUFFERING: DWORD = 0x20000000;
            pub static FILE_FLAG_OPEN_NO_RECALL: DWORD = 0x00100000;
            pub static FILE_FLAG_OPEN_REPARSE_POINT: DWORD = 0x00200000;
            pub static FILE_FLAG_OVERLAPPED: DWORD = 0x40000000;
            pub static FILE_FLAG_POSIX_SEMANTICS: DWORD = 0x0100000;
            pub static FILE_FLAG_RANDOM_ACCESS: DWORD = 0x10000000;
            pub static FILE_FLAG_SESSION_AWARE: DWORD = 0x00800000;
            pub static FILE_FLAG_SEQUENTIAL_SCAN: DWORD = 0x08000000;
            pub static FILE_FLAG_WRITE_THROUGH: DWORD = 0x80000000;
            pub static FILE_FLAG_FIRST_PIPE_INSTANCE: DWORD = 0x00080000;

            pub static FILE_NAME_NORMALIZED: DWORD = 0x0;
            pub static FILE_NAME_OPENED: DWORD = 0x8;

            pub static VOLUME_NAME_DOS: DWORD = 0x0;
            pub static VOLUME_NAME_GUID: DWORD = 0x1;
            pub static VOLUME_NAME_NONE: DWORD = 0x4;
            pub static VOLUME_NAME_NT: DWORD = 0x2;

            pub static GENERIC_READ: DWORD = 0x80000000;
            pub static GENERIC_WRITE: DWORD = 0x40000000;
            pub static GENERIC_EXECUTE: DWORD = 0x20000000;
            pub static GENERIC_ALL: DWORD = 0x10000000;
            pub static FILE_WRITE_ATTRIBUTES: DWORD = 0x00000100;
            pub static FILE_READ_ATTRIBUTES: DWORD = 0x00000080;

            pub static STANDARD_RIGHTS_READ: DWORD = 0x20000;
            pub static STANDARD_RIGHTS_WRITE: DWORD = 0x20000;
            pub static FILE_WRITE_EA: DWORD = 0x00000010;
            pub static FILE_READ_EA: DWORD = 0x00000008;
            pub static FILE_GENERIC_READ: DWORD =
                STANDARD_RIGHTS_READ | FILE_READ_DATA |
                FILE_READ_ATTRIBUTES | FILE_READ_EA | SYNCHRONIZE;
            pub static FILE_GENERIC_WRITE: DWORD =
                STANDARD_RIGHTS_WRITE | FILE_WRITE_DATA |
                FILE_WRITE_ATTRIBUTES | FILE_WRITE_EA | FILE_APPEND_DATA |
                SYNCHRONIZE;

            pub static FILE_BEGIN: DWORD = 0;
            pub static FILE_CURRENT: DWORD = 1;
            pub static FILE_END: DWORD = 2;

            pub static MAX_PROTOCOL_CHAIN: DWORD = 7;
            pub static WSAPROTOCOL_LEN: DWORD = 255;
            pub static INVALID_SOCKET: DWORD = !0;

            pub static DETACHED_PROCESS: DWORD = 0x00000008;
            pub static CREATE_NEW_PROCESS_GROUP: DWORD = 0x00000200;

            pub static PIPE_ACCESS_DUPLEX: DWORD = 0x00000003;
            pub static PIPE_ACCESS_INBOUND: DWORD = 0x00000001;
            pub static PIPE_ACCESS_OUTBOUND: DWORD = 0x00000002;
            pub static PIPE_TYPE_BYTE: DWORD = 0x00000000;
            pub static PIPE_TYPE_MESSAGE: DWORD = 0x00000004;
            pub static PIPE_READMODE_BYTE: DWORD = 0x00000000;
            pub static PIPE_READMODE_MESSAGE: DWORD = 0x00000002;
            pub static PIPE_WAIT: DWORD = 0x00000000;
            pub static PIPE_NOWAIT: DWORD = 0x00000001;
            pub static PIPE_ACCEPT_REMOTE_CLIENTS: DWORD = 0x00000000;
            pub static PIPE_REJECT_REMOTE_CLIENTS: DWORD = 0x00000008;
            pub static PIPE_UNLIMITED_INSTANCES: DWORD = 255;
        }
        pub mod sysconf {
        }
    }


    #[cfg(target_os = "linux")]
    #[cfg(target_os = "android")]
    pub mod os {
        pub mod c95 {
            use libc::types::os::arch::c95::{c_int, c_uint};

            pub static EXIT_FAILURE : c_int = 1;
            pub static EXIT_SUCCESS : c_int = 0;
            pub static RAND_MAX : c_int = 2147483647;
            pub static EOF : c_int = -1;
            pub static SEEK_SET : c_int = 0;
            pub static SEEK_CUR : c_int = 1;
            pub static SEEK_END : c_int = 2;
            pub static _IOFBF : c_int = 0;
            pub static _IONBF : c_int = 2;
            pub static _IOLBF : c_int = 1;
            pub static BUFSIZ : c_uint = 8192_u32;
            pub static FOPEN_MAX : c_uint = 16_u32;
            pub static FILENAME_MAX : c_uint = 4096_u32;
            pub static L_tmpnam : c_uint = 20_u32;
            pub static TMP_MAX : c_uint = 238328_u32;
        }
        pub mod c99 {
        }
        #[cfg(target_arch = "x86")]
        #[cfg(target_arch = "x86_64")]
        #[cfg(target_arch = "arm")]
        pub mod posix88 {
            use libc::types::os::arch::c95::c_int;
            use libc::types::common::c95::c_void;

            pub static O_RDONLY : c_int = 0;
            pub static O_WRONLY : c_int = 1;
            pub static O_RDWR : c_int = 2;
            pub static O_APPEND : c_int = 1024;
            pub static O_CREAT : c_int = 64;
            pub static O_EXCL : c_int = 128;
            pub static O_TRUNC : c_int = 512;
            pub static S_IFIFO : c_int = 4096;
            pub static S_IFCHR : c_int = 8192;
            pub static S_IFBLK : c_int = 24576;
            pub static S_IFDIR : c_int = 16384;
            pub static S_IFREG : c_int = 32768;
            pub static S_IFLNK : c_int = 40960;
            pub static S_IFMT : c_int = 61440;
            pub static S_IEXEC : c_int = 64;
            pub static S_IWRITE : c_int = 128;
            pub static S_IREAD : c_int = 256;
            pub static S_IRWXU : c_int = 448;
            pub static S_IXUSR : c_int = 64;
            pub static S_IWUSR : c_int = 128;
            pub static S_IRUSR : c_int = 256;
            pub static F_OK : c_int = 0;
            pub static R_OK : c_int = 4;
            pub static W_OK : c_int = 2;
            pub static X_OK : c_int = 1;
            pub static STDIN_FILENO : c_int = 0;
            pub static STDOUT_FILENO : c_int = 1;
            pub static STDERR_FILENO : c_int = 2;
            pub static F_LOCK : c_int = 1;
            pub static F_TEST : c_int = 3;
            pub static F_TLOCK : c_int = 2;
            pub static F_ULOCK : c_int = 0;
            pub static SIGHUP : c_int = 1;
            pub static SIGINT : c_int = 2;
            pub static SIGQUIT : c_int = 3;
            pub static SIGILL : c_int = 4;
            pub static SIGABRT : c_int = 6;
            pub static SIGFPE : c_int = 8;
            pub static SIGKILL : c_int = 9;
            pub static SIGSEGV : c_int = 11;
            pub static SIGPIPE : c_int = 13;
            pub static SIGALRM : c_int = 14;
            pub static SIGTERM : c_int = 15;

            pub static PROT_NONE : c_int = 0;
            pub static PROT_READ : c_int = 1;
            pub static PROT_WRITE : c_int = 2;
            pub static PROT_EXEC : c_int = 4;

            pub static MAP_FILE : c_int = 0x0000;
            pub static MAP_SHARED : c_int = 0x0001;
            pub static MAP_PRIVATE : c_int = 0x0002;
            pub static MAP_FIXED : c_int = 0x0010;
            pub static MAP_ANON : c_int = 0x0020;

            pub static MAP_FAILED : *c_void = -1 as *c_void;

            pub static MCL_CURRENT : c_int = 0x0001;
            pub static MCL_FUTURE : c_int = 0x0002;

            pub static MS_ASYNC : c_int = 0x0001;
            pub static MS_INVALIDATE : c_int = 0x0002;
            pub static MS_SYNC : c_int = 0x0004;

            pub static EPERM : c_int = 1;
            pub static ENOENT : c_int = 2;
            pub static ESRCH : c_int = 3;
            pub static EINTR : c_int = 4;
            pub static EIO : c_int = 5;
            pub static ENXIO : c_int = 6;
            pub static E2BIG : c_int = 7;
            pub static ENOEXEC : c_int = 8;
            pub static EBADF : c_int = 9;
            pub static ECHILD : c_int = 10;
            pub static EAGAIN : c_int = 11;
            pub static ENOMEM : c_int = 12;
            pub static EACCES : c_int = 13;
            pub static EFAULT : c_int = 14;
            pub static ENOTBLK : c_int = 15;
            pub static EBUSY : c_int = 16;
            pub static EEXIST : c_int = 17;
            pub static EXDEV : c_int = 18;
            pub static ENODEV : c_int = 19;
            pub static ENOTDIR : c_int = 20;
            pub static EISDIR : c_int = 21;
            pub static EINVAL : c_int = 22;
            pub static ENFILE : c_int = 23;
            pub static EMFILE : c_int = 24;
            pub static ENOTTY : c_int = 25;
            pub static ETXTBSY : c_int = 26;
            pub static EFBIG : c_int = 27;
            pub static ENOSPC : c_int = 28;
            pub static ESPIPE : c_int = 29;
            pub static EROFS : c_int = 30;
            pub static EMLINK : c_int = 31;
            pub static EPIPE : c_int = 32;
            pub static EDOM : c_int = 33;
            pub static ERANGE : c_int = 34;

            pub static EDEADLK: c_int = 35;
            pub static ENAMETOOLONG: c_int = 36;
            pub static ENOLCK: c_int = 37;
            pub static ENOSYS: c_int = 38;
            pub static ENOTEMPTY: c_int = 39;
            pub static ELOOP: c_int = 40;
            pub static EWOULDBLOCK: c_int = EAGAIN;
            pub static ENOMSG: c_int = 42;
            pub static EIDRM: c_int = 43;
            pub static ECHRNG: c_int = 44;
            pub static EL2NSYNC: c_int = 45;
            pub static EL3HLT: c_int = 46;
            pub static EL3RST: c_int = 47;
            pub static ELNRNG: c_int = 48;
            pub static EUNATCH: c_int = 49;
            pub static ENOCSI: c_int = 50;
            pub static EL2HLT: c_int = 51;
            pub static EBADE: c_int = 52;
            pub static EBADR: c_int = 53;
            pub static EXFULL: c_int = 54;
            pub static ENOANO: c_int = 55;
            pub static EBADRQC: c_int = 56;
            pub static EBADSLT: c_int = 57;

            pub static EDEADLOCK: c_int = EDEADLK;

            pub static EBFONT: c_int = 59;
            pub static ENOSTR: c_int = 60;
            pub static ENODATA: c_int = 61;
            pub static ETIME: c_int = 62;
            pub static ENOSR: c_int = 63;
            pub static ENONET: c_int = 64;
            pub static ENOPKG: c_int = 65;
            pub static EREMOTE: c_int = 66;
            pub static ENOLINK: c_int = 67;
            pub static EADV: c_int = 68;
            pub static ESRMNT: c_int = 69;
            pub static ECOMM: c_int = 70;
            pub static EPROTO: c_int = 71;
            pub static EMULTIHOP: c_int = 72;
            pub static EDOTDOT: c_int = 73;
            pub static EBADMSG: c_int = 74;
            pub static EOVERFLOW: c_int = 75;
            pub static ENOTUNIQ: c_int = 76;
            pub static EBADFD: c_int = 77;
            pub static EREMCHG: c_int = 78;
            pub static ELIBACC: c_int = 79;
            pub static ELIBBAD: c_int = 80;
            pub static ELIBSCN: c_int = 81;
            pub static ELIBMAX: c_int = 82;
            pub static ELIBEXEC: c_int = 83;
            pub static EILSEQ: c_int = 84;
            pub static ERESTART: c_int = 85;
            pub static ESTRPIPE: c_int = 86;
            pub static EUSERS: c_int = 87;
            pub static ENOTSOCK: c_int = 88;
            pub static EDESTADDRREQ: c_int = 89;
            pub static EMSGSIZE: c_int = 90;
            pub static EPROTOTYPE: c_int = 91;
            pub static ENOPROTOOPT: c_int = 92;
            pub static EPROTONOSUPPORT: c_int = 93;
            pub static ESOCKTNOSUPPORT: c_int = 94;
            pub static EOPNOTSUPP: c_int = 95;
            pub static EPFNOSUPPORT: c_int = 96;
            pub static EAFNOSUPPORT: c_int = 97;
            pub static EADDRINUSE: c_int = 98;
            pub static EADDRNOTAVAIL: c_int = 99;
            pub static ENETDOWN: c_int = 100;
            pub static ENETUNREACH: c_int = 101;
            pub static ENETRESET: c_int = 102;
            pub static ECONNABORTED: c_int = 103;
            pub static ECONNRESET: c_int = 104;
            pub static ENOBUFS: c_int = 105;
            pub static EISCONN: c_int = 106;
            pub static ENOTCONN: c_int = 107;
            pub static ESHUTDOWN: c_int = 108;
            pub static ETOOMANYREFS: c_int = 109;
            pub static ETIMEDOUT: c_int = 110;
            pub static ECONNREFUSED: c_int = 111;
            pub static EHOSTDOWN: c_int = 112;
            pub static EHOSTUNREACH: c_int = 113;
            pub static EALREADY: c_int = 114;
            pub static EINPROGRESS: c_int = 115;
            pub static ESTALE: c_int = 116;
            pub static EUCLEAN: c_int = 117;
            pub static ENOTNAM: c_int = 118;
            pub static ENAVAIL: c_int = 119;
            pub static EISNAM: c_int = 120;
            pub static EREMOTEIO: c_int = 121;
            pub static EDQUOT: c_int = 122;

            pub static ENOMEDIUM: c_int = 123;
            pub static EMEDIUMTYPE: c_int = 124;
            pub static ECANCELED: c_int = 125;
            pub static ENOKEY: c_int = 126;
            pub static EKEYEXPIRED: c_int = 127;
            pub static EKEYREVOKED: c_int = 128;
            pub static EKEYREJECTED: c_int = 129;

            pub static EOWNERDEAD: c_int = 130;
            pub static ENOTRECOVERABLE: c_int = 131;

            pub static ERFKILL: c_int = 132;

            pub static EHWPOISON: c_int = 133;
        }

        #[cfg(target_arch = "mips")]
        pub mod posix88 {
            use libc::types::os::arch::c95::c_int;
            use libc::types::common::c95::c_void;

            pub static O_RDONLY : c_int = 0;
            pub static O_WRONLY : c_int = 1;
            pub static O_RDWR : c_int = 2;
            pub static O_APPEND : c_int = 8;
            pub static O_CREAT : c_int = 256;
            pub static O_EXCL : c_int = 1024;
            pub static O_TRUNC : c_int = 512;
            pub static S_IFIFO : c_int = 4096;
            pub static S_IFCHR : c_int = 8192;
            pub static S_IFBLK : c_int = 24576;
            pub static S_IFDIR : c_int = 16384;
            pub static S_IFREG : c_int = 32768;
            pub static S_IFLNK : c_int = 40960;
            pub static S_IFMT : c_int = 61440;
            pub static S_IEXEC : c_int = 64;
            pub static S_IWRITE : c_int = 128;
            pub static S_IREAD : c_int = 256;
            pub static S_IRWXU : c_int = 448;
            pub static S_IXUSR : c_int = 64;
            pub static S_IWUSR : c_int = 128;
            pub static S_IRUSR : c_int = 256;
            pub static F_OK : c_int = 0;
            pub static R_OK : c_int = 4;
            pub static W_OK : c_int = 2;
            pub static X_OK : c_int = 1;
            pub static STDIN_FILENO : c_int = 0;
            pub static STDOUT_FILENO : c_int = 1;
            pub static STDERR_FILENO : c_int = 2;
            pub static F_LOCK : c_int = 1;
            pub static F_TEST : c_int = 3;
            pub static F_TLOCK : c_int = 2;
            pub static F_ULOCK : c_int = 0;
            pub static SIGHUP : c_int = 1;
            pub static SIGINT : c_int = 2;
            pub static SIGQUIT : c_int = 3;
            pub static SIGILL : c_int = 4;
            pub static SIGABRT : c_int = 6;
            pub static SIGFPE : c_int = 8;
            pub static SIGKILL : c_int = 9;
            pub static SIGSEGV : c_int = 11;
            pub static SIGPIPE : c_int = 13;
            pub static SIGALRM : c_int = 14;
            pub static SIGTERM : c_int = 15;

            pub static PROT_NONE : c_int = 0;
            pub static PROT_READ : c_int = 1;
            pub static PROT_WRITE : c_int = 2;
            pub static PROT_EXEC : c_int = 4;

            pub static MAP_FILE : c_int = 0x0000;
            pub static MAP_SHARED : c_int = 0x0001;
            pub static MAP_PRIVATE : c_int = 0x0002;
            pub static MAP_FIXED : c_int = 0x0010;
            pub static MAP_ANON : c_int = 0x0020;

            pub static MAP_FAILED : *c_void = -1 as *c_void;

            pub static MCL_CURRENT : c_int = 0x0001;
            pub static MCL_FUTURE : c_int = 0x0002;

            pub static MS_ASYNC : c_int = 0x0001;
            pub static MS_INVALIDATE : c_int = 0x0002;
            pub static MS_SYNC : c_int = 0x0004;

            pub static EPERM : c_int = 1;
            pub static ENOENT : c_int = 2;
            pub static ESRCH : c_int = 3;
            pub static EINTR : c_int = 4;
            pub static EIO : c_int = 5;
            pub static ENXIO : c_int = 6;
            pub static E2BIG : c_int = 7;
            pub static ENOEXEC : c_int = 8;
            pub static EBADF : c_int = 9;
            pub static ECHILD : c_int = 10;
            pub static EAGAIN : c_int = 11;
            pub static ENOMEM : c_int = 12;
            pub static EACCES : c_int = 13;
            pub static EFAULT : c_int = 14;
            pub static ENOTBLK : c_int = 15;
            pub static EBUSY : c_int = 16;
            pub static EEXIST : c_int = 17;
            pub static EXDEV : c_int = 18;
            pub static ENODEV : c_int = 19;
            pub static ENOTDIR : c_int = 20;
            pub static EISDIR : c_int = 21;
            pub static EINVAL : c_int = 22;
            pub static ENFILE : c_int = 23;
            pub static EMFILE : c_int = 24;
            pub static ENOTTY : c_int = 25;
            pub static ETXTBSY : c_int = 26;
            pub static EFBIG : c_int = 27;
            pub static ENOSPC : c_int = 28;
            pub static ESPIPE : c_int = 29;
            pub static EROFS : c_int = 30;
            pub static EMLINK : c_int = 31;
            pub static EPIPE : c_int = 32;
            pub static EDOM : c_int = 33;
            pub static ERANGE : c_int = 34;

            pub static ENOMSG: c_int = 35;
            pub static EIDRM: c_int = 36;
            pub static ECHRNG: c_int = 37;
            pub static EL2NSYNC: c_int = 38;
            pub static EL3HLT: c_int = 39;
            pub static EL3RST: c_int = 40;
            pub static ELNRNG: c_int = 41;
            pub static EUNATCH: c_int = 42;
            pub static ENOCSI: c_int = 43;
            pub static EL2HLT: c_int = 44;
            pub static EDEADLK: c_int = 45;
            pub static ENOLCK: c_int = 46;
            pub static EBADE: c_int = 50;
            pub static EBADR: c_int = 51;
            pub static EXFULL: c_int = 52;
            pub static ENOANO: c_int = 53;
            pub static EBADRQC: c_int = 54;
            pub static EBADSLT: c_int = 55;
            pub static EDEADLOCK: c_int = 56;
            pub static EBFONT: c_int = 59;
            pub static ENOSTR: c_int = 60;
            pub static ENODATA: c_int = 61;
            pub static ETIME: c_int = 62;
            pub static ENOSR: c_int = 63;
            pub static ENONET: c_int = 64;
            pub static ENOPKG: c_int = 65;
            pub static EREMOTE: c_int = 66;
            pub static ENOLINK: c_int = 67;
            pub static EADV: c_int = 68;
            pub static ESRMNT: c_int = 69;
            pub static ECOMM: c_int = 70;
            pub static EPROTO: c_int = 71;
            pub static EDOTDOT: c_int = 73;
            pub static EMULTIHOP: c_int = 74;
            pub static EBADMSG: c_int = 77;
            pub static ENAMETOOLONG: c_int = 78;
            pub static EOVERFLOW: c_int = 79;
            pub static ENOTUNIQ: c_int = 80;
            pub static EBADFD: c_int = 81;
            pub static EREMCHG: c_int = 82;
            pub static ELIBACC: c_int = 83;
            pub static ELIBBAD: c_int = 84;
            pub static ELIBSCN: c_int = 95;
            pub static ELIBMAX: c_int = 86;
            pub static ELIBEXEC: c_int = 87;
            pub static EILSEQ: c_int = 88;
            pub static ENOSYS: c_int = 89;
            pub static ELOOP: c_int = 90;
            pub static ERESTART: c_int = 91;
            pub static ESTRPIPE: c_int = 92;
            pub static ENOTEMPTY: c_int = 93;
            pub static EUSERS: c_int = 94;
            pub static ENOTSOCK: c_int = 95;
            pub static EDESTADDRREQ: c_int = 96;
            pub static EMSGSIZE: c_int = 97;
            pub static EPROTOTYPE: c_int = 98;
            pub static ENOPROTOOPT: c_int = 99;
            pub static EPROTONOSUPPORT: c_int = 120;
            pub static ESOCKTNOSUPPORT: c_int = 121;
            pub static EOPNOTSUPP: c_int = 122;
            pub static EPFNOSUPPORT: c_int = 123;
            pub static EAFNOSUPPORT: c_int = 124;
            pub static EADDRINUSE: c_int = 125;
            pub static EADDRNOTAVAIL: c_int = 126;
            pub static ENETDOWN: c_int = 127;
            pub static ENETUNREACH: c_int = 128;
            pub static ENETRESET: c_int = 129;
            pub static ECONNABORTED: c_int = 130;
            pub static ECONNRESET: c_int = 131;
            pub static ENOBUFS: c_int = 132;
            pub static EISCONN: c_int = 133;
            pub static ENOTCONN: c_int = 134;
            pub static EUCLEAN: c_int = 135;
            pub static ENOTNAM: c_int = 137;
            pub static ENAVAIL: c_int = 138;
            pub static EISNAM: c_int = 139;
            pub static EREMOTEIO: c_int = 140;
            pub static ESHUTDOWN: c_int = 143;
            pub static ETOOMANYREFS: c_int = 144;
            pub static ETIMEDOUT: c_int = 145;
            pub static ECONNREFUSED: c_int = 146;
            pub static EHOSTDOWN: c_int = 147;
            pub static EHOSTUNREACH: c_int = 148;
            pub static EWOULDBLOCK: c_int = EAGAIN;
            pub static EALREADY: c_int = 149;
            pub static EINPROGRESS: c_int = 150;
            pub static ESTALE: c_int = 151;
            pub static ECANCELED: c_int = 158;

            pub static ENOMEDIUM: c_int = 159;
            pub static EMEDIUMTYPE: c_int = 160;
            pub static ENOKEY: c_int = 161;
            pub static EKEYEXPIRED: c_int = 162;
            pub static EKEYREVOKED: c_int = 163;
            pub static EKEYREJECTED: c_int = 164;

            pub static EOWNERDEAD: c_int = 165;
            pub static ENOTRECOVERABLE: c_int = 166;

            pub static ERFKILL: c_int = 167;

            pub static EHWPOISON: c_int = 168;

            pub static EDQUOT: c_int = 1133;
        }
        pub mod posix01 {
            use libc::types::os::arch::c95::{c_int, size_t};

            pub static F_DUPFD : c_int = 0;
            pub static F_GETFD : c_int = 1;
            pub static F_SETFD : c_int = 2;
            pub static F_GETFL : c_int = 3;
            pub static F_SETFL : c_int = 4;

            pub static SIGTRAP : c_int = 5;

            pub static GLOB_ERR      : c_int = 1 << 0;
            pub static GLOB_MARK     : c_int = 1 << 1;
            pub static GLOB_NOSORT   : c_int = 1 << 2;
            pub static GLOB_DOOFFS   : c_int = 1 << 3;
            pub static GLOB_NOCHECK  : c_int = 1 << 4;
            pub static GLOB_APPEND   : c_int = 1 << 5;
            pub static GLOB_NOESCAPE : c_int = 1 << 6;

            pub static GLOB_NOSPACE  : c_int = 1;
            pub static GLOB_ABORTED  : c_int = 2;
            pub static GLOB_NOMATCH  : c_int = 3;

            pub static POSIX_MADV_NORMAL : c_int = 0;
            pub static POSIX_MADV_RANDOM : c_int = 1;
            pub static POSIX_MADV_SEQUENTIAL : c_int = 2;
            pub static POSIX_MADV_WILLNEED : c_int = 3;
            pub static POSIX_MADV_DONTNEED : c_int = 4;

            pub static _SC_MQ_PRIO_MAX : c_int = 28;
            pub static _SC_IOV_MAX : c_int = 60;
            pub static _SC_GETGR_R_SIZE_MAX : c_int = 69;
            pub static _SC_GETPW_R_SIZE_MAX : c_int = 70;
            pub static _SC_LOGIN_NAME_MAX : c_int = 71;
            pub static _SC_TTY_NAME_MAX : c_int = 72;
            pub static _SC_THREADS : c_int = 67;
            pub static _SC_THREAD_SAFE_FUNCTIONS : c_int = 68;
            pub static _SC_THREAD_DESTRUCTOR_ITERATIONS : c_int = 73;
            pub static _SC_THREAD_KEYS_MAX : c_int = 74;
            pub static _SC_THREAD_STACK_MIN : c_int = 75;
            pub static _SC_THREAD_THREADS_MAX : c_int = 76;
            pub static _SC_THREAD_ATTR_STACKADDR : c_int = 77;
            pub static _SC_THREAD_ATTR_STACKSIZE : c_int = 78;
            pub static _SC_THREAD_PRIORITY_SCHEDULING : c_int = 79;
            pub static _SC_THREAD_PRIO_INHERIT : c_int = 80;
            pub static _SC_THREAD_PRIO_PROTECT : c_int = 81;
            pub static _SC_THREAD_PROCESS_SHARED : c_int = 82;
            pub static _SC_ATEXIT_MAX : c_int = 87;
            pub static _SC_XOPEN_VERSION : c_int = 89;
            pub static _SC_XOPEN_XCU_VERSION : c_int = 90;
            pub static _SC_XOPEN_UNIX : c_int = 91;
            pub static _SC_XOPEN_CRYPT : c_int = 92;
            pub static _SC_XOPEN_ENH_I18N : c_int = 93;
            pub static _SC_XOPEN_SHM : c_int = 94;
            pub static _SC_XOPEN_LEGACY : c_int = 129;
            pub static _SC_XOPEN_REALTIME : c_int = 130;
            pub static _SC_XOPEN_REALTIME_THREADS : c_int = 131;

            pub static PTHREAD_CREATE_JOINABLE: c_int = 0;
            pub static PTHREAD_CREATE_DETACHED: c_int = 1;

            #[cfg(target_os = "android")]
            pub static PTHREAD_STACK_MIN: size_t = 8192;

            #[cfg(target_arch = "arm", target_os = "linux")]
            #[cfg(target_arch = "x86", target_os = "linux")]
            #[cfg(target_arch = "x86_64", target_os = "linux")]
            pub static PTHREAD_STACK_MIN: size_t = 16384;

            #[cfg(target_arch = "mips", target_os = "linux")]
            pub static PTHREAD_STACK_MIN: size_t = 131072;

            pub static CLOCK_REALTIME: c_int = 0;
            pub static CLOCK_MONOTONIC: c_int = 1;
        }
        pub mod posix08 {
        }
        pub mod bsd44 {
            use libc::types::os::arch::c95::c_int;

            pub static MADV_NORMAL : c_int = 0;
            pub static MADV_RANDOM : c_int = 1;
            pub static MADV_SEQUENTIAL : c_int = 2;
            pub static MADV_WILLNEED : c_int = 3;
            pub static MADV_DONTNEED : c_int = 4;
            pub static MADV_REMOVE : c_int = 9;
            pub static MADV_DONTFORK : c_int = 10;
            pub static MADV_DOFORK : c_int = 11;
            pub static MADV_MERGEABLE : c_int = 12;
            pub static MADV_UNMERGEABLE : c_int = 13;
            pub static MADV_HWPOISON : c_int = 100;

            pub static IFF_LOOPBACK: c_int = 0x8;

            pub static AF_UNIX: c_int = 1;
            pub static AF_INET: c_int = 2;
            pub static AF_INET6: c_int = 10;
            pub static SOCK_STREAM: c_int = 1;
            pub static SOCK_DGRAM: c_int = 2;
            pub static SOCK_RAW: c_int = 3;
            pub static IPPROTO_TCP: c_int = 6;
            pub static IPPROTO_IP: c_int = 0;
            pub static IPPROTO_IPV6: c_int = 41;
            pub static IP_MULTICAST_TTL: c_int = 33;
            pub static IP_MULTICAST_LOOP: c_int = 34;
            pub static IP_TTL: c_int = 2;
            pub static IP_HDRINCL: c_int = 2;
            pub static IP_ADD_MEMBERSHIP: c_int = 35;
            pub static IP_DROP_MEMBERSHIP: c_int = 36;
            pub static IPV6_ADD_MEMBERSHIP: c_int = 20;
            pub static IPV6_DROP_MEMBERSHIP: c_int = 21;

            pub static TCP_NODELAY: c_int = 1;
            pub static SOL_SOCKET: c_int = 1;
            pub static SO_KEEPALIVE: c_int = 9;
            pub static SO_BROADCAST: c_int = 6;
            pub static SO_REUSEADDR: c_int = 2;

            pub static SHUT_RD: c_int = 0;
            pub static SHUT_WR: c_int = 1;
            pub static SHUT_RDWR: c_int = 2;
        }
        #[cfg(target_arch = "x86")]
        #[cfg(target_arch = "x86_64")]
        #[cfg(target_arch = "arm")]
        pub mod extra {
            use libc::types::os::arch::c95::c_int;

            pub static AF_PACKET : c_int = 17;
            pub static IPPROTO_RAW : c_int = 255;

            pub static O_RSYNC : c_int = 1052672;
            pub static O_DSYNC : c_int = 4096;
            pub static O_NONBLOCK : c_int = 2048;
            pub static O_SYNC : c_int = 1052672;

            pub static PROT_GROWSDOWN : c_int = 0x010000000;
            pub static PROT_GROWSUP : c_int = 0x020000000;

            pub static MAP_TYPE : c_int = 0x000f;
            pub static MAP_ANONONYMOUS : c_int = 0x0020;
            pub static MAP_32BIT : c_int = 0x0040;
            pub static MAP_GROWSDOWN : c_int = 0x0100;
            pub static MAP_DENYWRITE : c_int = 0x0800;
            pub static MAP_EXECUTABLE : c_int = 0x01000;
            pub static MAP_LOCKED : c_int = 0x02000;
            pub static MAP_NONRESERVE : c_int = 0x04000;
            pub static MAP_POPULATE : c_int = 0x08000;
            pub static MAP_NONBLOCK : c_int = 0x010000;
            pub static MAP_STACK : c_int = 0x020000;
        }
        #[cfg(target_arch = "mips")]
        pub mod extra {
            use libc::types::os::arch::c95::c_int;

            pub static O_RSYNC : c_int = 16400;
            pub static O_DSYNC : c_int = 16;
            pub static O_SYNC : c_int = 16400;

            pub static PROT_GROWSDOWN : c_int = 0x010000000;
            pub static PROT_GROWSUP : c_int = 0x020000000;

            pub static MAP_TYPE : c_int = 0x000f;
            pub static MAP_ANONONYMOUS : c_int = 0x0020;
            pub static MAP_32BIT : c_int = 0x0040;
            pub static MAP_GROWSDOWN : c_int = 0x0100;
            pub static MAP_DENYWRITE : c_int = 0x0800;
            pub static MAP_EXECUTABLE : c_int = 0x01000;
            pub static MAP_LOCKED : c_int = 0x02000;
            pub static MAP_NONRESERVE : c_int = 0x04000;
            pub static MAP_POPULATE : c_int = 0x08000;
            pub static MAP_NONBLOCK : c_int = 0x010000;
            pub static MAP_STACK : c_int = 0x020000;
        }
        #[cfg(target_os = "linux")]
        pub mod sysconf {
            use libc::types::os::arch::c95::c_int;

            pub static _SC_ARG_MAX : c_int = 0;
            pub static _SC_CHILD_MAX : c_int = 1;
            pub static _SC_CLK_TCK : c_int = 2;
            pub static _SC_NGROUPS_MAX : c_int = 3;
            pub static _SC_OPEN_MAX : c_int = 4;
            pub static _SC_STREAM_MAX : c_int = 5;
            pub static _SC_TZNAME_MAX : c_int = 6;
            pub static _SC_JOB_CONTROL : c_int = 7;
            pub static _SC_SAVED_IDS : c_int = 8;
            pub static _SC_REALTIME_SIGNALS : c_int = 9;
            pub static _SC_PRIORITY_SCHEDULING : c_int = 10;
            pub static _SC_TIMERS : c_int = 11;
            pub static _SC_ASYNCHRONOUS_IO : c_int = 12;
            pub static _SC_PRIORITIZED_IO : c_int = 13;
            pub static _SC_SYNCHRONIZED_IO : c_int = 14;
            pub static _SC_FSYNC : c_int = 15;
            pub static _SC_MAPPED_FILES : c_int = 16;
            pub static _SC_MEMLOCK : c_int = 17;
            pub static _SC_MEMLOCK_RANGE : c_int = 18;
            pub static _SC_MEMORY_PROTECTION : c_int = 19;
            pub static _SC_MESSAGE_PASSING : c_int = 20;
            pub static _SC_SEMAPHORES : c_int = 21;
            pub static _SC_SHARED_MEMORY_OBJECTS : c_int = 22;
            pub static _SC_AIO_LISTIO_MAX : c_int = 23;
            pub static _SC_AIO_MAX : c_int = 24;
            pub static _SC_AIO_PRIO_DELTA_MAX : c_int = 25;
            pub static _SC_DELAYTIMER_MAX : c_int = 26;
            pub static _SC_MQ_OPEN_MAX : c_int = 27;
            pub static _SC_VERSION : c_int = 29;
            pub static _SC_PAGESIZE : c_int = 30;
            pub static _SC_RTSIG_MAX : c_int = 31;
            pub static _SC_SEM_NSEMS_MAX : c_int = 32;
            pub static _SC_SEM_VALUE_MAX : c_int = 33;
            pub static _SC_SIGQUEUE_MAX : c_int = 34;
            pub static _SC_TIMER_MAX : c_int = 35;
            pub static _SC_BC_BASE_MAX : c_int = 36;
            pub static _SC_BC_DIM_MAX : c_int = 37;
            pub static _SC_BC_SCALE_MAX : c_int = 38;
            pub static _SC_BC_STRING_MAX : c_int = 39;
            pub static _SC_COLL_WEIGHTS_MAX : c_int = 40;
            pub static _SC_EXPR_NEST_MAX : c_int = 42;
            pub static _SC_LINE_MAX : c_int = 43;
            pub static _SC_RE_DUP_MAX : c_int = 44;
            pub static _SC_2_VERSION : c_int = 46;
            pub static _SC_2_C_BIND : c_int = 47;
            pub static _SC_2_C_DEV : c_int = 48;
            pub static _SC_2_FORT_DEV : c_int = 49;
            pub static _SC_2_FORT_RUN : c_int = 50;
            pub static _SC_2_SW_DEV : c_int = 51;
            pub static _SC_2_LOCALEDEF : c_int = 52;
            pub static _SC_2_CHAR_TERM : c_int = 95;
            pub static _SC_2_C_VERSION : c_int = 96;
            pub static _SC_2_UPE : c_int = 97;
            pub static _SC_XBS5_ILP32_OFF32 : c_int = 125;
            pub static _SC_XBS5_ILP32_OFFBIG : c_int = 126;
            pub static _SC_XBS5_LPBIG_OFFBIG : c_int = 128;
        }
        #[cfg(target_os = "android")]
        pub mod sysconf {
            use libc::types::os::arch::c95::c_int;

            pub static _SC_ARG_MAX : c_int = 0;
            pub static _SC_BC_BASE_MAX : c_int = 1;
            pub static _SC_BC_DIM_MAX : c_int = 2;
            pub static _SC_BC_SCALE_MAX : c_int = 3;
            pub static _SC_BC_STRING_MAX : c_int = 4;
            pub static _SC_CHILD_MAX : c_int = 5;
            pub static _SC_CLK_TCK : c_int = 6;
            pub static _SC_COLL_WEIGHTS_MAX : c_int = 7;
            pub static _SC_EXPR_NEST_MAX : c_int = 8;
            pub static _SC_LINE_MAX : c_int = 9;
            pub static _SC_NGROUPS_MAX : c_int = 10;
            pub static _SC_OPEN_MAX : c_int = 11;
            pub static _SC_2_C_BIND : c_int = 13;
            pub static _SC_2_C_DEV : c_int = 14;
            pub static _SC_2_C_VERSION : c_int = 15;
            pub static _SC_2_CHAR_TERM : c_int = 16;
            pub static _SC_2_FORT_DEV : c_int = 17;
            pub static _SC_2_FORT_RUN : c_int = 18;
            pub static _SC_2_LOCALEDEF : c_int = 19;
            pub static _SC_2_SW_DEV : c_int = 20;
            pub static _SC_2_UPE : c_int = 21;
            pub static _SC_2_VERSION : c_int = 22;
            pub static _SC_JOB_CONTROL : c_int = 23;
            pub static _SC_SAVED_IDS : c_int = 24;
            pub static _SC_VERSION : c_int = 25;
            pub static _SC_RE_DUP_MAX : c_int = 26;
            pub static _SC_STREAM_MAX : c_int = 27;
            pub static _SC_TZNAME_MAX : c_int = 28;
            pub static _SC_PAGESIZE : c_int = 39;
        }
    }

    #[cfg(target_os = "freebsd")]
    pub mod os {
        pub mod c95 {
            use libc::types::os::arch::c95::{c_int, c_uint};

            pub static EXIT_FAILURE : c_int = 1;
            pub static EXIT_SUCCESS : c_int = 0;
            pub static RAND_MAX : c_int = 2147483647;
            pub static EOF : c_int = -1;
            pub static SEEK_SET : c_int = 0;
            pub static SEEK_CUR : c_int = 1;
            pub static SEEK_END : c_int = 2;
            pub static _IOFBF : c_int = 0;
            pub static _IONBF : c_int = 2;
            pub static _IOLBF : c_int = 1;
            pub static BUFSIZ : c_uint = 1024_u32;
            pub static FOPEN_MAX : c_uint = 20_u32;
            pub static FILENAME_MAX : c_uint = 1024_u32;
            pub static L_tmpnam : c_uint = 1024_u32;
            pub static TMP_MAX : c_uint = 308915776_u32;
        }
        pub mod c99 {
        }
        pub mod posix88 {
            use libc::types::common::c95::c_void;
            use libc::types::os::arch::c95::c_int;

            pub static O_RDONLY : c_int = 0;
            pub static O_WRONLY : c_int = 1;
            pub static O_RDWR : c_int = 2;
            pub static O_APPEND : c_int = 8;
            pub static O_CREAT : c_int = 512;
            pub static O_EXCL : c_int = 2048;
            pub static O_TRUNC : c_int = 1024;
            pub static S_IFIFO : c_int = 4096;
            pub static S_IFCHR : c_int = 8192;
            pub static S_IFBLK : c_int = 24576;
            pub static S_IFDIR : c_int = 16384;
            pub static S_IFREG : c_int = 32768;
            pub static S_IFLNK : c_int = 40960;
            pub static S_IFMT : c_int = 61440;
            pub static S_IEXEC : c_int = 64;
            pub static S_IWRITE : c_int = 128;
            pub static S_IREAD : c_int = 256;
            pub static S_IRWXU : c_int = 448;
            pub static S_IXUSR : c_int = 64;
            pub static S_IWUSR : c_int = 128;
            pub static S_IRUSR : c_int = 256;
            pub static F_OK : c_int = 0;
            pub static R_OK : c_int = 4;
            pub static W_OK : c_int = 2;
            pub static X_OK : c_int = 1;
            pub static STDIN_FILENO : c_int = 0;
            pub static STDOUT_FILENO : c_int = 1;
            pub static STDERR_FILENO : c_int = 2;
            pub static F_LOCK : c_int = 1;
            pub static F_TEST : c_int = 3;
            pub static F_TLOCK : c_int = 2;
            pub static F_ULOCK : c_int = 0;
            pub static SIGHUP : c_int = 1;
            pub static SIGINT : c_int = 2;
            pub static SIGQUIT : c_int = 3;
            pub static SIGILL : c_int = 4;
            pub static SIGABRT : c_int = 6;
            pub static SIGFPE : c_int = 8;
            pub static SIGKILL : c_int = 9;
            pub static SIGSEGV : c_int = 11;
            pub static SIGPIPE : c_int = 13;
            pub static SIGALRM : c_int = 14;
            pub static SIGTERM : c_int = 15;

            pub static PROT_NONE : c_int = 0;
            pub static PROT_READ : c_int = 1;
            pub static PROT_WRITE : c_int = 2;
            pub static PROT_EXEC : c_int = 4;

            pub static MAP_FILE : c_int = 0x0000;
            pub static MAP_SHARED : c_int = 0x0001;
            pub static MAP_PRIVATE : c_int = 0x0002;
            pub static MAP_FIXED : c_int = 0x0010;
            pub static MAP_ANON : c_int = 0x1000;

            pub static MAP_FAILED : *c_void = -1 as *c_void;

            pub static MCL_CURRENT : c_int = 0x0001;
            pub static MCL_FUTURE : c_int = 0x0002;

            pub static MS_SYNC : c_int = 0x0000;
            pub static MS_ASYNC : c_int = 0x0001;
            pub static MS_INVALIDATE : c_int = 0x0002;

            pub static EPERM : c_int = 1;
            pub static ENOENT : c_int = 2;
            pub static ESRCH : c_int = 3;
            pub static EINTR : c_int = 4;
            pub static EIO : c_int = 5;
            pub static ENXIO : c_int = 6;
            pub static E2BIG : c_int = 7;
            pub static ENOEXEC : c_int = 8;
            pub static EBADF : c_int = 9;
            pub static ECHILD : c_int = 10;
            pub static EDEADLK : c_int = 11;
            pub static ENOMEM : c_int = 12;
            pub static EACCES : c_int = 13;
            pub static EFAULT : c_int = 14;
            pub static ENOTBLK : c_int = 15;
            pub static EBUSY : c_int = 16;
            pub static EEXIST : c_int = 17;
            pub static EXDEV : c_int = 18;
            pub static ENODEV : c_int = 19;
            pub static ENOTDIR : c_int = 20;
            pub static EISDIR : c_int = 21;
            pub static EINVAL : c_int = 22;
            pub static ENFILE : c_int = 23;
            pub static EMFILE : c_int = 24;
            pub static ENOTTY : c_int = 25;
            pub static ETXTBSY : c_int = 26;
            pub static EFBIG : c_int = 27;
            pub static ENOSPC : c_int = 28;
            pub static ESPIPE : c_int = 29;
            pub static EROFS : c_int = 30;
            pub static EMLINK : c_int = 31;
            pub static EPIPE : c_int = 32;
            pub static EDOM : c_int = 33;
            pub static ERANGE : c_int = 34;
            pub static EAGAIN : c_int = 35;
            pub static EWOULDBLOCK : c_int = 35;
            pub static EINPROGRESS : c_int = 36;
            pub static EALREADY : c_int = 37;
            pub static ENOTSOCK : c_int = 38;
            pub static EDESTADDRREQ : c_int = 39;
            pub static EMSGSIZE : c_int = 40;
            pub static EPROTOTYPE : c_int = 41;
            pub static ENOPROTOOPT : c_int = 42;
            pub static EPROTONOSUPPORT : c_int = 43;
            pub static ESOCKTNOSUPPORT : c_int = 44;
            pub static EOPNOTSUPP : c_int = 45;
            pub static EPFNOSUPPORT : c_int = 46;
            pub static EAFNOSUPPORT : c_int = 47;
            pub static EADDRINUSE : c_int = 48;
            pub static EADDRNOTAVAIL : c_int = 49;
            pub static ENETDOWN : c_int = 50;
            pub static ENETUNREACH : c_int = 51;
            pub static ENETRESET : c_int = 52;
            pub static ECONNABORTED : c_int = 53;
            pub static ECONNRESET : c_int = 54;
            pub static ENOBUFS : c_int = 55;
            pub static EISCONN : c_int = 56;
            pub static ENOTCONN : c_int = 57;
            pub static ESHUTDOWN : c_int = 58;
            pub static ETOOMANYREFS : c_int = 59;
            pub static ETIMEDOUT : c_int = 60;
            pub static ECONNREFUSED : c_int = 61;
            pub static ELOOP : c_int = 62;
            pub static ENAMETOOLONG : c_int = 63;
            pub static EHOSTDOWN : c_int = 64;
            pub static EHOSTUNREACH : c_int = 65;
            pub static ENOTEMPTY : c_int = 66;
            pub static EPROCLIM : c_int = 67;
            pub static EUSERS : c_int = 68;
            pub static EDQUOT : c_int = 69;
            pub static ESTALE : c_int = 70;
            pub static EREMOTE : c_int = 71;
            pub static EBADRPC : c_int = 72;
            pub static ERPCMISMATCH : c_int = 73;
            pub static EPROGUNAVAIL : c_int = 74;
            pub static EPROGMISMATCH : c_int = 75;
            pub static EPROCUNAVAIL : c_int = 76;
            pub static ENOLCK : c_int = 77;
            pub static ENOSYS : c_int = 78;
            pub static EFTYPE : c_int = 79;
            pub static EAUTH : c_int = 80;
            pub static ENEEDAUTH : c_int = 81;
            pub static EIDRM : c_int = 82;
            pub static ENOMSG : c_int = 83;
            pub static EOVERFLOW : c_int = 84;
            pub static ECANCELED : c_int = 85;
            pub static EILSEQ : c_int = 86;
            pub static ENOATTR : c_int = 87;
            pub static EDOOFUS : c_int = 88;
            pub static EBADMSG : c_int = 89;
            pub static EMULTIHOP : c_int = 90;
            pub static ENOLINK : c_int = 91;
            pub static EPROTO : c_int = 92;
            pub static ENOMEDIUM : c_int = 93;
            pub static EUNUSED94 : c_int = 94;
            pub static EUNUSED95 : c_int = 95;
            pub static EUNUSED96 : c_int = 96;
            pub static EUNUSED97 : c_int = 97;
            pub static EUNUSED98 : c_int = 98;
            pub static EASYNC : c_int = 99;
            pub static ELAST : c_int = 99;
        }
        pub mod posix01 {
            use libc::types::os::arch::c95::{c_int, size_t};

            pub static SIGTRAP : c_int = 5;

            pub static GLOB_APPEND   : c_int = 0x0001;
            pub static GLOB_DOOFFS   : c_int = 0x0002;
            pub static GLOB_ERR      : c_int = 0x0004;
            pub static GLOB_MARK     : c_int = 0x0008;
            pub static GLOB_NOCHECK  : c_int = 0x0010;
            pub static GLOB_NOSORT   : c_int = 0x0020;
            pub static GLOB_NOESCAPE : c_int = 0x2000;

            pub static GLOB_NOSPACE  : c_int = -1;
            pub static GLOB_ABORTED  : c_int = -2;
            pub static GLOB_NOMATCH  : c_int = -3;

            pub static POSIX_MADV_NORMAL : c_int = 0;
            pub static POSIX_MADV_RANDOM : c_int = 1;
            pub static POSIX_MADV_SEQUENTIAL : c_int = 2;
            pub static POSIX_MADV_WILLNEED : c_int = 3;
            pub static POSIX_MADV_DONTNEED : c_int = 4;

            pub static _SC_IOV_MAX : c_int = 56;
            pub static _SC_GETGR_R_SIZE_MAX : c_int = 70;
            pub static _SC_GETPW_R_SIZE_MAX : c_int = 71;
            pub static _SC_LOGIN_NAME_MAX : c_int = 73;
            pub static _SC_MQ_PRIO_MAX : c_int = 75;
            pub static _SC_THREAD_ATTR_STACKADDR : c_int = 82;
            pub static _SC_THREAD_ATTR_STACKSIZE : c_int = 83;
            pub static _SC_THREAD_DESTRUCTOR_ITERATIONS : c_int = 85;
            pub static _SC_THREAD_KEYS_MAX : c_int = 86;
            pub static _SC_THREAD_PRIO_INHERIT : c_int = 87;
            pub static _SC_THREAD_PRIO_PROTECT : c_int = 88;
            pub static _SC_THREAD_PRIORITY_SCHEDULING : c_int = 89;
            pub static _SC_THREAD_PROCESS_SHARED : c_int = 90;
            pub static _SC_THREAD_SAFE_FUNCTIONS : c_int = 91;
            pub static _SC_THREAD_STACK_MIN : c_int = 93;
            pub static _SC_THREAD_THREADS_MAX : c_int = 94;
            pub static _SC_THREADS : c_int = 96;
            pub static _SC_TTY_NAME_MAX : c_int = 101;
            pub static _SC_ATEXIT_MAX : c_int = 107;
            pub static _SC_XOPEN_CRYPT : c_int = 108;
            pub static _SC_XOPEN_ENH_I18N : c_int = 109;
            pub static _SC_XOPEN_LEGACY : c_int = 110;
            pub static _SC_XOPEN_REALTIME : c_int = 111;
            pub static _SC_XOPEN_REALTIME_THREADS : c_int = 112;
            pub static _SC_XOPEN_SHM : c_int = 113;
            pub static _SC_XOPEN_UNIX : c_int = 115;
            pub static _SC_XOPEN_VERSION : c_int = 116;
            pub static _SC_XOPEN_XCU_VERSION : c_int = 117;

            pub static PTHREAD_CREATE_JOINABLE: c_int = 0;
            pub static PTHREAD_CREATE_DETACHED: c_int = 1;

            #[cfg(target_arch = "arm")]
            pub static PTHREAD_STACK_MIN: size_t = 4096;

            #[cfg(target_arch = "mips")]
            #[cfg(target_arch = "x86")]
            #[cfg(target_arch = "x86_64")]
            pub static PTHREAD_STACK_MIN: size_t = 2048;

            pub static CLOCK_REALTIME: c_int = 0;
            pub static CLOCK_MONOTONIC: c_int = 4;
        }
        pub mod posix08 {
        }
        pub mod bsd44 {
            use libc::types::os::arch::c95::c_int;

            pub static MADV_NORMAL : c_int = 0;
            pub static MADV_RANDOM : c_int = 1;
            pub static MADV_SEQUENTIAL : c_int = 2;
            pub static MADV_WILLNEED : c_int = 3;
            pub static MADV_DONTNEED : c_int = 4;
            pub static MADV_FREE : c_int = 5;
            pub static MADV_NOSYNC : c_int = 6;
            pub static MADV_AUTOSYNC : c_int = 7;
            pub static MADV_NOCORE : c_int = 8;
            pub static MADV_CORE : c_int = 9;
            pub static MADV_PROTECT : c_int = 10;

            pub static MINCORE_INCORE : c_int =  0x1;
            pub static MINCORE_REFERENCED : c_int = 0x2;
            pub static MINCORE_MODIFIED : c_int = 0x4;
            pub static MINCORE_REFERENCED_OTHER : c_int = 0x8;
            pub static MINCORE_MODIFIED_OTHER : c_int = 0x10;
            pub static MINCORE_SUPER : c_int = 0x20;

            pub static AF_INET: c_int = 2;
            pub static AF_INET6: c_int = 28;
            pub static AF_UNIX: c_int = 1;
            pub static SOCK_STREAM: c_int = 1;
            pub static SOCK_DGRAM: c_int = 2;
            pub static SOCK_RAW: c_int = 3;
            pub static IPPROTO_TCP: c_int = 6;
            pub static IPPROTO_IP: c_int = 0;
            pub static IPPROTO_IPV6: c_int = 41;
            pub static IP_MULTICAST_TTL: c_int = 10;
            pub static IP_MULTICAST_LOOP: c_int = 11;
            pub static IP_TTL: c_int = 4;
            pub static IP_HDRINCL: c_int = 2;
            pub static IP_ADD_MEMBERSHIP: c_int = 12;
            pub static IP_DROP_MEMBERSHIP: c_int = 13;
            pub static IPV6_ADD_MEMBERSHIP: c_int = 12;
            pub static IPV6_DROP_MEMBERSHIP: c_int = 13;

            pub static TCP_NODELAY: c_int = 1;
            pub static TCP_KEEPIDLE: c_int = 256;
            pub static SOL_SOCKET: c_int = 0xffff;
            pub static SO_KEEPALIVE: c_int = 0x0008;
            pub static SO_BROADCAST: c_int = 0x0020;
            pub static SO_REUSEADDR: c_int = 0x0004;

            pub static SHUT_RD: c_int = 0;
            pub static SHUT_WR: c_int = 1;
            pub static SHUT_RDWR: c_int = 2;
        }
        pub mod extra {
            use libc::types::os::arch::c95::c_int;

            pub static O_SYNC : c_int = 128;
            pub static O_NONBLOCK : c_int = 4;
            pub static CTL_KERN: c_int = 1;
            pub static KERN_PROC: c_int = 14;
            pub static KERN_PROC_PATHNAME: c_int = 12;

            pub static MAP_COPY : c_int = 0x0002;
            pub static MAP_RENAME : c_int = 0x0020;
            pub static MAP_NORESERVE : c_int = 0x0040;
            pub static MAP_HASSEMAPHORE : c_int = 0x0200;
            pub static MAP_STACK : c_int = 0x0400;
            pub static MAP_NOSYNC : c_int = 0x0800;
            pub static MAP_NOCORE : c_int = 0x020000;
        }
        pub mod sysconf {
            use libc::types::os::arch::c95::c_int;

            pub static _SC_ARG_MAX : c_int = 1;
            pub static _SC_CHILD_MAX : c_int = 2;
            pub static _SC_CLK_TCK : c_int = 3;
            pub static _SC_NGROUPS_MAX : c_int = 4;
            pub static _SC_OPEN_MAX : c_int = 5;
            pub static _SC_JOB_CONTROL : c_int = 6;
            pub static _SC_SAVED_IDS : c_int = 7;
            pub static _SC_VERSION : c_int = 8;
            pub static _SC_BC_BASE_MAX : c_int = 9;
            pub static _SC_BC_DIM_MAX : c_int = 10;
            pub static _SC_BC_SCALE_MAX : c_int = 11;
            pub static _SC_BC_STRING_MAX : c_int = 12;
            pub static _SC_COLL_WEIGHTS_MAX : c_int = 13;
            pub static _SC_EXPR_NEST_MAX : c_int = 14;
            pub static _SC_LINE_MAX : c_int = 15;
            pub static _SC_RE_DUP_MAX : c_int = 16;
            pub static _SC_2_VERSION : c_int = 17;
            pub static _SC_2_C_BIND : c_int = 18;
            pub static _SC_2_C_DEV : c_int = 19;
            pub static _SC_2_CHAR_TERM : c_int = 20;
            pub static _SC_2_FORT_DEV : c_int = 21;
            pub static _SC_2_FORT_RUN : c_int = 22;
            pub static _SC_2_LOCALEDEF : c_int = 23;
            pub static _SC_2_SW_DEV : c_int = 24;
            pub static _SC_2_UPE : c_int = 25;
            pub static _SC_STREAM_MAX : c_int = 26;
            pub static _SC_TZNAME_MAX : c_int = 27;
            pub static _SC_ASYNCHRONOUS_IO : c_int = 28;
            pub static _SC_MAPPED_FILES : c_int = 29;
            pub static _SC_MEMLOCK : c_int = 30;
            pub static _SC_MEMLOCK_RANGE : c_int = 31;
            pub static _SC_MEMORY_PROTECTION : c_int = 32;
            pub static _SC_MESSAGE_PASSING : c_int = 33;
            pub static _SC_PRIORITIZED_IO : c_int = 34;
            pub static _SC_PRIORITY_SCHEDULING : c_int = 35;
            pub static _SC_REALTIME_SIGNALS : c_int = 36;
            pub static _SC_SEMAPHORES : c_int = 37;
            pub static _SC_FSYNC : c_int = 38;
            pub static _SC_SHARED_MEMORY_OBJECTS : c_int = 39;
            pub static _SC_SYNCHRONIZED_IO : c_int = 40;
            pub static _SC_TIMERS : c_int = 41;
            pub static _SC_AIO_LISTIO_MAX : c_int = 42;
            pub static _SC_AIO_MAX : c_int = 43;
            pub static _SC_AIO_PRIO_DELTA_MAX : c_int = 44;
            pub static _SC_DELAYTIMER_MAX : c_int = 45;
            pub static _SC_MQ_OPEN_MAX : c_int = 46;
            pub static _SC_PAGESIZE : c_int = 47;
            pub static _SC_RTSIG_MAX : c_int = 48;
            pub static _SC_SEM_NSEMS_MAX : c_int = 49;
            pub static _SC_SEM_VALUE_MAX : c_int = 50;
            pub static _SC_SIGQUEUE_MAX : c_int = 51;
            pub static _SC_TIMER_MAX : c_int = 52;
        }
    }

    #[cfg(target_os = "macos")]
    pub mod os {
        pub mod c95 {
            use libc::types::os::arch::c95::{c_int, c_uint};

            pub static EXIT_FAILURE : c_int = 1;
            pub static EXIT_SUCCESS : c_int = 0;
            pub static RAND_MAX : c_int = 2147483647;
            pub static EOF : c_int = -1;
            pub static SEEK_SET : c_int = 0;
            pub static SEEK_CUR : c_int = 1;
            pub static SEEK_END : c_int = 2;
            pub static _IOFBF : c_int = 0;
            pub static _IONBF : c_int = 2;
            pub static _IOLBF : c_int = 1;
            pub static BUFSIZ : c_uint = 1024_u32;
            pub static FOPEN_MAX : c_uint = 20_u32;
            pub static FILENAME_MAX : c_uint = 1024_u32;
            pub static L_tmpnam : c_uint = 1024_u32;
            pub static TMP_MAX : c_uint = 308915776_u32;
        }
        pub mod c99 {
        }
        pub mod posix88 {
            use libc::types::common::c95::c_void;
            use libc::types::os::arch::c95::c_int;

            pub static O_RDONLY : c_int = 0;
            pub static O_WRONLY : c_int = 1;
            pub static O_RDWR : c_int = 2;
            pub static O_APPEND : c_int = 8;
            pub static O_CREAT : c_int = 512;
            pub static O_EXCL : c_int = 2048;
            pub static O_TRUNC : c_int = 1024;
            pub static S_IFIFO : c_int = 4096;
            pub static S_IFCHR : c_int = 8192;
            pub static S_IFBLK : c_int = 24576;
            pub static S_IFDIR : c_int = 16384;
            pub static S_IFREG : c_int = 32768;
            pub static S_IFLNK : c_int = 40960;
            pub static S_IFMT : c_int = 61440;
            pub static S_IEXEC : c_int = 64;
            pub static S_IWRITE : c_int = 128;
            pub static S_IREAD : c_int = 256;
            pub static S_IRWXU : c_int = 448;
            pub static S_IXUSR : c_int = 64;
            pub static S_IWUSR : c_int = 128;
            pub static S_IRUSR : c_int = 256;
            pub static F_OK : c_int = 0;
            pub static R_OK : c_int = 4;
            pub static W_OK : c_int = 2;
            pub static X_OK : c_int = 1;
            pub static STDIN_FILENO : c_int = 0;
            pub static STDOUT_FILENO : c_int = 1;
            pub static STDERR_FILENO : c_int = 2;
            pub static F_LOCK : c_int = 1;
            pub static F_TEST : c_int = 3;
            pub static F_TLOCK : c_int = 2;
            pub static F_ULOCK : c_int = 0;
            pub static SIGHUP : c_int = 1;
            pub static SIGINT : c_int = 2;
            pub static SIGQUIT : c_int = 3;
            pub static SIGILL : c_int = 4;
            pub static SIGABRT : c_int = 6;
            pub static SIGFPE : c_int = 8;
            pub static SIGKILL : c_int = 9;
            pub static SIGSEGV : c_int = 11;
            pub static SIGPIPE : c_int = 13;
            pub static SIGALRM : c_int = 14;
            pub static SIGTERM : c_int = 15;

            pub static PROT_NONE : c_int = 0;
            pub static PROT_READ : c_int = 1;
            pub static PROT_WRITE : c_int = 2;
            pub static PROT_EXEC : c_int = 4;

            pub static MAP_FILE : c_int = 0x0000;
            pub static MAP_SHARED : c_int = 0x0001;
            pub static MAP_PRIVATE : c_int = 0x0002;
            pub static MAP_FIXED : c_int = 0x0010;
            pub static MAP_ANON : c_int = 0x1000;
            pub static MAP_STACK : c_int = 0;

            pub static MAP_FAILED : *c_void = -1 as *c_void;

            pub static MCL_CURRENT : c_int = 0x0001;
            pub static MCL_FUTURE : c_int = 0x0002;

            pub static MS_ASYNC : c_int = 0x0001;
            pub static MS_INVALIDATE : c_int = 0x0002;
            pub static MS_SYNC : c_int = 0x0010;

            pub static MS_KILLPAGES : c_int = 0x0004;
            pub static MS_DEACTIVATE : c_int = 0x0008;

            pub static EPERM : c_int = 1;
            pub static ENOENT : c_int = 2;
            pub static ESRCH : c_int = 3;
            pub static EINTR : c_int = 4;
            pub static EIO : c_int = 5;
            pub static ENXIO : c_int = 6;
            pub static E2BIG : c_int = 7;
            pub static ENOEXEC : c_int = 8;
            pub static EBADF : c_int = 9;
            pub static ECHILD : c_int = 10;
            pub static EDEADLK : c_int = 11;
            pub static ENOMEM : c_int = 12;
            pub static EACCES : c_int = 13;
            pub static EFAULT : c_int = 14;
            pub static ENOTBLK : c_int = 15;
            pub static EBUSY : c_int = 16;
            pub static EEXIST : c_int = 17;
            pub static EXDEV : c_int = 18;
            pub static ENODEV : c_int = 19;
            pub static ENOTDIR : c_int = 20;
            pub static EISDIR : c_int = 21;
            pub static EINVAL : c_int = 22;
            pub static ENFILE : c_int = 23;
            pub static EMFILE : c_int = 24;
            pub static ENOTTY : c_int = 25;
            pub static ETXTBSY : c_int = 26;
            pub static EFBIG : c_int = 27;
            pub static ENOSPC : c_int = 28;
            pub static ESPIPE : c_int = 29;
            pub static EROFS : c_int = 30;
            pub static EMLINK : c_int = 31;
            pub static EPIPE : c_int = 32;
            pub static EDOM : c_int = 33;
            pub static ERANGE : c_int = 34;
            pub static EAGAIN : c_int = 35;
            pub static EWOULDBLOCK : c_int = EAGAIN;
            pub static EINPROGRESS : c_int = 36;
            pub static EALREADY : c_int = 37;
            pub static ENOTSOCK : c_int = 38;
            pub static EDESTADDRREQ : c_int = 39;
            pub static EMSGSIZE : c_int = 40;
            pub static EPROTOTYPE : c_int = 41;
            pub static ENOPROTOOPT : c_int = 42;
            pub static EPROTONOSUPPORT : c_int = 43;
            pub static ESOCKTNOSUPPORT : c_int = 44;
            pub static ENOTSUP : c_int = 45;
            pub static EPFNOSUPPORT : c_int = 46;
            pub static EAFNOSUPPORT : c_int = 47;
            pub static EADDRINUSE : c_int = 48;
            pub static EADDRNOTAVAIL : c_int = 49;
            pub static ENETDOWN : c_int = 50;
            pub static ENETUNREACH : c_int = 51;
            pub static ENETRESET : c_int = 52;
            pub static ECONNABORTED : c_int = 53;
            pub static ECONNRESET : c_int = 54;
            pub static ENOBUFS : c_int = 55;
            pub static EISCONN : c_int = 56;
            pub static ENOTCONN : c_int = 57;
            pub static ESHUTDOWN : c_int = 58;
            pub static ETOOMANYREFS : c_int = 59;
            pub static ETIMEDOUT : c_int = 60;
            pub static ECONNREFUSED : c_int = 61;
            pub static ELOOP : c_int = 62;
            pub static ENAMETOOLONG : c_int = 63;
            pub static EHOSTDOWN : c_int = 64;
            pub static EHOSTUNREACH : c_int = 65;
            pub static ENOTEMPTY : c_int = 66;
            pub static EPROCLIM : c_int = 67;
            pub static EUSERS : c_int = 68;
            pub static EDQUOT : c_int = 69;
            pub static ESTALE : c_int = 70;
            pub static EREMOTE : c_int = 71;
            pub static EBADRPC : c_int = 72;
            pub static ERPCMISMATCH : c_int = 73;
            pub static EPROGUNAVAIL : c_int = 74;
            pub static EPROGMISMATCH : c_int = 75;
            pub static EPROCUNAVAIL : c_int = 76;
            pub static ENOLCK : c_int = 77;
            pub static ENOSYS : c_int = 78;
            pub static EFTYPE : c_int = 79;
            pub static EAUTH : c_int = 80;
            pub static ENEEDAUTH : c_int = 81;
            pub static EPWROFF : c_int = 82;
            pub static EDEVERR : c_int = 83;
            pub static EOVERFLOW : c_int = 84;
            pub static EBADEXEC : c_int = 85;
            pub static EBADARCH : c_int = 86;
            pub static ESHLIBVERS : c_int = 87;
            pub static EBADMACHO : c_int = 88;
            pub static ECANCELED : c_int = 89;
            pub static EIDRM : c_int = 90;
            pub static ENOMSG : c_int = 91;
            pub static EILSEQ : c_int = 92;
            pub static ENOATTR : c_int = 93;
            pub static EBADMSG : c_int = 94;
            pub static EMULTIHOP : c_int = 95;
            pub static ENODATA : c_int = 96;
            pub static ENOLINK : c_int = 97;
            pub static ENOSR : c_int = 98;
            pub static ENOSTR : c_int = 99;
            pub static EPROTO : c_int = 100;
            pub static ETIME : c_int = 101;
            pub static EOPNOTSUPP : c_int = 102;
            pub static ENOPOLICY : c_int = 103;
            pub static ENOTRECOVERABLE : c_int = 104;
            pub static EOWNERDEAD : c_int = 105;
            pub static EQFULL : c_int = 106;
            pub static ELAST : c_int = 106;
        }
        pub mod posix01 {
            use libc::types::os::arch::c95::{c_int, size_t};

            pub static SIGTRAP : c_int = 5;

            pub static GLOB_APPEND   : c_int = 0x0001;
            pub static GLOB_DOOFFS   : c_int = 0x0002;
            pub static GLOB_ERR      : c_int = 0x0004;
            pub static GLOB_MARK     : c_int = 0x0008;
            pub static GLOB_NOCHECK  : c_int = 0x0010;
            pub static GLOB_NOSORT   : c_int = 0x0020;
            pub static GLOB_NOESCAPE : c_int = 0x2000;

            pub static GLOB_NOSPACE  : c_int = -1;
            pub static GLOB_ABORTED  : c_int = -2;
            pub static GLOB_NOMATCH  : c_int = -3;

            pub static POSIX_MADV_NORMAL : c_int = 0;
            pub static POSIX_MADV_RANDOM : c_int = 1;
            pub static POSIX_MADV_SEQUENTIAL : c_int = 2;
            pub static POSIX_MADV_WILLNEED : c_int = 3;
            pub static POSIX_MADV_DONTNEED : c_int = 4;

            pub static _SC_IOV_MAX : c_int = 56;
            pub static _SC_GETGR_R_SIZE_MAX : c_int = 70;
            pub static _SC_GETPW_R_SIZE_MAX : c_int = 71;
            pub static _SC_LOGIN_NAME_MAX : c_int = 73;
            pub static _SC_MQ_PRIO_MAX : c_int = 75;
            pub static _SC_THREAD_ATTR_STACKADDR : c_int = 82;
            pub static _SC_THREAD_ATTR_STACKSIZE : c_int = 83;
            pub static _SC_THREAD_DESTRUCTOR_ITERATIONS : c_int = 85;
            pub static _SC_THREAD_KEYS_MAX : c_int = 86;
            pub static _SC_THREAD_PRIO_INHERIT : c_int = 87;
            pub static _SC_THREAD_PRIO_PROTECT : c_int = 88;
            pub static _SC_THREAD_PRIORITY_SCHEDULING : c_int = 89;
            pub static _SC_THREAD_PROCESS_SHARED : c_int = 90;
            pub static _SC_THREAD_SAFE_FUNCTIONS : c_int = 91;
            pub static _SC_THREAD_STACK_MIN : c_int = 93;
            pub static _SC_THREAD_THREADS_MAX : c_int = 94;
            pub static _SC_THREADS : c_int = 96;
            pub static _SC_TTY_NAME_MAX : c_int = 101;
            pub static _SC_ATEXIT_MAX : c_int = 107;
            pub static _SC_XOPEN_CRYPT : c_int = 108;
            pub static _SC_XOPEN_ENH_I18N : c_int = 109;
            pub static _SC_XOPEN_LEGACY : c_int = 110;
            pub static _SC_XOPEN_REALTIME : c_int = 111;
            pub static _SC_XOPEN_REALTIME_THREADS : c_int = 112;
            pub static _SC_XOPEN_SHM : c_int = 113;
            pub static _SC_XOPEN_UNIX : c_int = 115;
            pub static _SC_XOPEN_VERSION : c_int = 116;
            pub static _SC_XOPEN_XCU_VERSION : c_int = 121;

            pub static PTHREAD_CREATE_JOINABLE: c_int = 1;
            pub static PTHREAD_CREATE_DETACHED: c_int = 2;
            pub static PTHREAD_STACK_MIN: size_t = 8192;
        }
        pub mod posix08 {
        }
        pub mod bsd44 {
            use libc::types::os::arch::c95::c_int;

            pub static MADV_NORMAL : c_int = 0;
            pub static MADV_RANDOM : c_int = 1;
            pub static MADV_SEQUENTIAL : c_int = 2;
            pub static MADV_WILLNEED : c_int = 3;
            pub static MADV_DONTNEED : c_int = 4;
            pub static MADV_FREE : c_int = 5;
            pub static MADV_ZERO_WIRED_PAGES : c_int = 6;
            pub static MADV_FREE_REUSABLE : c_int = 7;
            pub static MADV_FREE_REUSE : c_int = 8;
            pub static MADV_CAN_REUSE : c_int = 9;

            pub static MINCORE_INCORE : c_int =  0x1;
            pub static MINCORE_REFERENCED : c_int = 0x2;
            pub static MINCORE_MODIFIED : c_int = 0x4;
            pub static MINCORE_REFERENCED_OTHER : c_int = 0x8;
            pub static MINCORE_MODIFIED_OTHER : c_int = 0x10;

            pub static AF_UNIX: c_int = 1;
            pub static AF_INET: c_int = 2;
            pub static AF_INET6: c_int = 30;
            pub static SOCK_STREAM: c_int = 1;
            pub static SOCK_DGRAM: c_int = 2;
            pub static SOCK_RAW: c_int = 3;
            pub static IPPROTO_TCP: c_int = 6;
            pub static IPPROTO_IP: c_int = 0;
            pub static IPPROTO_IPV6: c_int = 41;
            pub static IP_MULTICAST_TTL: c_int = 10;
            pub static IP_MULTICAST_LOOP: c_int = 11;
            pub static IP_TTL: c_int = 4;
            pub static IP_HDRINCL: c_int = 2;
            pub static IP_ADD_MEMBERSHIP: c_int = 12;
            pub static IP_DROP_MEMBERSHIP: c_int = 13;
            pub static IPV6_ADD_MEMBERSHIP: c_int = 12;
            pub static IPV6_DROP_MEMBERSHIP: c_int = 13;

            pub static TCP_NODELAY: c_int = 0x01;
            pub static TCP_KEEPALIVE: c_int = 0x10;
            pub static SOL_SOCKET: c_int = 0xffff;
            pub static SO_KEEPALIVE: c_int = 0x0008;
            pub static SO_BROADCAST: c_int = 0x0020;
            pub static SO_REUSEADDR: c_int = 0x0004;

            pub static SHUT_RD: c_int = 0;
            pub static SHUT_WR: c_int = 1;
            pub static SHUT_RDWR: c_int = 2;
        }
        pub mod extra {
            use libc::types::os::arch::c95::c_int;

            pub static O_DSYNC : c_int = 4194304;
            pub static O_SYNC : c_int = 128;
            pub static O_NONBLOCK : c_int = 4;
            pub static F_FULLFSYNC : c_int = 51;

            pub static MAP_COPY : c_int = 0x0002;
            pub static MAP_RENAME : c_int = 0x0020;
            pub static MAP_NORESERVE : c_int = 0x0040;
            pub static MAP_NOEXTEND : c_int = 0x0100;
            pub static MAP_HASSEMAPHORE : c_int = 0x0200;
            pub static MAP_NOCACHE : c_int = 0x0400;
            pub static MAP_JIT : c_int = 0x0800;
        }
        pub mod sysconf {
            use libc::types::os::arch::c95::c_int;

            pub static _SC_ARG_MAX : c_int = 1;
            pub static _SC_CHILD_MAX : c_int = 2;
            pub static _SC_CLK_TCK : c_int = 3;
            pub static _SC_NGROUPS_MAX : c_int = 4;
            pub static _SC_OPEN_MAX : c_int = 5;
            pub static _SC_JOB_CONTROL : c_int = 6;
            pub static _SC_SAVED_IDS : c_int = 7;
            pub static _SC_VERSION : c_int = 8;
            pub static _SC_BC_BASE_MAX : c_int = 9;
            pub static _SC_BC_DIM_MAX : c_int = 10;
            pub static _SC_BC_SCALE_MAX : c_int = 11;
            pub static _SC_BC_STRING_MAX : c_int = 12;
            pub static _SC_COLL_WEIGHTS_MAX : c_int = 13;
            pub static _SC_EXPR_NEST_MAX : c_int = 14;
            pub static _SC_LINE_MAX : c_int = 15;
            pub static _SC_RE_DUP_MAX : c_int = 16;
            pub static _SC_2_VERSION : c_int = 17;
            pub static _SC_2_C_BIND : c_int = 18;
            pub static _SC_2_C_DEV : c_int = 19;
            pub static _SC_2_CHAR_TERM : c_int = 20;
            pub static _SC_2_FORT_DEV : c_int = 21;
            pub static _SC_2_FORT_RUN : c_int = 22;
            pub static _SC_2_LOCALEDEF : c_int = 23;
            pub static _SC_2_SW_DEV : c_int = 24;
            pub static _SC_2_UPE : c_int = 25;
            pub static _SC_STREAM_MAX : c_int = 26;
            pub static _SC_TZNAME_MAX : c_int = 27;
            pub static _SC_ASYNCHRONOUS_IO : c_int = 28;
            pub static _SC_PAGESIZE : c_int = 29;
            pub static _SC_MEMLOCK : c_int = 30;
            pub static _SC_MEMLOCK_RANGE : c_int = 31;
            pub static _SC_MEMORY_PROTECTION : c_int = 32;
            pub static _SC_MESSAGE_PASSING : c_int = 33;
            pub static _SC_PRIORITIZED_IO : c_int = 34;
            pub static _SC_PRIORITY_SCHEDULING : c_int = 35;
            pub static _SC_REALTIME_SIGNALS : c_int = 36;
            pub static _SC_SEMAPHORES : c_int = 37;
            pub static _SC_FSYNC : c_int = 38;
            pub static _SC_SHARED_MEMORY_OBJECTS : c_int = 39;
            pub static _SC_SYNCHRONIZED_IO : c_int = 40;
            pub static _SC_TIMERS : c_int = 41;
            pub static _SC_AIO_LISTIO_MAX : c_int = 42;
            pub static _SC_AIO_MAX : c_int = 43;
            pub static _SC_AIO_PRIO_DELTA_MAX : c_int = 44;
            pub static _SC_DELAYTIMER_MAX : c_int = 45;
            pub static _SC_MQ_OPEN_MAX : c_int = 46;
            pub static _SC_MAPPED_FILES : c_int = 47;
            pub static _SC_RTSIG_MAX : c_int = 48;
            pub static _SC_SEM_NSEMS_MAX : c_int = 49;
            pub static _SC_SEM_VALUE_MAX : c_int = 50;
            pub static _SC_SIGQUEUE_MAX : c_int = 51;
            pub static _SC_TIMER_MAX : c_int = 52;
            pub static _SC_XBS5_ILP32_OFF32 : c_int = 122;
            pub static _SC_XBS5_ILP32_OFFBIG : c_int = 123;
            pub static _SC_XBS5_LP64_OFF64 : c_int = 124;
            pub static _SC_XBS5_LPBIG_OFFBIG : c_int = 125;
        }
    }
}


pub mod funcs {
    // Thankfull most of c95 is universally available and does not vary by OS
    // or anything. The same is not true of POSIX.

    pub mod c95 {
        pub mod ctype {
            use libc::types::os::arch::c95::{c_char, c_int};

            extern {
                pub fn isalnum(c: c_int) -> c_int;
                pub fn isalpha(c: c_int) -> c_int;
                pub fn iscntrl(c: c_int) -> c_int;
                pub fn isdigit(c: c_int) -> c_int;
                pub fn isgraph(c: c_int) -> c_int;
                pub fn islower(c: c_int) -> c_int;
                pub fn isprint(c: c_int) -> c_int;
                pub fn ispunct(c: c_int) -> c_int;
                pub fn isspace(c: c_int) -> c_int;
                pub fn isupper(c: c_int) -> c_int;
                pub fn isxdigit(c: c_int) -> c_int;
                pub fn tolower(c: c_char) -> c_char;
                pub fn toupper(c: c_char) -> c_char;
            }
        }

        pub mod stdio {
            use libc::types::common::c95::{FILE, c_void, fpos_t};
            use libc::types::os::arch::c95::{c_char, c_int, c_long, size_t};

            extern {
                pub fn fopen(filename: *c_char, mode: *c_char) -> *FILE;
                pub fn freopen(filename: *c_char, mode: *c_char, file: *FILE)
                               -> *FILE;
                pub fn fflush(file: *FILE) -> c_int;
                pub fn fclose(file: *FILE) -> c_int;
                pub fn remove(filename: *c_char) -> c_int;
                pub fn rename(oldname: *c_char, newname: *c_char) -> c_int;
                pub fn tmpfile() -> *FILE;
                pub fn setvbuf(stream: *FILE,
                               buffer: *c_char,
                               mode: c_int,
                               size: size_t)
                               -> c_int;
                pub fn setbuf(stream: *FILE, buf: *c_char);
                // Omitted: printf and scanf variants.
                pub fn fgetc(stream: *FILE) -> c_int;
                pub fn fgets(buf: *mut c_char, n: c_int, stream: *FILE)
                             -> *c_char;
                pub fn fputc(c: c_int, stream: *FILE) -> c_int;
                pub fn fputs(s: *c_char, stream: *FILE) -> *c_char;
                // Omitted: getc, getchar (might be macros).

                // Omitted: gets, so ridiculously unsafe that it should not
                // survive.

                // Omitted: putc, putchar (might be macros).
                pub fn puts(s: *c_char) -> c_int;
                pub fn ungetc(c: c_int, stream: *FILE) -> c_int;
                pub fn fread(ptr: *mut c_void,
                             size: size_t,
                             nobj: size_t,
                             stream: *FILE)
                             -> size_t;
                pub fn fwrite(ptr: *c_void,
                              size: size_t,
                              nobj: size_t,
                              stream: *FILE)
                              -> size_t;
                pub fn fseek(stream: *FILE, offset: c_long, whence: c_int)
                             -> c_int;
                pub fn ftell(stream: *FILE) -> c_long;
                pub fn rewind(stream: *FILE);
                pub fn fgetpos(stream: *FILE, ptr: *fpos_t) -> c_int;
                pub fn fsetpos(stream: *FILE, ptr: *fpos_t) -> c_int;
                pub fn feof(stream: *FILE) -> c_int;
                pub fn ferror(stream: *FILE) -> c_int;
                pub fn perror(s: *c_char);
            }
        }

        pub mod stdlib {
            use libc::types::common::c95::c_void;
            use libc::types::os::arch::c95::{c_char, c_double, c_int};
            use libc::types::os::arch::c95::{c_long, c_uint, c_ulong};
            use libc::types::os::arch::c95::{size_t};

            extern {
                pub fn abs(i: c_int) -> c_int;
                pub fn labs(i: c_long) -> c_long;
                // Omitted: div, ldiv (return pub type incomplete).
                pub fn atof(s: *c_char) -> c_double;
                pub fn atoi(s: *c_char) -> c_int;
                pub fn strtod(s: *c_char, endp: **c_char) -> c_double;
                pub fn strtol(s: *c_char, endp: **c_char, base: c_int)
                              -> c_long;
                pub fn strtoul(s: *c_char, endp: **c_char, base: c_int)
                               -> c_ulong;
                pub fn calloc(nobj: size_t, size: size_t) -> *c_void;
                pub fn malloc(size: size_t) -> *mut c_void;
                pub fn realloc(p: *mut c_void, size: size_t) -> *mut c_void;
                pub fn free(p: *mut c_void);
                pub fn exit(status: c_int) -> !;
                pub fn _exit(status: c_int) -> !;
                // Omitted: atexit.
                pub fn system(s: *c_char) -> c_int;
                pub fn getenv(s: *c_char) -> *c_char;
                // Omitted: bsearch, qsort
                pub fn rand() -> c_int;
                pub fn srand(seed: c_uint);
            }
        }

        pub mod string {
            use libc::types::common::c95::c_void;
            use libc::types::os::arch::c95::{c_char, c_int, size_t};
            use libc::types::os::arch::c95::{wchar_t};

            extern {
                pub fn strcpy(dst: *c_char, src: *c_char) -> *c_char;
                pub fn strncpy(dst: *c_char, src: *c_char, n: size_t)
                               -> *c_char;
                pub fn strcat(s: *c_char, ct: *c_char) -> *c_char;
                pub fn strncat(s: *c_char, ct: *c_char, n: size_t) -> *c_char;
                pub fn strcmp(cs: *c_char, ct: *c_char) -> c_int;
                pub fn strncmp(cs: *c_char, ct: *c_char, n: size_t) -> c_int;
                pub fn strcoll(cs: *c_char, ct: *c_char) -> c_int;
                pub fn strchr(cs: *c_char, c: c_int) -> *c_char;
                pub fn strrchr(cs: *c_char, c: c_int) -> *c_char;
                pub fn strspn(cs: *c_char, ct: *c_char) -> size_t;
                pub fn strcspn(cs: *c_char, ct: *c_char) -> size_t;
                pub fn strpbrk(cs: *c_char, ct: *c_char) -> *c_char;
                pub fn strstr(cs: *c_char, ct: *c_char) -> *c_char;
                pub fn strlen(cs: *c_char) -> size_t;
                pub fn strerror(n: c_int) -> *c_char;
                pub fn strtok(s: *c_char, t: *c_char) -> *c_char;
                pub fn strxfrm(s: *c_char, ct: *c_char, n: size_t) -> size_t;
                pub fn wcslen(buf: *wchar_t) -> size_t;

                // Omitted: memcpy, memmove, memset (provided by LLVM)

                // These are fine to execute on the Rust stack. They must be,
                // in fact, because LLVM generates calls to them!
                pub fn memcmp(cx: *c_void, ct: *c_void, n: size_t) -> c_int;
                pub fn memchr(cx: *c_void, c: c_int, n: size_t) -> *c_void;
            }
        }
    }

    // Microsoft helpfully underscore-qualifies all of its POSIX-like symbols
    // to make sure you don't use them accidentally. It also randomly deviates
    // from the exact signatures you might otherwise expect, and omits much,
    // so be careful when trying to write portable code; it won't always work
    // with the same POSIX functions and types as other platforms.

    #[cfg(target_os = "win32")]
    pub mod posix88 {
        pub mod stat_ {
            use libc::types::os::common::posix01::{stat, utimbuf};
            use libc::types::os::arch::c95::{c_int, c_char, wchar_t};

            extern {
                #[link_name = "_chmod"]
                pub fn chmod(path: *c_char, mode: c_int) -> c_int;
                #[link_name = "_wchmod"]
                pub fn wchmod(path: *wchar_t, mode: c_int) -> c_int;
                #[link_name = "_mkdir"]
                pub fn mkdir(path: *c_char) -> c_int;
                #[link_name = "_wrmdir"]
                pub fn wrmdir(path: *wchar_t) -> c_int;
                #[link_name = "_fstat64"]
                pub fn fstat(fildes: c_int, buf: *mut stat) -> c_int;
                #[link_name = "_stat64"]
                pub fn stat(path: *c_char, buf: *mut stat) -> c_int;
                #[link_name = "_wstat64"]
                pub fn wstat(path: *wchar_t, buf: *mut stat) -> c_int;
                #[link_name = "_wutime64"]
                pub fn wutime(file: *wchar_t, buf: *utimbuf) -> c_int;
            }
        }

        pub mod stdio {
            use libc::types::common::c95::FILE;
            use libc::types::os::arch::c95::{c_int, c_char};

            extern {
                #[link_name = "_popen"]
                pub fn popen(command: *c_char, mode: *c_char) -> *FILE;
                #[link_name = "_pclose"]
                pub fn pclose(stream: *FILE) -> c_int;
                #[link_name = "_fdopen"]
                pub fn fdopen(fd: c_int, mode: *c_char) -> *FILE;
                #[link_name = "_fileno"]
                pub fn fileno(stream: *FILE) -> c_int;
            }
        }

        pub mod fcntl {
            use libc::types::os::arch::c95::{c_int, c_char, wchar_t};
            extern {
                #[link_name = "_open"]
                pub fn open(path: *c_char, oflag: c_int, mode: c_int)
                            -> c_int;
                #[link_name = "_wopen"]
                pub fn wopen(path: *wchar_t, oflag: c_int, mode: c_int)
                            -> c_int;
                #[link_name = "_creat"]
                pub fn creat(path: *c_char, mode: c_int) -> c_int;
            }
        }

        pub mod dirent {
            // Not supplied at all.
        }

        pub mod unistd {
            use libc::types::common::c95::c_void;
            use libc::types::os::arch::c95::{c_int, c_uint, c_char,
                                             c_long, size_t};
            use libc::types::os::arch::c99::intptr_t;

            extern {
                #[link_name = "_access"]
                pub fn access(path: *c_char, amode: c_int) -> c_int;
                #[link_name = "_chdir"]
                pub fn chdir(dir: *c_char) -> c_int;
                #[link_name = "_close"]
                pub fn close(fd: c_int) -> c_int;
                #[link_name = "_dup"]
                pub fn dup(fd: c_int) -> c_int;
                #[link_name = "_dup2"]
                pub fn dup2(src: c_int, dst: c_int) -> c_int;
                #[link_name = "_execv"]
                pub fn execv(prog: *c_char, argv: **c_char) -> intptr_t;
                #[link_name = "_execve"]
                pub fn execve(prog: *c_char, argv: **c_char, envp: **c_char)
                              -> c_int;
                #[link_name = "_execvp"]
                pub fn execvp(c: *c_char, argv: **c_char) -> c_int;
                #[link_name = "_execvpe"]
                pub fn execvpe(c: *c_char, argv: **c_char, envp: **c_char)
                               -> c_int;
                #[link_name = "_getcwd"]
                pub fn getcwd(buf: *mut c_char, size: size_t) -> *c_char;
                #[link_name = "_getpid"]
                pub fn getpid() -> c_int;
                #[link_name = "_isatty"]
                pub fn isatty(fd: c_int) -> c_int;
                #[link_name = "_lseek"]
                pub fn lseek(fd: c_int, offset: c_long, origin: c_int)
                             -> c_long;
                #[link_name = "_pipe"]
                pub fn pipe(fds: *mut c_int, psize: c_uint, textmode: c_int)
                            -> c_int;
                #[link_name = "_read"]
                pub fn read(fd: c_int, buf: *mut c_void, count: c_uint)
                            -> c_int;
                #[link_name = "_rmdir"]
                pub fn rmdir(path: *c_char) -> c_int;
                #[link_name = "_unlink"]
                pub fn unlink(c: *c_char) -> c_int;
                #[link_name = "_write"]
                pub fn write(fd: c_int, buf: *c_void, count: c_uint) -> c_int;
            }
        }

        pub mod mman {
        }
    }


    #[cfg(target_os = "linux")]
    #[cfg(target_os = "android")]
    #[cfg(target_os = "macos")]
    #[cfg(target_os = "freebsd")]
    pub mod posix88 {
        pub mod stat_ {
            use libc::types::os::arch::c95::{c_char, c_int};
            use libc::types::os::arch::posix01::stat;
            use libc::types::os::arch::posix88::mode_t;

            extern {
                pub fn chmod(path: *c_char, mode: mode_t) -> c_int;
                pub fn fchmod(fd: c_int, mode: mode_t) -> c_int;

                #[cfg(target_os = "linux")]
                #[cfg(target_os = "freebsd")]
                #[cfg(target_os = "android")]
                pub fn fstat(fildes: c_int, buf: *mut stat) -> c_int;

                #[cfg(target_os = "macos")]
                #[link_name = "fstat64"]
                pub fn fstat(fildes: c_int, buf: *mut stat) -> c_int;

                pub fn mkdir(path: *c_char, mode: mode_t) -> c_int;
                pub fn mkfifo(path: *c_char, mode: mode_t) -> c_int;

                #[cfg(target_os = "linux")]
                #[cfg(target_os = "freebsd")]
                #[cfg(target_os = "android")]
                pub fn stat(path: *c_char, buf: *mut stat) -> c_int;

                #[cfg(target_os = "macos")]
                #[link_name = "stat64"]
                pub fn stat(path: *c_char, buf: *mut stat) -> c_int;
            }
        }

        pub mod stdio {
            use libc::types::common::c95::FILE;
            use libc::types::os::arch::c95::{c_char, c_int};

            extern {
                pub fn popen(command: *c_char, mode: *c_char) -> *FILE;
                pub fn pclose(stream: *FILE) -> c_int;
                pub fn fdopen(fd: c_int, mode: *c_char) -> *FILE;
                pub fn fileno(stream: *FILE) -> c_int;
            }
        }

        pub mod fcntl {
            use libc::types::os::arch::c95::{c_char, c_int};
            use libc::types::os::arch::posix88::mode_t;

            extern {
                pub fn open(path: *c_char, oflag: c_int, mode: c_int)
                            -> c_int;
                pub fn creat(path: *c_char, mode: mode_t) -> c_int;
                pub fn fcntl(fd: c_int, cmd: c_int, ...) -> c_int;
            }
        }

        pub mod dirent {
            use libc::types::common::posix88::{DIR, dirent_t};
            use libc::types::os::arch::c95::{c_char, c_int, c_long};

            // NB: On OS X opendir and readdir have two versions,
            // one for 32-bit kernelspace and one for 64.
            // We should be linking to the 64-bit ones, called
            // opendir$INODE64, etc. but for some reason rustc
            // doesn't link it correctly on i686, so we're going
            // through a C function that mysteriously does work.
            pub unsafe fn opendir(dirname: *c_char) -> *DIR {
                rust_opendir(dirname)
            }
            pub unsafe fn readdir_r(dirp: *DIR,
                                    entry: *mut dirent_t,
                                    result: *mut *mut dirent_t) -> c_int {
                rust_readdir_r(dirp, entry, result)
            }

            extern {
                fn rust_opendir(dirname: *c_char) -> *DIR;
                fn rust_readdir_r(dirp: *DIR, entry: *mut dirent_t,
                                  result: *mut *mut dirent_t) -> c_int;
            }

            extern {
                pub fn closedir(dirp: *DIR) -> c_int;
                pub fn rewinddir(dirp: *DIR);
                pub fn seekdir(dirp: *DIR, loc: c_long);
                pub fn telldir(dirp: *DIR) -> c_long;
            }
        }

        pub mod unistd {
            use libc::types::common::c95::c_void;
            use libc::types::os::arch::c95::{c_char, c_int, c_long, c_uint};
            use libc::types::os::arch::c95::{size_t};
            use libc::types::os::common::posix01::timespec;
            use libc::types::os::arch::posix01::utimbuf;
            use libc::types::os::arch::posix88::{gid_t, off_t, pid_t};
            use libc::types::os::arch::posix88::{ssize_t, uid_t};

            pub static _PC_NAME_MAX: c_int = 4;

            extern {
                pub fn access(path: *c_char, amode: c_int) -> c_int;
                pub fn alarm(seconds: c_uint) -> c_uint;
                pub fn chdir(dir: *c_char) -> c_int;
                pub fn chown(path: *c_char, uid: uid_t, gid: gid_t) -> c_int;
                pub fn close(fd: c_int) -> c_int;
                pub fn dup(fd: c_int) -> c_int;
                pub fn dup2(src: c_int, dst: c_int) -> c_int;
                pub fn execv(prog: *c_char, argv: **c_char) -> c_int;
                pub fn execve(prog: *c_char, argv: **c_char, envp: **c_char)
                              -> c_int;
                pub fn execvp(c: *c_char, argv: **c_char) -> c_int;
                pub fn fork() -> pid_t;
                pub fn fpathconf(filedes: c_int, name: c_int) -> c_long;
                pub fn getcwd(buf: *mut c_char, size: size_t) -> *c_char;
                pub fn getegid() -> gid_t;
                pub fn geteuid() -> uid_t;
                pub fn getgid() -> gid_t ;
                pub fn getgroups(ngroups_max: c_int, groups: *mut gid_t)
                                 -> c_int;
                pub fn getlogin() -> *c_char;
                pub fn getopt(argc: c_int, argv: **c_char, optstr: *c_char)
                              -> c_int;
                pub fn getpgrp() -> pid_t;
                pub fn getpid() -> pid_t;
                pub fn getppid() -> pid_t;
                pub fn getuid() -> uid_t;
                pub fn isatty(fd: c_int) -> c_int;
                pub fn link(src: *c_char, dst: *c_char) -> c_int;
                pub fn lseek(fd: c_int, offset: off_t, whence: c_int)
                             -> off_t;
                pub fn pathconf(path: *c_char, name: c_int) -> c_long;
                pub fn pause() -> c_int;
                pub fn pipe(fds: *mut c_int) -> c_int;
                pub fn read(fd: c_int, buf: *mut c_void, count: size_t)
                            -> ssize_t;
                pub fn rmdir(path: *c_char) -> c_int;
                pub fn setgid(gid: gid_t) -> c_int;
                pub fn setpgid(pid: pid_t, pgid: pid_t) -> c_int;
                pub fn setsid() -> pid_t;
                pub fn setuid(uid: uid_t) -> c_int;
                pub fn sleep(secs: c_uint) -> c_uint;
                pub fn usleep(secs: c_uint) -> c_int;
                pub fn nanosleep(rqtp: *timespec, rmtp: *mut timespec) -> c_int;
                pub fn sysconf(name: c_int) -> c_long;
                pub fn tcgetpgrp(fd: c_int) -> pid_t;
                pub fn ttyname(fd: c_int) -> *c_char;
                pub fn unlink(c: *c_char) -> c_int;
                pub fn write(fd: c_int, buf: *c_void, count: size_t)
                             -> ssize_t;
                pub fn pread(fd: c_int, buf: *c_void, count: size_t,
                             offset: off_t) -> ssize_t;
                pub fn pwrite(fd: c_int, buf: *c_void, count: size_t,
                              offset: off_t) -> ssize_t;
                pub fn utime(file: *c_char, buf: *utimbuf) -> c_int;
            }
        }

        pub mod signal {
            use libc::types::os::arch::c95::{c_int};
            use libc::types::os::arch::posix88::{pid_t};

            extern {
                pub fn kill(pid: pid_t, sig: c_int) -> c_int;
            }
        }

        pub mod mman {
            use libc::types::common::c95::{c_void};
            use libc::types::os::arch::c95::{size_t, c_int, c_char};
            use libc::types::os::arch::posix88::{mode_t, off_t};

            extern {
                pub fn mlock(addr: *c_void, len: size_t) -> c_int;
                pub fn munlock(addr: *c_void, len: size_t) -> c_int;
                pub fn mlockall(flags: c_int) -> c_int;
                pub fn munlockall() -> c_int;

                pub fn mmap(addr: *c_void,
                            len: size_t,
                            prot: c_int,
                            flags: c_int,
                            fd: c_int,
                            offset: off_t)
                            -> *mut c_void;
                pub fn munmap(addr: *c_void, len: size_t) -> c_int;

                pub fn mprotect(addr: *c_void, len: size_t, prot: c_int)
                                -> c_int;

                pub fn msync(addr: *c_void, len: size_t, flags: c_int)
                             -> c_int;
                pub fn shm_open(name: *c_char, oflag: c_int, mode: mode_t)
                                -> c_int;
                pub fn shm_unlink(name: *c_char) -> c_int;
            }
        }
    }

    #[cfg(target_os = "linux")]
    #[cfg(target_os = "android")]
    #[cfg(target_os = "macos")]
    #[cfg(target_os = "freebsd")]
    pub mod posix01 {
        pub mod stat_ {
            use libc::types::os::arch::c95::{c_char, c_int};
            use libc::types::os::arch::posix01::stat;

            extern {
                #[cfg(target_os = "linux")]
                #[cfg(target_os = "freebsd")]
                #[cfg(target_os = "android")]
                pub fn lstat(path: *c_char, buf: *mut stat) -> c_int;

                #[cfg(target_os = "macos")]
                #[link_name = "lstat64"]
                pub fn lstat(path: *c_char, buf: *mut stat) -> c_int;
            }
        }

        pub mod unistd {
            use libc::types::os::arch::c95::{c_char, c_int, size_t};
            use libc::types::os::arch::posix88::{ssize_t, off_t};

            extern {
                pub fn readlink(path: *c_char,
                                buf: *mut c_char,
                                bufsz: size_t)
                                -> ssize_t;

                pub fn fsync(fd: c_int) -> c_int;

                #[cfg(target_os = "linux")]
                #[cfg(target_os = "android")]
                pub fn fdatasync(fd: c_int) -> c_int;

                pub fn setenv(name: *c_char, val: *c_char, overwrite: c_int)
                              -> c_int;
                pub fn unsetenv(name: *c_char) -> c_int;
                pub fn putenv(string: *c_char) -> c_int;

                pub fn symlink(path1: *c_char, path2: *c_char) -> c_int;

                pub fn ftruncate(fd: c_int, length: off_t) -> c_int;
            }
        }

        pub mod wait {
            use libc::types::os::arch::c95::{c_int};
            use libc::types::os::arch::posix88::{pid_t};

            extern {
                pub fn waitpid(pid: pid_t, status: *mut c_int, options: c_int)
                               -> pid_t;
            }
        }

        pub mod glob {
            use libc::types::os::arch::c95::{c_char, c_int};
            use libc::types::os::common::posix01::{glob_t};
            use option::Option;

            extern {
                pub fn glob(pattern: *c_char,
                            flags: c_int,
                            errfunc: Option<extern "C" fn(epath: *c_char, errno: int) -> int>,
                            pglob: *mut glob_t);
                pub fn globfree(pglob: *mut glob_t);
            }
        }

        pub mod mman {
            use libc::types::common::c95::{c_void};
            use libc::types::os::arch::c95::{c_int, size_t};

            extern {
                pub fn posix_madvise(addr: *c_void,
                                     len: size_t,
                                     advice: c_int)
                                     -> c_int;
            }
        }

        #[nolink]
        pub mod net {
            use libc::types::os::arch::c95::{c_char, c_uint};

            extern {
                pub fn if_nametoindex(ifname: *c_char) -> c_uint;
            }
        }
    }

    #[cfg(target_os = "win32")]
    pub mod posix01 {
        pub mod stat_ {
        }

        pub mod unistd {
        }

        pub mod glob {
        }

        pub mod mman {
        }
    }


    #[cfg(target_os = "win32")]
    #[cfg(target_os = "linux")]
    #[cfg(target_os = "android")]
    #[cfg(target_os = "macos")]
    #[cfg(target_os = "freebsd")]
    pub mod posix08 {
        pub mod unistd {
        }
    }

    #[cfg(not(windows))]
    pub mod bsd43 {
        use libc::types::common::c95::{c_void};
        use libc::types::os::common::bsd44::{socklen_t, sockaddr, ifaddrs};
        use libc::types::os::arch::c95::{c_int, size_t};
        use libc::types::os::arch::posix88::ssize_t;

        extern "system" {
            pub fn socket(domain: c_int, ty: c_int, protocol: c_int) -> c_int;
            pub fn connect(socket: c_int, address: *sockaddr,
                           len: socklen_t) -> c_int;
            pub fn bind(socket: c_int, address: *sockaddr,
                        address_len: socklen_t) -> c_int;
            pub fn listen(socket: c_int, backlog: c_int) -> c_int;
            pub fn accept(socket: c_int, address: *mut sockaddr,
                          address_len: *mut socklen_t) -> c_int;
            pub fn getpeername(socket: c_int, address: *mut sockaddr,
                               address_len: *mut socklen_t) -> c_int;
            pub fn getsockname(socket: c_int, address: *mut sockaddr,
                               address_len: *mut socklen_t) -> c_int;
            pub fn setsockopt(socket: c_int, level: c_int, name: c_int,
                              value: *c_void, option_len: socklen_t) -> c_int;
            pub fn recv(socket: c_int, buf: *mut c_void, len: size_t,
                        flags: c_int) -> ssize_t;
            pub fn send(socket: c_int, buf: *mut c_void, len: size_t,
                        flags: c_int) -> ssize_t;
            pub fn recvfrom(socket: c_int, buf: *mut c_void, len: size_t,
                            flags: c_int, addr: *mut sockaddr,
                            addrlen: *mut socklen_t) -> ssize_t;
            pub fn sendto(socket: c_int, buf: *c_void, len: size_t,
                          flags: c_int, addr: *sockaddr,
                          addrlen: socklen_t) -> ssize_t;
<<<<<<< HEAD
            pub fn getifaddrs(ifap: *mut *ifaddrs) -> c_int;
            pub fn freeifaddrs(ifa: *ifaddrs);
=======
            pub fn shutdown(socket: c_int, how: c_int) -> c_int;
>>>>>>> 42fc32f2
        }
    }

    #[cfg(windows)]
    pub mod bsd43 {
        use libc::types::common::c95::{c_void};
        use libc::types::os::common::bsd44::{socklen_t, sockaddr, SOCKET};
        use libc::types::os::arch::c95::c_int;
        use libc::types::os::arch::posix88::ssize_t;

        extern "system" {
            pub fn socket(domain: c_int, ty: c_int, protocol: c_int) -> SOCKET;
            pub fn connect(socket: SOCKET, address: *sockaddr,
                           len: socklen_t) -> c_int;
            pub fn bind(socket: SOCKET, address: *sockaddr,
                        address_len: socklen_t) -> c_int;
            pub fn listen(socket: SOCKET, backlog: c_int) -> c_int;
            pub fn accept(socket: SOCKET, address: *mut sockaddr,
                          address_len: *mut socklen_t) -> SOCKET;
            pub fn getpeername(socket: SOCKET, address: *mut sockaddr,
                               address_len: *mut socklen_t) -> c_int;
            pub fn getsockname(socket: SOCKET, address: *mut sockaddr,
                               address_len: *mut socklen_t) -> c_int;
            pub fn setsockopt(socket: SOCKET, level: c_int, name: c_int,
                              value: *c_void, option_len: socklen_t) -> c_int;
            pub fn closesocket(socket: SOCKET) -> c_int;
            pub fn recv(socket: SOCKET, buf: *mut c_void, len: c_int,
                        flags: c_int) -> c_int;
            pub fn send(socket: SOCKET, buf: *mut c_void, len: c_int,
                        flags: c_int) -> c_int;
            pub fn recvfrom(socket: SOCKET, buf: *mut c_void, len: c_int,
                            flags: c_int, addr: *mut sockaddr,
                            addrlen: *mut c_int) -> ssize_t;
            pub fn sendto(socket: SOCKET, buf: *c_void, len: c_int,
                          flags: c_int, addr: *sockaddr,
                          addrlen: c_int) -> c_int;
            pub fn shutdown(socket: SOCKET, how: c_int) -> c_int;
        }
    }

    #[cfg(target_os = "macos")]
    #[cfg(target_os = "freebsd")]
    pub mod bsd44 {
        use libc::types::common::c95::{c_void};
        use libc::types::os::arch::c95::{c_char, c_uchar, c_int, c_uint, size_t};

        extern {
            pub fn sysctl(name: *c_int,
                          namelen: c_uint,
                          oldp: *mut c_void,
                          oldlenp: *mut size_t,
                          newp: *c_void,
                          newlen: size_t)
                          -> c_int;
            pub fn sysctlbyname(name: *c_char,
                                oldp: *mut c_void,
                                oldlenp: *mut size_t,
                                newp: *c_void,
                                newlen: size_t)
                                -> c_int;
            pub fn sysctlnametomib(name: *c_char,
                                   mibp: *mut c_int,
                                   sizep: *mut size_t)
                                   -> c_int;
            pub fn getdtablesize() -> c_int;
            pub fn madvise(addr: *c_void, len: size_t, advice: c_int)
                           -> c_int;
            pub fn mincore(addr: *c_void, len: size_t, vec: *c_uchar)
                           -> c_int;
        }
    }


    #[cfg(target_os = "linux")]
    #[cfg(target_os = "android")]
    pub mod bsd44 {
        use libc::types::common::c95::{c_void};
        use libc::types::os::arch::c95::{c_uchar, c_int, size_t};

        extern {
            pub fn getdtablesize() -> c_int;
            pub fn ioctl(d: c_int, request: c_int, ...) -> c_int;
            pub fn madvise(addr: *c_void, len: size_t, advice: c_int)
                           -> c_int;
            pub fn mincore(addr: *c_void, len: size_t, vec: *c_uchar)
                           -> c_int;
        }
    }


    #[cfg(target_os = "win32")]
    pub mod bsd44 {
    }

    #[cfg(target_os = "macos")]
    pub mod extra {
        use libc::types::os::arch::c95::{c_char, c_int};

        extern {
            pub fn _NSGetExecutablePath(buf: *mut c_char, bufsize: *mut u32)
                                        -> c_int;
        }
    }

    #[cfg(target_os = "freebsd")]
    pub mod extra {
    }

    #[cfg(target_os = "linux")]
    #[cfg(target_os = "android")]
    pub mod extra {
    }


    #[cfg(target_os = "win32")]
    pub mod extra {

        pub mod kernel32 {
            use libc::types::os::arch::c95::{c_uint};
            use libc::types::os::arch::extra::{BOOL, DWORD, SIZE_T, HMODULE,
                                               LPCWSTR, LPWSTR, LPCSTR, LPSTR,
                                               LPCH, LPDWORD, LPVOID,
                                               LPCVOID, LPOVERLAPPED,
                                               LPSECURITY_ATTRIBUTES,
                                               LPSTARTUPINFO,
                                               LPPROCESS_INFORMATION,
                                               LPMEMORY_BASIC_INFORMATION,
                                               LPSYSTEM_INFO, BOOLEAN,
                                               HANDLE, LPHANDLE, LARGE_INTEGER,
                                               PLARGE_INTEGER, LPFILETIME};

            extern "system" {
                pub fn GetEnvironmentVariableW(n: LPCWSTR,
                                               v: LPWSTR,
                                               nsize: DWORD)
                                               -> DWORD;
                pub fn SetEnvironmentVariableW(n: LPCWSTR, v: LPCWSTR)
                                               -> BOOL;
                pub fn GetEnvironmentStringsA() -> LPCH;
                pub fn FreeEnvironmentStringsA(env_ptr: LPCH) -> BOOL;
                pub fn GetModuleFileNameW(hModule: HMODULE,
                                          lpFilename: LPWSTR,
                                          nSize: DWORD)
                                          -> DWORD;
                pub fn CreateDirectoryW(lpPathName: LPCWSTR,
                                        lpSecurityAttributes:
                                        LPSECURITY_ATTRIBUTES)
                                        -> BOOL;
                pub fn CopyFileW(lpExistingFileName: LPCWSTR,
                                 lpNewFileName: LPCWSTR,
                                 bFailIfExists: BOOL)
                                 -> BOOL;
                pub fn DeleteFileW(lpPathName: LPCWSTR) -> BOOL;
                pub fn RemoveDirectoryW(lpPathName: LPCWSTR) -> BOOL;
                pub fn GetCurrentDirectoryW(nBufferLength: DWORD,
                                            lpBuffer: LPWSTR)
                                            -> DWORD;
                pub fn SetCurrentDirectoryW(lpPathName: LPCWSTR) -> BOOL;
                pub fn GetLastError() -> DWORD;
                pub fn FindFirstFileW(fileName: *u16, findFileData: HANDLE)
                                      -> HANDLE;
                pub fn FindNextFileW(findFile: HANDLE, findFileData: HANDLE)
                                     -> BOOL;
                pub fn FindClose(findFile: HANDLE) -> BOOL;
                pub fn DuplicateHandle(hSourceProcessHandle: HANDLE,
                                       hSourceHandle: HANDLE,
                                       hTargetProcessHandle: HANDLE,
                                       lpTargetHandle: LPHANDLE,
                                       dwDesiredAccess: DWORD,
                                       bInheritHandle: BOOL,
                                       dwOptions: DWORD)
                                       -> BOOL;
                pub fn CloseHandle(hObject: HANDLE) -> BOOL;
                pub fn OpenProcess(dwDesiredAccess: DWORD,
                                   bInheritHandle: BOOL,
                                   dwProcessId: DWORD)
                                   -> HANDLE;
                pub fn GetCurrentProcess() -> HANDLE;
                pub fn CreateProcessA(lpApplicationName: LPCSTR,
                                      lpCommandLine: LPSTR,
                                      lpProcessAttributes:
                                      LPSECURITY_ATTRIBUTES,
                                      lpThreadAttributes:
                                      LPSECURITY_ATTRIBUTES,
                                      bInheritHandles: BOOL,
                                      dwCreationFlags: DWORD,
                                      lpEnvironment: LPVOID,
                                      lpCurrentDirectory: LPCSTR,
                                      lpStartupInfo: LPSTARTUPINFO,
                                      lpProcessInformation:
                                      LPPROCESS_INFORMATION)
                                      -> BOOL;
                pub fn WaitForSingleObject(hHandle: HANDLE,
                                           dwMilliseconds: DWORD)
                                           -> DWORD;
                pub fn TerminateProcess(hProcess: HANDLE, uExitCode: c_uint)
                                        -> BOOL;
                pub fn GetExitCodeProcess(hProcess: HANDLE,
                                          lpExitCode: LPDWORD)
                                          -> BOOL;
                pub fn GetSystemInfo(lpSystemInfo: LPSYSTEM_INFO);
                pub fn VirtualAlloc(lpAddress: LPVOID,
                                    dwSize: SIZE_T,
                                    flAllocationType: DWORD,
                                    flProtect: DWORD)
                                    -> LPVOID;
                pub fn VirtualFree(lpAddress: LPVOID,
                                   dwSize: SIZE_T,
                                   dwFreeType: DWORD)
                                   -> BOOL;
                pub fn VirtualLock(lpAddress: LPVOID, dwSize: SIZE_T) -> BOOL;
                pub fn VirtualUnlock(lpAddress: LPVOID, dwSize: SIZE_T)
                                     -> BOOL;
                pub fn VirtualProtect(lpAddress: LPVOID,
                                      dwSize: SIZE_T,
                                      flNewProtect: DWORD,
                                      lpflOldProtect: LPDWORD)
                                      -> BOOL;
                pub fn VirtualQuery(lpAddress: LPCVOID,
                                    lpBuffer: LPMEMORY_BASIC_INFORMATION,
                                    dwLength: SIZE_T)
                                    -> SIZE_T;
                pub fn CreateFileMappingW(hFile: HANDLE,
                                          lpAttributes: LPSECURITY_ATTRIBUTES,
                                          flProtect: DWORD,
                                          dwMaximumSizeHigh: DWORD,
                                          dwMaximumSizeLow: DWORD,
                                          lpName: LPCWSTR)
                                          -> HANDLE;
                pub fn MapViewOfFile(hFileMappingObject: HANDLE,
                                     dwDesiredAccess: DWORD,
                                     dwFileOffsetHigh: DWORD,
                                     dwFileOffsetLow: DWORD,
                                     dwNumberOfBytesToMap: SIZE_T)
                                     -> LPVOID;
                pub fn UnmapViewOfFile(lpBaseAddress: LPCVOID) -> BOOL;
                pub fn MoveFileExW(lpExistingFileName: LPCWSTR,
                                   lpNewFileName: LPCWSTR,
                                   dwFlags: DWORD) -> BOOL;
                pub fn CreateSymbolicLinkW(lpSymlinkFileName: LPCWSTR,
                                           lpTargetFileName: LPCWSTR,
                                           dwFlags: DWORD) -> BOOLEAN;
                pub fn CreateHardLinkW(lpSymlinkFileName: LPCWSTR,
                                       lpTargetFileName: LPCWSTR,
                                       lpSecurityAttributes: LPSECURITY_ATTRIBUTES)
                                        -> BOOL;
                pub fn FlushFileBuffers(hFile: HANDLE) -> BOOL;
                pub fn CreateFileW(lpFileName: LPCWSTR,
                                   dwDesiredAccess: DWORD,
                                   dwShareMode: DWORD,
                                   lpSecurityAttributes: LPSECURITY_ATTRIBUTES,
                                   dwCreationDisposition: DWORD,
                                   dwFlagsAndAttributes: DWORD,
                                   hTemplateFile: HANDLE) -> HANDLE;
                pub fn GetFinalPathNameByHandleW(hFile: HANDLE,
                                                 lpszFilePath: LPCWSTR,
                                                 cchFilePath: DWORD,
                                                 dwFlags: DWORD) -> DWORD;
                pub fn ReadFile(hFile: HANDLE,
                                lpBuffer: LPVOID,
                                nNumberOfBytesToRead: DWORD,
                                lpNumberOfBytesRead: LPDWORD,
                                lpOverlapped: LPOVERLAPPED) -> BOOL;
                pub fn WriteFile(hFile: HANDLE,
                                 lpBuffer: LPVOID,
                                 nNumberOfBytesToRead: DWORD,
                                 lpNumberOfBytesRead: LPDWORD,
                                 lpOverlapped: LPOVERLAPPED) -> BOOL;
                pub fn SetFilePointerEx(hFile: HANDLE,
                                        liDistanceToMove: LARGE_INTEGER,
                                        lpNewFilePointer: PLARGE_INTEGER,
                                        dwMoveMethod: DWORD) -> BOOL;
                pub fn SetEndOfFile(hFile: HANDLE) -> BOOL;

                pub fn GetSystemTimeAsFileTime(
                            lpSystemTimeAsFileTime: LPFILETIME);

                pub fn QueryPerformanceFrequency(
                            lpFrequency: *mut LARGE_INTEGER) -> BOOL;
                pub fn QueryPerformanceCounter(
                            lpPerformanceCount: *mut LARGE_INTEGER) -> BOOL;

                pub fn GetCurrentProcessId() -> DWORD;
                pub fn CreateNamedPipeW(
                            lpName: LPCWSTR,
                            dwOpenMode: DWORD,
                            dwPipeMode: DWORD,
                            nMaxInstances: DWORD,
                            nOutBufferSize: DWORD,
                            nInBufferSize: DWORD,
                            nDefaultTimeOut: DWORD,
                            lpSecurityAttributes: LPSECURITY_ATTRIBUTES
                            ) -> HANDLE;
                pub fn ConnectNamedPipe(hNamedPipe: HANDLE,
                                        lpOverlapped: LPOVERLAPPED) -> BOOL;
                pub fn WaitNamedPipeW(lpNamedPipeName: LPCWSTR,
                                      nTimeOut: DWORD) -> BOOL;
                pub fn SetNamedPipeHandleState(hNamedPipe: HANDLE,
                                               lpMode: LPDWORD,
                                               lpMaxCollectionCount: LPDWORD,
                                               lpCollectDataTimeout: LPDWORD)
                                                            -> BOOL;
                pub fn CreateEventW(lpEventAttributes: LPSECURITY_ATTRIBUTES,
                                    bManualReset: BOOL,
                                    bInitialState: BOOL,
                                    lpName: LPCWSTR) -> HANDLE;
                pub fn GetOverlappedResult(hFile: HANDLE,
                                           lpOverlapped: LPOVERLAPPED,
                                           lpNumberOfBytesTransferred: LPDWORD,
                                           bWait: BOOL) -> BOOL;
                pub fn DisconnectNamedPipe(hNamedPipe: HANDLE) -> BOOL;
            }
        }

        pub mod msvcrt {
            use libc::types::os::arch::c95::{c_int, c_long};
            use libc::types::os::arch::c99::intptr_t;

            extern {
                #[link_name = "_commit"]
                pub fn commit(fd: c_int) -> c_int;

                #[link_name = "_get_osfhandle"]
                pub fn get_osfhandle(fd: c_int) -> c_long;

                #[link_name = "_open_osfhandle"]
                pub fn open_osfhandle(osfhandle: intptr_t,
                                      flags: c_int) -> c_int;
            }
        }
    }
}<|MERGE_RESOLUTION|>--- conflicted
+++ resolved
@@ -3996,12 +3996,9 @@
             pub fn sendto(socket: c_int, buf: *c_void, len: size_t,
                           flags: c_int, addr: *sockaddr,
                           addrlen: socklen_t) -> ssize_t;
-<<<<<<< HEAD
             pub fn getifaddrs(ifap: *mut *ifaddrs) -> c_int;
             pub fn freeifaddrs(ifa: *ifaddrs);
-=======
             pub fn shutdown(socket: c_int, how: c_int) -> c_int;
->>>>>>> 42fc32f2
         }
     }
 
