--- conflicted
+++ resolved
@@ -528,16 +528,9 @@
                 assert_eq!(dest_len, mask_len);
 
                 for i in 0..dest_len {
-<<<<<<< HEAD
-                    let passthru =
-                        this.read_immediate(&this.project_index(&passthru, i)?.into())?;
-                    let ptr = this.read_immediate(&this.project_index(&ptrs, i)?.into())?;
-                    let mask = this.read_immediate(&this.project_index(&mask, i)?.into())?;
-=======
                     let passthru = this.read_immediate(&this.project_index(&passthru, i)?)?;
                     let ptr = this.read_immediate(&this.project_index(&ptrs, i)?)?;
                     let mask = this.read_immediate(&this.project_index(&mask, i)?)?;
->>>>>>> d150dbb0
                     let dest = this.project_index(&dest, i)?;
 
                     let val = if simd_element_to_bool(mask)? {
