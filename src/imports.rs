// Copyright 2015 The Rust Project Developers. See the COPYRIGHT
// file at the top-level directory of this distribution and at
// http://rust-lang.org/COPYRIGHT.
//
// Licensed under the Apache License, Version 2.0 <LICENSE-APACHE or
// http://www.apache.org/licenses/LICENSE-2.0> or the MIT license
// <LICENSE-MIT or http://opensource.org/licenses/MIT>, at your
// option. This file may not be copied, modified, or distributed
// except according to those terms.

use visitor::FmtVisitor;
use lists::{write_list, ListFormatting, SeparatorTactic, ListTactic};

use syntax::ast;
use syntax::parse::token;
use syntax::print::pprust;

<<<<<<< HEAD
// TODO change import lists with one item to a single import
//      remove empty lists (if they're even possible)
=======
use {IDEAL_WIDTH, MAX_WIDTH};

// TODO remove empty lists (if they're even possible)
>>>>>>> 59352172
// TODO (some day) remove unused imports, expand globs, compress many single imports into a list import

fn rewrite_single_use_list(path_str: String, vpi: ast::PathListItem, vis: &str) -> String {
    if let ast::PathListItem_::PathListIdent{ name, .. } = vpi.node {
        let name_str = token::get_ident(name).to_string();
        if path_str.len() == 0 {
            format!("{}use {};", vis, name_str)
        } else {
            format!("{}use {}::{};", vis, path_str, name_str)
        }
    } else {
        if path_str.len() != 0 {
            format!("{}use {};", vis, path_str)
        } else {
            // This catches the import: use {self}, which is a compiler error, so we just
            // leave it alone.
            format!("{}use {{self}};", vis)
        }
    }
}

impl<'a> FmtVisitor<'a> {
    // Basically just pretty prints a multi-item import.
    pub fn rewrite_use_list(&mut self,
                            block_indent: usize,
                            one_line_budget: usize, // excluding indentation
                            multi_line_budget: usize,
                            path: &ast::Path,
                            path_list: &[ast::PathListItem],
<<<<<<< HEAD
                            visibility: ast::Visibility) -> String {
=======
                            visibility: ast::Visibility,
                            vp_span: Span) -> String {
>>>>>>> 59352172
        let path_str = pprust::path_to_string(&path);

        let vis = match visibility {
            ast::Public => "pub ",
            _ => ""
        };

<<<<<<< HEAD
        // 2 = ::
        let path_separation_w = if path_str.len() > 0 { 2 } else { 0 };
        // 5 = "use " + {
        let indent = path_str.len() + 5 + path_separation_w + vis.len();
=======
        if path_list.len() == 1 {
            return rewrite_single_use_list(path_str, path_list[0], vis);
        }

        // FIXME check indentation
        let l_loc = self.codemap.lookup_char_pos(vp_span.lo);

        // 1 = {
        let mut indent = l_loc.col.0 + path_str.len() + 1;
        if path_str.len() > 0 {
            // 2 = ::
            indent += 2;
        }
>>>>>>> 59352172
        // 2 = } + ;
        let used_width = indent + 2;

        // Break as early as possible when we've blown our budget.
        let remaining_line_budget = if used_width > one_line_budget {
            0
        } else {
            one_line_budget - used_width
        };
        let remaining_multi_budget = if used_width > multi_line_budget {
            0
        } else {
            multi_line_budget - used_width
        };

        let fmt = ListFormatting {
            tactic: ListTactic::Mixed,
            separator: ",",
            trailing_separator: SeparatorTactic::Never,
            indent: block_indent + indent,
            h_width: remaining_line_budget,
            v_width: remaining_multi_budget,
        };

        // TODO handle any comments inbetween items.
        // If `self` is in the list, put it first.
        let head = if path_list.iter().any(|vpi|
            if let ast::PathListItem_::PathListMod{ .. } = vpi.node {
                true
            } else {
                false
            }
        ) {
            Some(("self".to_owned(), String::new()))
        } else {
            None
        };

        let items: Vec<_> = head.into_iter().chain(path_list.iter().filter_map(|vpi| {
            match vpi.node {
                ast::PathListItem_::PathListIdent{ name, .. } => {
                    Some((token::get_ident(name).to_string(), String::new()))
                }
                // Skip `self`, because we added it above.
                ast::PathListItem_::PathListMod{ .. } => None,
            }
        })).collect();
        if path_str.len() == 0 {
            format!("{}use {{{}}};", vis, write_list(&items, &fmt))
        } else {
            format!("{}use {}::{{{}}};", vis, path_str, write_list(&items, &fmt))
        }
    }
}<|MERGE_RESOLUTION|>--- conflicted
+++ resolved
@@ -15,14 +15,8 @@
 use syntax::parse::token;
 use syntax::print::pprust;
 
-<<<<<<< HEAD
-// TODO change import lists with one item to a single import
-//      remove empty lists (if they're even possible)
-=======
-use {IDEAL_WIDTH, MAX_WIDTH};
 
 // TODO remove empty lists (if they're even possible)
->>>>>>> 59352172
 // TODO (some day) remove unused imports, expand globs, compress many single imports into a list import
 
 fn rewrite_single_use_list(path_str: String, vpi: ast::PathListItem, vis: &str) -> String {
@@ -52,12 +46,7 @@
                             multi_line_budget: usize,
                             path: &ast::Path,
                             path_list: &[ast::PathListItem],
-<<<<<<< HEAD
                             visibility: ast::Visibility) -> String {
-=======
-                            visibility: ast::Visibility,
-                            vp_span: Span) -> String {
->>>>>>> 59352172
         let path_str = pprust::path_to_string(&path);
 
         let vis = match visibility {
@@ -65,26 +54,15 @@
             _ => ""
         };
 
-<<<<<<< HEAD
+        if path_list.len() == 1 {
+            return rewrite_single_use_list(path_str, path_list[0], vis);
+        }
+
         // 2 = ::
         let path_separation_w = if path_str.len() > 0 { 2 } else { 0 };
         // 5 = "use " + {
         let indent = path_str.len() + 5 + path_separation_w + vis.len();
-=======
-        if path_list.len() == 1 {
-            return rewrite_single_use_list(path_str, path_list[0], vis);
-        }
 
-        // FIXME check indentation
-        let l_loc = self.codemap.lookup_char_pos(vp_span.lo);
-
-        // 1 = {
-        let mut indent = l_loc.col.0 + path_str.len() + 1;
-        if path_str.len() > 0 {
-            // 2 = ::
-            indent += 2;
-        }
->>>>>>> 59352172
         // 2 = } + ;
         let used_width = indent + 2;
 
