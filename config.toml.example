# Sample TOML configuration file for building Rust.
#
# To configure rustbuild, copy this file to the directory from which you will be
# running the build, and name it config.toml.
#
# All options are commented out by default in this file, and they're commented
# out with their default values. The build system by default looks for
# `config.toml` in the current directory of a build for build configuration, but
# a custom configuration file can also be specified with `--config` to the build
# system.

# =============================================================================
# Tweaking how LLVM is compiled
# =============================================================================
[llvm]

# Indicates whether LLVM rebuild should be skipped when running bootstrap. If
# this is `false` then the compiler's LLVM will be rebuilt whenever the built
# version doesn't have the correct hash. If it is `true` then LLVM will never
# be rebuilt. The default value is `false`.
#skip-rebuild = false

# Indicates whether the LLVM build is a Release or Debug build
#optimize = true

# Indicates whether LLVM should be built with ThinLTO. Note that this will
# only succeed if you use clang, lld, llvm-ar, and llvm-ranlib in your C/C++
# toolchain (see the `cc`, `cxx`, `linker`, `ar`, and `ranlib` options below).
# More info at: https://clang.llvm.org/docs/ThinLTO.html#clang-bootstrap
#thin-lto = false

# Indicates whether an LLVM Release build should include debug info
#release-debuginfo = false

# Indicates whether the LLVM assertions are enabled or not
#assertions = false

# Indicates whether ccache is used when building LLVM
#ccache = false
# or alternatively ...
#ccache = "/path/to/ccache"

# If an external LLVM root is specified, we automatically check the version by
# default to make sure it's within the range that we're expecting, but setting
# this flag will indicate that this version check should not be done.
#version-check = true

# Link libstdc++ statically into the librustc_llvm instead of relying on a
# dynamic version to be available.
#static-libstdcpp = false

# Tell the LLVM build system to use Ninja instead of the platform default for
# the generated build system. This can sometimes be faster than make, for
# example.
#ninja = false

# LLVM targets to build support for.
# Note: this is NOT related to Rust compilation targets. However, as Rust is
# dependent on LLVM for code generation, turning targets off here WILL lead to
# the resulting rustc being unable to compile for the disabled architectures.
# Also worth pointing out is that, in case support for new targets are added to
# LLVM, enabling them here doesn't mean Rust is automatically gaining said
# support. You'll need to write a target specification at least, and most
# likely, teach rustc about the C ABI of the target. Get in touch with the
# Rust team and file an issue if you need assistance in porting!
#targets = "AArch64;ARM;Hexagon;MSP430;Mips;NVPTX;PowerPC;RISCV;Sparc;SystemZ;WebAssembly;X86"

# LLVM experimental targets to build support for. These targets are specified in
# the same format as above, but since these targets are experimental, they are
# not built by default and the experimental Rust compilation targets that depend
# on them will not work unless the user opts in to building them.
#experimental-targets = "AVR"

# Cap the number of parallel linker invocations when compiling LLVM.
# This can be useful when building LLVM with debug info, which significantly
# increases the size of binaries and consequently the memory required by
# each linker process.
# If absent or 0, linker invocations are treated like any other job and
# controlled by rustbuild's -j parameter.
#link-jobs = 0

# When invoking `llvm-config` this configures whether the `--shared` argument is
# passed to prefer linking to shared libraries.
#link-shared = false

# When building llvm, this configures what is being appended to the version.
# The default is "-rust-$version-$channel", except for dev channel where rustc
# version number is omitted. To use LLVM version as is, provide an empty string.
#version-suffix = "-rust-dev"

# On MSVC you can compile LLVM with clang-cl, but the test suite doesn't pass
# with clang-cl, so this is special in that it only compiles LLVM with clang-cl
#clang-cl = '/path/to/clang-cl.exe'

# Pass extra compiler and linker flags to the LLVM CMake build.
#cflags = "-fextra-flag"
#cxxflags = "-fextra-flag"
#ldflags = "-Wl,extra-flag"

# Use libc++ when building LLVM instead of libstdc++. This is the default on
# platforms already use libc++ as the default C++ library, but this option
# allows you to use libc++ even on platforms when it's not. You need to ensure
# that your host compiler ships with libc++.
#use-libcxx = true

# The value specified here will be passed as `-DLLVM_USE_LINKER` to CMake.
#use-linker = "lld"

# Whether or not to specify `-DLLVM_TEMPORARILY_ALLOW_OLD_TOOLCHAIN=YES`
#allow-old-toolchain = false

# =============================================================================
# General build configuration options
# =============================================================================
[build]

# Build triple for the original snapshot compiler. This must be a compiler that
# nightlies are already produced for. The current platform must be able to run
# binaries of this build triple and the nightly will be used to bootstrap the
# first compiler.
#
# Defaults to host platform
#build = "x86_64-unknown-linux-gnu"

# In addition to the build triple, other triples to produce full compiler
# toolchains for. Each of these triples will be bootstrapped from the build
# triple and then will continue to bootstrap themselves. This platform must
# currently be able to run all of the triples provided here.
#
# Defaults to just the build triple
#host = ["x86_64-unknown-linux-gnu"]

# In addition to all host triples, other triples to produce the standard library
# for. Each host triple will be used to produce a copy of the standard library
# for each target triple.
#
# Defaults to just the build triple
#target = ["x86_64-unknown-linux-gnu"]

# Use this directory to store build artifacts.
# You can use "$ROOT" to indicate the root of the git repository.
#build-dir = "build"

# Instead of downloading the src/stage0.txt version of Cargo specified, use
# this Cargo binary instead to build all Rust code
#cargo = "/path/to/bin/cargo"

# Instead of downloading the src/stage0.txt version of the compiler
# specified, use this rustc binary instead as the stage0 snapshot compiler.
#rustc = "/path/to/bin/rustc"

# Instead of download the src/stage0.txt version of rustfmt specified,
# use this rustfmt binary instead as the stage0 snapshot rustfmt.
#rustfmt = "/path/to/bin/rustfmt"

# Flag to specify whether any documentation is built. If false, rustdoc and
# friends will still be compiled but they will not be used to generate any
# documentation.
#docs = true

# Indicate whether the compiler should be documented in addition to the standard
# library and facade crates.
#compiler-docs = false

# Indicate whether git submodules are managed and updated automatically.
#submodules = true

# Update git submodules only when the checked out commit in the submodules differs
# from what is committed in the main rustc repo.
#fast-submodules = true

# The path to (or name of) the GDB executable to use. This is only used for
# executing the debuginfo test suite.
#gdb = "gdb"

# The node.js executable to use. Note that this is only used for the emscripten
# target when running tests, otherwise this can be omitted.
#nodejs = "node"

# Python interpreter to use for various tasks throughout the build, notably
# rustdoc tests, the lldb python interpreter, and some dist bits and pieces.
#
# Defaults to the Python interpreter used to execute x.py
#python = "python"

# Force Cargo to check that Cargo.lock describes the precise dependency
# set that all the Cargo.toml files create, instead of updating it.
#locked-deps = false

# Indicate whether the vendored sources are used for Rust dependencies or not
#vendor = false

# Typically the build system will build the Rust compiler twice. The second
# compiler, however, will simply use its own libraries to link against. If you
# would rather to perform a full bootstrap, compiling the compiler three times,
# then you can set this option to true. You shouldn't ever need to set this
# option to true.
#full-bootstrap = false

# Enable a build of the extended Rust tool set which is not only the compiler
# but also tools such as Cargo. This will also produce "combined installers"
# which are used to install Rust and Cargo together. This is disabled by
# default. The `tools` option (immediately below) specifies which tools should
# be built if `extended = true`.
#extended = false

# Installs chosen set of extended tools if `extended = true`. By default builds all.
# If chosen tool failed to build the installation fails. If `extended = false`, this
# option is ignored.
#tools = ["cargo", "rls", "clippy", "rustfmt", "analysis", "src"]

# Verbosity level: 0 == not verbose, 1 == verbose, 2 == very verbose
#verbose = 0

# Build the sanitizer runtimes
#sanitizers = false

# Build the profiler runtime (required when compiling with options that depend
# on this runtime, such as `-C profile-generate` or `-Z instrument-coverage`).
#profiler = false

# Indicates whether the native libraries linked into Cargo will be statically
# linked or not.
#cargo-native-static = false

# Run the build with low priority, by setting the process group's "nice" value
# to +10 on Unix platforms, and by using a "low priority" job object on Windows.
#low-priority = false

# Arguments passed to the `./configure` script, used during distcheck. You
# probably won't fill this in but rather it's filled in by the `./configure`
# script.
#configure-args = []

# Indicates that a local rebuild is occurring instead of a full bootstrap,
# essentially skipping stage0 as the local compiler is recompiling itself again.
#local-rebuild = false

# Print out how long each rustbuild step took (mostly intended for CI and
# tracking over time)
#print-step-timings = false

# =============================================================================
# General install configuration options
# =============================================================================
[install]

# Instead of installing to /usr/local, install to this path instead.
#prefix = "/usr/local"

# Where to install system configuration files
# If this is a relative path, it will get installed in `prefix` above
#sysconfdir = "/etc"

# Where to install documentation in `prefix` above
#docdir = "share/doc/rust"

# Where to install binaries in `prefix` above
#bindir = "bin"

# Where to install libraries in `prefix` above
#libdir = "lib"

# Where to install man pages in `prefix` above
#mandir = "share/man"

# Where to install data in `prefix` above (currently unused)
#datadir = "share"

# Where to install additional info in `prefix` above (currently unused)
#infodir = "share/info"

# Where to install local state (currently unused)
# If this is a relative path, it will get installed in `prefix` above
#localstatedir = "/var/lib"

# =============================================================================
# Options for compiling Rust code itself
# =============================================================================
[rust]

# Whether or not to optimize the compiler and standard library.
# WARNING: Building with optimize = false is NOT SUPPORTED. Due to bootstrapping,
# building without optimizations takes much longer than optimizing. Further, some platforms
# fail to build without this optimization (c.f. #65352).
#optimize = true

# Indicates that the build should be configured for debugging Rust. A
# `debug`-enabled compiler and standard library will be somewhat
# slower (due to e.g. checking of debug assertions) but should remain
# usable.
#
# Note: If this value is set to `true`, it will affect a number of
#       configuration options below as well, if they have been left
#       unconfigured in this file.
#
# Note: changes to the `debug` setting do *not* affect `optimize`
#       above. In theory, a "maximally debuggable" environment would
#       set `optimize` to `false` above to assist the introspection
#       facilities of debuggers like lldb and gdb. To recreate such an
#       environment, explicitly set `optimize` to `false` and `debug`
#       to `true`. In practice, everyone leaves `optimize` set to
#       `true`, because an unoptimized rustc with debugging
#       enabled becomes *unusably slow* (e.g. rust-lang/rust#24840
#       reported a 25x slowdown) and bootstrapping the supposed
#       "maximally debuggable" environment (notably libstd) takes
#       hours to build.
#
#debug = false

# Number of codegen units to use for each compiler invocation. A value of 0
# means "the number of cores on this machine", and 1+ is passed through to the
# compiler.
#codegen-units = 1

# Sets the number of codegen units to build the standard library with,
# regardless of what the codegen-unit setting for the rest of the compiler is.
#codegen-units-std = 1

# Whether or not debug assertions are enabled for the compiler and standard
# library. Debug assertions control the maximum log level used by rustc. When
# enabled calls to `trace!` and `debug!` macros are preserved in the compiled
# binary, otherwise they are omitted.
#
# Defaults to rust.debug value
#debug-assertions = false

# Whether or not debug assertions are enabled for the standard library.
# Overrides the `debug-assertions` option, if defined.
#
# Defaults to rust.debug-assertions value
#debug-assertions-std = false

# Debuginfo level for most of Rust code, corresponds to the `-C debuginfo=N` option of `rustc`.
# `0` - no debug info
# `1` - line tables only - sufficient to generate backtraces that include line
#       information and inlined functions, set breakpoints at source code
#       locations, and step through execution in a debugger.
# `2` - full debug info with variable and type information
# Can be overridden for specific subsets of Rust code (rustc, std or tools).
# Debuginfo for tests run with compiletest is not controlled by this option
# and needs to be enabled separately with `debuginfo-level-tests`.
#
# Note that debuginfo-level = 2 generates several gigabytes of debuginfo
# and will slow down the linking process significantly.
#
# Defaults to 1 if debug is true
#debuginfo-level = 0

# Debuginfo level for the compiler.
#
# Defaults to rust.debuginfo-level value
#debuginfo-level-rustc = 0

# Debuginfo level for the standard library.
#
# Defaults to rust.debuginfo-level value
#debuginfo-level-std = 0

# Debuginfo level for the tools.
#
# Defaults to rust.debuginfo-level value
#debuginfo-level-tools = 0

# Debuginfo level for the test suites run with compiletest.
# FIXME(#61117): Some tests fail when this option is enabled.
#debuginfo-level-tests = 0

# Whether or not `panic!`s generate backtraces (RUST_BACKTRACE)
#backtrace = true

# Whether to always use incremental compilation when building rustc
#incremental = false

# Build a multi-threaded rustc
#parallel-compiler = false

# The default linker that will be hard-coded into the generated compiler for
# targets that don't specify linker explicitly in their target specifications.
# Note that this is not the linker used to link said compiler.
#default-linker = "cc"

# The "channel" for the Rust build to produce. The stable/beta channels only
# allow using stable features, whereas the nightly and dev channels allow using
# nightly features
#channel = "dev"

# The root location of the musl installation directory.
#musl-root = "..."

# By default the `rustc` executable is built with `-Wl,-rpath` flags on Unix
# platforms to ensure that the compiler is usable by default from the build
# directory (as it links to a number of dynamic libraries). This may not be
# desired in distributions, for example.
#rpath = true

# Emits extra output from tests so test failures are debuggable just from logfiles.
#verbose-tests = false

# Flag indicating whether tests are compiled with optimizations (the -O flag).
#optimize-tests = true

# Flag indicating whether tests are optimized with Polly. If optimize-tests is false,
# polly-tests will be false regardless of its value here.
#polly-tests = false

# Flag indicating whether codegen tests will be run or not. If you get an error
# saying that the FileCheck executable is missing, you may want to disable this.
# Also see the target's llvm-filecheck option.
#codegen-tests = true

# Flag indicating whether git info will be retrieved from .git automatically.
# Having the git information can cause a lot of rebuilds during development.
# Note: If this attribute is not explicitly set (e.g. if left commented out) it
# will default to true if channel = "dev", but will default to false otherwise.
#ignore-git = true

# When creating source tarballs whether or not to create a source tarball.
#dist-src = false

# After building or testing extended tools (e.g. clippy and rustfmt), append the
# result (broken, compiling, testing) into this JSON file.
#save-toolstates = "/path/to/toolstates.json"

# This is an array of the codegen backends that will be compiled for the rustc
# that's being compiled. The default is to only build the LLVM codegen backend,
# and currently the only standard option supported is `"llvm"`
#codegen-backends = ["llvm"]

# Indicates whether LLD will be compiled and made available in the sysroot for
# rustc to execute.
#lld = false

# Indicates whether LLD will be used to link Rust crates during bootstrap on
# supported platforms. The LLD from the bootstrap distribution will be used
# and not the LLD compiled during the bootstrap.
#
# LLD will not be used if we're cross linking or running tests.
#
# Explicitly setting the linker for a target will override this option when targeting MSVC.
#use-lld = false

# Indicates whether some LLVM tools, like llvm-objdump, will be made available in the
# sysroot.
#llvm-tools = false

# Whether to deny warnings in crates
#deny-warnings = true

# Print backtrace on internal compiler errors during bootstrap
#backtrace-on-ice = false

# Whether to verify generated LLVM IR
#verify-llvm-ir = false

<<<<<<< HEAD
# Compile the compiler with a non-default ThinLTO import limit. This import
# limit controls the maximum size of functions imported by ThinLTO. Decreasing
# will make code compile faster at the expense of lower runtime performance.
# If `incremental` is set to true above, the import limit will default to 10
# instead of LLVM's default of 100.
#thin-lto-import-instr-limit = 100

# Map debuginfo paths to `/rust/$sha/...`, generally only set for releases
=======
# Use Polly on the rust compiler itself. If optimize is false, this will be
# false as well.
#polly-self = false

# Map all debuginfo paths for libstd and crates to `/rust/$sha/$crate/...`,
# generally only set for releases
>>>>>>> d51fa916
#remap-debuginfo = false

# Link the compiler against `jemalloc`, where on Linux and OSX it should
# override the default allocator for rustc and LLVM.
#jemalloc = false

# Run tests in various test suites with the "nll compare mode" in addition to
# running the tests in normal mode. Largely only used on CI and during local
# development of NLL
#test-compare-mode = false

# Use LLVM libunwind as the implementation for Rust's unwinder.
#llvm-libunwind = false

# Enable Windows Control Flow Guard checks in the standard library.
# This only applies from stage 1 onwards, and only for Windows targets.
#control-flow-guard = false

# Enable symbol-mangling-version v0. This can be helpful when profiling rustc,
# as generics will be preserved in symbols (rather than erased into opaque T).
#new-symbol-mangling = false

# =============================================================================
# Options for specific targets
#
# Each of the following options is scoped to the specific target triple in
# question and is used for determining how to compile each target.
# =============================================================================
[target.x86_64-unknown-linux-gnu]

# C compiler to be used to compiler C code. Note that the
# default value is platform specific, and if not specified it may also depend on
# what platform is crossing to what platform.
#cc = "cc"

# C++ compiler to be used to compiler C++ code (e.g. LLVM and our LLVM shims).
# This is only used for host targets.
#cxx = "c++"

# Archiver to be used to assemble static libraries compiled from C/C++ code.
# Note: an absolute path should be used, otherwise LLVM build will break.
#ar = "ar"

# Ranlib to be used to assemble static libraries compiled from C/C++ code.
# Note: an absolute path should be used, otherwise LLVM build will break.
#ranlib = "ranlib"

# Linker to be used to link Rust code. Note that the
# default value is platform specific, and if not specified it may also depend on
# what platform is crossing to what platform.
# Setting this will override the `use-lld` option for Rust code when targeting MSVC.
#linker = "cc"

# Path to the `llvm-config` binary of the installation of a custom LLVM to link
# against. Note that if this is specified we don't compile LLVM at all for this
# target.
#llvm-config = "../path/to/llvm/root/bin/llvm-config"

# Normally the build system can find LLVM's FileCheck utility, but if
# not, you can specify an explicit file name for it.
#llvm-filecheck = "/path/to/FileCheck"

# If this target is for Android, this option will be required to specify where
# the NDK for the target lives. This is used to find the C compiler to link and
# build native code.
#android-ndk = "/path/to/ndk"

# Force static or dynamic linkage of the standard library for this target. If
# this target is a host for rustc, this will also affect the linkage of the
# compiler itself. This is useful for building rustc on targets that normally
# only use static libraries. If unset, the target's default linkage is used.
#crt-static = false

# The root location of the musl installation directory. The library directory
# will also need to contain libunwind.a for an unwinding implementation. Note
# that this option only makes sense for musl targets that produce statically
# linked binaries
#musl-root = "..."

# The full path to the musl libdir.
#musl-libdir = musl-root/lib

# The root location of the `wasm32-wasi` sysroot.
#wasi-root = "..."

# Used in testing for configuring where the QEMU images are located, you
# probably don't want to use this.
#qemu-rootfs = "..."

# =============================================================================
# Distribution options
#
# These options are related to distribution, mostly for the Rust project itself.
# You probably won't need to concern yourself with any of these options
# =============================================================================
[dist]

# This is the folder of artifacts that the build system will sign. All files in
# this directory will be signed with the default gpg key using the system `gpg`
# binary. The `asc` and `sha256` files will all be output into the standard dist
# output folder (currently `build/dist`)
#
# This folder should be populated ahead of time before the build system is
# invoked.
#sign-folder = "path/to/folder/to/sign"

# This is a file which contains the password of the default gpg key. This will
# be passed to `gpg` down the road when signing all files in `sign-folder`
# above. This should be stored in plaintext.
#gpg-password-file = "path/to/gpg/password"

# The remote address that all artifacts will eventually be uploaded to. The
# build system generates manifests which will point to these urls, and for the
# manifests to be correct they'll have to have the right URLs encoded.
#
# Note that this address should not contain a trailing slash as file names will
# be appended to it.
#upload-addr = "https://example.com/folder"

# Whether to build a plain source tarball to upload
# We disable that on Windows not to override the one already uploaded on S3
# as the one built on Windows will contain backslashes in paths causing problems
# on linux
#src-tarball = true
#

# Whether to allow failures when building tools
#missing-tools = false<|MERGE_RESOLUTION|>--- conflicted
+++ resolved
@@ -453,7 +453,6 @@
 # Whether to verify generated LLVM IR
 #verify-llvm-ir = false
 
-<<<<<<< HEAD
 # Compile the compiler with a non-default ThinLTO import limit. This import
 # limit controls the maximum size of functions imported by ThinLTO. Decreasing
 # will make code compile faster at the expense of lower runtime performance.
@@ -461,15 +460,11 @@
 # instead of LLVM's default of 100.
 #thin-lto-import-instr-limit = 100
 
-# Map debuginfo paths to `/rust/$sha/...`, generally only set for releases
-=======
 # Use Polly on the rust compiler itself. If optimize is false, this will be
 # false as well.
 #polly-self = false
 
-# Map all debuginfo paths for libstd and crates to `/rust/$sha/$crate/...`,
-# generally only set for releases
->>>>>>> d51fa916
+# Map debuginfo paths to `/rust/$sha/...`, generally only set for releases
 #remap-debuginfo = false
 
 # Link the compiler against `jemalloc`, where on Linux and OSX it should
