//! Platform-dependent platform abstraction.
//!
//! The `std::sys` module is the abstracted interface through which
//! `std` talks to the underlying operating system. It has different
//! implementations for different operating system families, today
//! just Unix and Windows, and initial support for Redox.
//!
//! The centralization of platform-specific code in this module is
//! enforced by the "platform abstraction layer" tidy script in
//! `tools/tidy/src/pal.rs`.
//!
//! This module is closely related to the platform-independent system
//! integration code in `std::sys_common`. See that module's
//! documentation for details.
//!
//! In the future it would be desirable for the independent
//! implementations of this module to be extracted to their own crates
//! that `std` can link to, thus enabling their implementation
//! out-of-tree via crate replacement. Though due to the complex
//! inter-dependencies within `std` that will be a challenging goal to
//! achieve.

#![allow(missing_debug_implementations)]

pub mod common;
mod personality;

cfg_if::cfg_if! {
    if #[cfg(unix)] {
        mod unix;
        pub use self::unix::*;
    } else if #[cfg(windows)] {
        mod windows;
        pub use self::windows::*;
    } else if #[cfg(target_os = "solid_asp3")] {
        mod solid;
        pub use self::solid::*;
    } else if #[cfg(target_os = "hermit")] {
        mod hermit;
        pub use self::hermit::*;
    } else if #[cfg(all(target_vendor = "wasmer", target_os = "wasi"))] {
        #[path = "wasix/mod.rs"]
        mod wasi;
        pub use self::wasi::*;
    } else if #[cfg(all(target_family = "wasm", target_os = "wasi"))] {
        mod wasi;
        pub use self::wasi::*;
    } else if #[cfg(target_family = "wasm")] {
        mod wasm;
        pub use self::wasm::*;
    } else if #[cfg(all(target_vendor = "fortanix", target_env = "sgx"))] {
        mod sgx;
        pub use self::sgx::*;
    } else {
        mod unsupported;
        pub use self::unsupported::*;
    }
}

cfg_if::cfg_if! {
    // Fuchsia components default to full backtrace.
    if #[cfg(target_os = "fuchsia")] {
        pub const FULL_BACKTRACE_DEFAULT: bool = true;
    } else {
        pub const FULL_BACKTRACE_DEFAULT: bool = false;
    }
}

<<<<<<< HEAD
#[cfg(not(test))]
=======
#[cfg(doc)]
#[cfg(not(any(
    all(target_family = "wasm", not(target_os = "wasi")),
    all(target_vendor = "fortanix", target_env = "sgx")
)))]
>>>>>>> e90132a2
cfg_if::cfg_if! {
    if #[cfg(target_os = "android")] {
        pub use self::android::log2f32;
        pub use self::android::log2f64;
    } else {
        #[inline]
        pub fn log2f32(n: f32) -> f32 {
            unsafe { crate::intrinsics::log2f32(n) }
        }

        #[inline]
        pub fn log2f64(n: f64) -> f64 {
            unsafe { crate::intrinsics::log2f64(n) }
        }
    }
}

// Solaris/Illumos requires a wrapper around log, log2, and log10 functions
// because of their non-standard behavior (e.g., log(-n) returns -Inf instead
// of expected NaN).
#[cfg(not(test))]
#[cfg(any(target_os = "solaris", target_os = "illumos"))]
#[inline]
pub fn log_wrapper<F: Fn(f64) -> f64>(n: f64, log_fn: F) -> f64 {
    if n.is_finite() {
        if n > 0.0 {
            log_fn(n)
        } else if n == 0.0 {
            f64::NEG_INFINITY // log(0) = -Inf
        } else {
            f64::NAN // log(-n) = NaN
        }
    } else if n.is_nan() {
        n // log(NaN) = NaN
    } else if n > 0.0 {
        n // log(Inf) = Inf
    } else {
        f64::NAN // log(-Inf) = NaN
    }
}

#[cfg(not(test))]
#[cfg(not(any(target_os = "solaris", target_os = "illumos")))]
#[inline]
pub fn log_wrapper<F: Fn(f64) -> f64>(n: f64, log_fn: F) -> f64 {
    log_fn(n)
}<|MERGE_RESOLUTION|>--- conflicted
+++ resolved
@@ -66,15 +66,7 @@
     }
 }
 
-<<<<<<< HEAD
 #[cfg(not(test))]
-=======
-#[cfg(doc)]
-#[cfg(not(any(
-    all(target_family = "wasm", not(target_os = "wasi")),
-    all(target_vendor = "fortanix", target_env = "sgx")
-)))]
->>>>>>> e90132a2
 cfg_if::cfg_if! {
     if #[cfg(target_os = "android")] {
         pub use self::android::log2f32;
