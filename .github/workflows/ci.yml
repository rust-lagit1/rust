name: CI
on:
  push:
    branches:
      - "**"
<<<<<<< HEAD
permissions:
  contents: read
defaults:
  run:
    shell: bash
concurrency:
  group: "${{ github.workflow }}-${{ ((github.ref == 'refs/heads/try' || github.ref == 'refs/heads/try-perf') && github.sha) || github.ref }}"
  cancel-in-progress: true
jobs:
  pr:
    name: "PR - ${{ matrix.name }}"
    env:
      PR_CI_JOB: 1
      CI_JOB_NAME: "${{ matrix.name }}"
      CARGO_REGISTRIES_CRATES_IO_PROTOCOL: sparse
      HEAD_SHA: "${{ github.event.pull_request.head.sha || github.sha }}"
      SCCACHE_BUCKET: rust-lang-ci-sccache2
      TOOLSTATE_REPO: "https://github.com/rust-lang-nursery/rust-toolstate"
      CACHE_DOMAIN: ci-caches.rust-lang.org
    if: "github.event_name == 'pull_request'"
    continue-on-error: "${{ matrix.name == 'mingw-check-tidy' }}"
    strategy:
      matrix:
        include:
          - name: mingw-check
            os: ubuntu-20.04-4core-16gb
            env: {}
          - name: mingw-check-tidy
            os: ubuntu-20.04-4core-16gb
            env: {}
          - name: x86_64-gnu-llvm-15
            os: ubuntu-20.04-16core-64gb
            env: {}
          - name: x86_64-gnu-tools
            os: ubuntu-20.04-16core-64gb
            env: {}
    timeout-minutes: 600
    runs-on: "${{ matrix.os }}"
=======
  pull_request:
  workflow_call:
jobs:
  build-libc:
    runs-on: ubuntu-latest-8-cores
>>>>>>> e90132a2
    steps:
      - name: show git config
        run: |
          env
          cat ~/.config/git/config || true
          cat ~/.gitconfig || true
          ls -lha ./wasix-libc || true

      - name: Check out wasix-libc
        uses: actions/checkout@v3
        with:
<<<<<<< HEAD
          fetch-depth: 2
      - name: configure the PR in which the error message will be posted
        run: "echo \"[CI_PR_NUMBER=$num]\""
        env:
          num: "${{ github.event.number }}"
        if: "success() && !env.SKIP_JOB && github.event_name == 'pull_request'"
      - name: add extra environment variables
        run: src/ci/scripts/setup-environment.sh
        env:
          EXTRA_VARIABLES: "${{ toJson(matrix.env) }}"
        if: success() && !env.SKIP_JOB
      - name: decide whether to skip this job
        run: src/ci/scripts/should-skip-this.sh
        if: success() && !env.SKIP_JOB
      - name: ensure the channel matches the target branch
        run: src/ci/scripts/verify-channel.sh
        if: success() && !env.SKIP_JOB
      - name: collect CPU statistics
        run: src/ci/scripts/collect-cpu-stats.sh
        if: success() && !env.SKIP_JOB
      - name: show the current environment
        run: src/ci/scripts/dump-environment.sh
        if: success() && !env.SKIP_JOB
      - name: install sccache
        run: src/ci/scripts/install-sccache.sh
        if: success() && !env.SKIP_JOB
      - name: select Xcode
        run: src/ci/scripts/select-xcode.sh
        if: success() && !env.SKIP_JOB
      - name: install clang
        run: src/ci/scripts/install-clang.sh
        if: success() && !env.SKIP_JOB
      - name: install WIX
        run: src/ci/scripts/install-wix.sh
        if: success() && !env.SKIP_JOB
      - name: disable git crlf conversion
        run: src/ci/scripts/disable-git-crlf-conversion.sh
        if: success() && !env.SKIP_JOB
      - name: checkout submodules
        run: src/ci/scripts/checkout-submodules.sh
        if: success() && !env.SKIP_JOB
      - name: install MSYS2
        run: src/ci/scripts/install-msys2.sh
        if: success() && !env.SKIP_JOB
      - name: install MinGW
        run: src/ci/scripts/install-mingw.sh
        if: success() && !env.SKIP_JOB
      - name: install ninja
        run: src/ci/scripts/install-ninja.sh
        if: success() && !env.SKIP_JOB
      - name: enable ipv6 on Docker
        run: src/ci/scripts/enable-docker-ipv6.sh
        if: success() && !env.SKIP_JOB
      - name: disable git crlf conversion
        run: src/ci/scripts/disable-git-crlf-conversion.sh
        if: success() && !env.SKIP_JOB
      - name: ensure line endings are correct
        run: src/ci/scripts/verify-line-endings.sh
        if: success() && !env.SKIP_JOB
      - name: ensure backported commits are in upstream branches
        run: src/ci/scripts/verify-backported-commits.sh
        if: success() && !env.SKIP_JOB
      - name: ensure the stable version number is correct
        run: src/ci/scripts/verify-stable-version-number.sh
        if: success() && !env.SKIP_JOB
      - name: run the build
        run: src/ci/scripts/run-build-from-ci.sh
        env:
          AWS_ACCESS_KEY_ID: "${{ env.CACHES_AWS_ACCESS_KEY_ID }}"
          AWS_SECRET_ACCESS_KEY: "${{ secrets[format('AWS_SECRET_ACCESS_KEY_{0}', env.CACHES_AWS_ACCESS_KEY_ID)] }}"
          TOOLSTATE_REPO_ACCESS_TOKEN: "${{ secrets.TOOLSTATE_REPO_ACCESS_TOKEN }}"
        if: success() && !env.SKIP_JOB
      - name: create github artifacts
        run: src/ci/scripts/create-doc-artifacts.sh
        if: success() && !env.SKIP_JOB
      - name: upload artifacts to github
        uses: actions/upload-artifact@v3
        with:
          name: "${{ env.DOC_ARTIFACT_NAME }}"
          path: obj/artifacts/doc
          if-no-files-found: ignore
          retention-days: 5
        if: success() && !env.SKIP_JOB
      - name: upload artifacts to S3
        run: src/ci/scripts/upload-artifacts.sh
        env:
          AWS_ACCESS_KEY_ID: "${{ env.ARTIFACTS_AWS_ACCESS_KEY_ID }}"
          AWS_SECRET_ACCESS_KEY: "${{ secrets[format('AWS_SECRET_ACCESS_KEY_{0}', env.ARTIFACTS_AWS_ACCESS_KEY_ID)] }}"
        if: "success() && !env.SKIP_JOB && (github.event_name == 'push' || env.DEPLOY == '1' || env.DEPLOY_ALT == '1')"
  auto:
    name: "auto - ${{ matrix.name }}"
    env:
      CI_JOB_NAME: "${{ matrix.name }}"
      CARGO_REGISTRIES_CRATES_IO_PROTOCOL: sparse
      HEAD_SHA: "${{ github.event.pull_request.head.sha || github.sha }}"
      SCCACHE_BUCKET: rust-lang-ci-sccache2
      DEPLOY_BUCKET: rust-lang-ci2
      TOOLSTATE_REPO: "https://github.com/rust-lang-nursery/rust-toolstate"
      TOOLSTATE_ISSUES_API_URL: "https://api.github.com/repos/rust-lang/rust/issues"
      TOOLSTATE_PUBLISH: 1
      CACHES_AWS_ACCESS_KEY_ID: AKIA46X5W6CZI5DHEBFL
      ARTIFACTS_AWS_ACCESS_KEY_ID: AKIA46X5W6CZN24CBO55
      AWS_REGION: us-west-1
      CACHE_DOMAIN: ci-caches.rust-lang.org
    if: "github.event_name == 'push' && github.ref == 'refs/heads/auto' && github.repository == 'rust-lang-ci/rust'"
    strategy:
      matrix:
        include:
          - name: aarch64-gnu
            os:
              - self-hosted
              - ARM64
              - linux
          - name: arm-android
            os: ubuntu-20.04-8core-32gb
            env: {}
          - name: armhf-gnu
            os: ubuntu-20.04-8core-32gb
            env: {}
          - name: dist-aarch64-linux
            os: ubuntu-20.04-8core-32gb
            env: {}
          - name: dist-android
            os: ubuntu-20.04-8core-32gb
            env: {}
          - name: dist-arm-linux
            os: ubuntu-20.04-16core-64gb
            env: {}
          - name: dist-armhf-linux
            os: ubuntu-20.04-8core-32gb
            env: {}
          - name: dist-armv7-linux
            os: ubuntu-20.04-8core-32gb
            env: {}
          - name: dist-i586-gnu-i586-i686-musl
            os: ubuntu-20.04-8core-32gb
            env: {}
          - name: dist-i686-linux
            os: ubuntu-20.04-8core-32gb
            env: {}
          - name: dist-loongarch64-linux
            os: ubuntu-20.04-8core-32gb
            env: {}
          - name: dist-powerpc-linux
            os: ubuntu-20.04-8core-32gb
            env: {}
          - name: dist-powerpc64-linux
            os: ubuntu-20.04-8core-32gb
            env: {}
          - name: dist-powerpc64le-linux
            os: ubuntu-20.04-8core-32gb
            env: {}
          - name: dist-riscv64-linux
            os: ubuntu-20.04-8core-32gb
            env: {}
          - name: dist-s390x-linux
            os: ubuntu-20.04-8core-32gb
            env: {}
          - name: dist-various-1
            os: ubuntu-20.04-8core-32gb
            env: {}
          - name: dist-various-2
            os: ubuntu-20.04-8core-32gb
            env: {}
          - name: dist-x86_64-freebsd
            os: ubuntu-20.04-8core-32gb
            env: {}
          - name: dist-x86_64-illumos
            os: ubuntu-20.04-8core-32gb
            env: {}
          - name: dist-x86_64-linux
            os: ubuntu-20.04-16core-64gb
            env: {}
          - name: dist-x86_64-linux-alt
            env:
              IMAGE: dist-x86_64-linux
            os: ubuntu-20.04-16core-64gb
          - name: dist-x86_64-musl
            os: ubuntu-20.04-8core-32gb
            env: {}
          - name: dist-x86_64-netbsd
            os: ubuntu-20.04-8core-32gb
            env: {}
          - name: i686-gnu
            os: ubuntu-20.04-8core-32gb
            env: {}
          - name: i686-gnu-nopt
            os: ubuntu-20.04-8core-32gb
            env: {}
          - name: mingw-check
            os: ubuntu-20.04-4core-16gb
            env: {}
          - name: test-various
            os: ubuntu-20.04-8core-32gb
            env: {}
          - name: wasm32
            os: ubuntu-20.04-8core-32gb
            env: {}
          - name: x86_64-gnu
            os: ubuntu-20.04-4core-16gb
            env: {}
          - name: x86_64-gnu-stable
            env:
              IMAGE: x86_64-gnu
              RUST_CI_OVERRIDE_RELEASE_CHANNEL: stable
              CI_ONLY_WHEN_CHANNEL: nightly
            os: ubuntu-20.04-4core-16gb
          - name: x86_64-gnu-aux
            os: ubuntu-20.04-4core-16gb
            env: {}
          - name: x86_64-gnu-debug
            os: ubuntu-20.04-8core-32gb
            env: {}
          - name: x86_64-gnu-distcheck
            os: ubuntu-20.04-8core-32gb
            env: {}
          - name: x86_64-gnu-llvm-16
            env:
              RUST_BACKTRACE: 1
            os: ubuntu-20.04-8core-32gb
          - name: x86_64-gnu-llvm-15
            env:
              RUST_BACKTRACE: 1
            os: ubuntu-20.04-8core-32gb
          - name: x86_64-gnu-nopt
            os: ubuntu-20.04-4core-16gb
            env: {}
          - name: x86_64-gnu-tools
            env:
              DEPLOY_TOOLSTATES_JSON: toolstates-linux.json
            os: ubuntu-20.04-8core-32gb
          - name: dist-x86_64-apple
            env:
              SCRIPT: "./x.py dist bootstrap --include-default-paths --host=x86_64-apple-darwin --target=x86_64-apple-darwin"
              RUST_CONFIGURE_ARGS: "--enable-full-tools --enable-sanitizers --enable-profiler --set rust.jemalloc --set llvm.ninja=false --set rust.lto=thin"
              RUSTC_RETRY_LINKER_ON_SEGFAULT: 1
              MACOSX_DEPLOYMENT_TARGET: 10.7
              SELECT_XCODE: /Applications/Xcode_13.4.1.app
              NO_LLVM_ASSERTIONS: 1
              NO_DEBUG_ASSERTIONS: 1
              NO_OVERFLOW_CHECKS: 1
              DIST_REQUIRE_ALL_TOOLS: 1
            os: macos-13
          - name: dist-apple-various
            env:
              SCRIPT: "./x.py dist bootstrap --include-default-paths --host='' --target=aarch64-apple-ios,x86_64-apple-ios,aarch64-apple-ios-sim"
              RUST_CONFIGURE_ARGS: "--enable-sanitizers --enable-profiler --set rust.jemalloc --set llvm.ninja=false"
              RUSTC_RETRY_LINKER_ON_SEGFAULT: 1
              MACOSX_DEPLOYMENT_TARGET: 10.7
              SELECT_XCODE: /Applications/Xcode_13.4.1.app
              NO_LLVM_ASSERTIONS: 1
              NO_DEBUG_ASSERTIONS: 1
              NO_OVERFLOW_CHECKS: 1
            os: macos-13
          - name: dist-x86_64-apple-alt
            env:
              SCRIPT: "./x.py dist bootstrap --include-default-paths"
              RUST_CONFIGURE_ARGS: "--enable-extended --enable-profiler --set rust.jemalloc --set llvm.ninja=false"
              RUSTC_RETRY_LINKER_ON_SEGFAULT: 1
              MACOSX_DEPLOYMENT_TARGET: 10.7
              SELECT_XCODE: /Applications/Xcode_13.4.1.app
              NO_LLVM_ASSERTIONS: 1
              NO_DEBUG_ASSERTIONS: 1
              NO_OVERFLOW_CHECKS: 1
            os: macos-13
          - name: x86_64-apple-1
            env:
              SCRIPT: "./x.py --stage 2 test --skip tests/ui --skip tests/rustdoc --skip tests/run-make-fulldeps"
              RUST_CONFIGURE_ARGS: "--build=x86_64-apple-darwin --enable-sanitizers --enable-profiler --set rust.jemalloc --set llvm.ninja=false"
              RUSTC_RETRY_LINKER_ON_SEGFAULT: 1
              MACOSX_DEPLOYMENT_TARGET: 10.8
              MACOSX_STD_DEPLOYMENT_TARGET: 10.7
              NO_LLVM_ASSERTIONS: 1
              NO_DEBUG_ASSERTIONS: 1
              NO_OVERFLOW_CHECKS: 1
            os: macos-13
          - name: x86_64-apple-2
            env:
              SCRIPT: "./x.py --stage 2 test tests/ui tests/rustdoc tests/run-make-fulldeps"
              RUST_CONFIGURE_ARGS: "--build=x86_64-apple-darwin --enable-sanitizers --enable-profiler --set rust.jemalloc --set llvm.ninja=false"
              RUSTC_RETRY_LINKER_ON_SEGFAULT: 1
              MACOSX_DEPLOYMENT_TARGET: 10.8
              MACOSX_STD_DEPLOYMENT_TARGET: 10.7
              NO_LLVM_ASSERTIONS: 1
              NO_DEBUG_ASSERTIONS: 1
              NO_OVERFLOW_CHECKS: 1
            os: macos-13
          - name: dist-aarch64-apple
            env:
              SCRIPT: "./x.py dist bootstrap --include-default-paths --stage 2"
              RUST_CONFIGURE_ARGS: "--build=x86_64-apple-darwin --host=aarch64-apple-darwin --target=aarch64-apple-darwin --enable-full-tools --enable-sanitizers --enable-profiler --disable-docs --set rust.jemalloc --set llvm.ninja=false"
              RUSTC_RETRY_LINKER_ON_SEGFAULT: 1
              SELECT_XCODE: /Applications/Xcode_13.4.1.app
              USE_XCODE_CLANG: 1
              MACOSX_DEPLOYMENT_TARGET: 11.0
              MACOSX_STD_DEPLOYMENT_TARGET: 11.0
              NO_LLVM_ASSERTIONS: 1
              NO_DEBUG_ASSERTIONS: 1
              NO_OVERFLOW_CHECKS: 1
              DIST_REQUIRE_ALL_TOOLS: 1
              JEMALLOC_SYS_WITH_LG_PAGE: 14
            os: macos-13
          - name: x86_64-msvc
            env:
              RUST_CONFIGURE_ARGS: "--build=x86_64-pc-windows-msvc --enable-profiler"
              SCRIPT: make ci-msvc
            os: windows-2019-8core-32gb
          - name: i686-msvc
            env:
              RUST_CONFIGURE_ARGS: "--build=i686-pc-windows-msvc"
              SCRIPT: make ci-msvc
            os: windows-2019-8core-32gb
          - name: x86_64-msvc-ext
            env:
              SCRIPT: python x.py --stage 2 test src/tools/cargotest src/tools/cargo && src/ci/docker/host-x86_64/x86_64-gnu-tools/checktools.sh x.py /tmp/toolstate/toolstates.json windows
              RUST_CONFIGURE_ARGS: "--build=x86_64-pc-windows-msvc --enable-lld --save-toolstates=/tmp/toolstate/toolstates.json"
              DEPLOY_TOOLSTATES_JSON: toolstates-windows.json
            os: windows-2019-8core-32gb
          - name: i686-mingw
            env:
              RUST_CONFIGURE_ARGS: "--build=i686-pc-windows-gnu"
              SCRIPT: make ci-mingw
              NO_DOWNLOAD_CI_LLVM: 1
              CUSTOM_MINGW: 1
            os: windows-2019-8core-32gb
          - name: x86_64-mingw
            env:
              SCRIPT: make ci-mingw
              RUST_CONFIGURE_ARGS: "--build=x86_64-pc-windows-gnu --enable-profiler"
              NO_DOWNLOAD_CI_LLVM: 1
              CUSTOM_MINGW: 1
            os: windows-2019-8core-32gb
          - name: dist-x86_64-msvc
            env:
              RUST_CONFIGURE_ARGS: "--build=x86_64-pc-windows-msvc --host=x86_64-pc-windows-msvc --target=x86_64-pc-windows-msvc --enable-full-tools --enable-profiler"
              SCRIPT: python x.py build --set rust.debug=true opt-dist && PGO_HOST=x86_64-pc-windows-msvc ./build/x86_64-pc-windows-msvc/stage0-tools-bin/opt-dist python x.py dist bootstrap --include-default-paths
              DIST_REQUIRE_ALL_TOOLS: 1
            os: windows-2019-8core-32gb
          - name: dist-i686-msvc
            env:
              RUST_CONFIGURE_ARGS: "--build=i686-pc-windows-msvc --host=i686-pc-windows-msvc --target=i686-pc-windows-msvc,i586-pc-windows-msvc --enable-full-tools --enable-profiler"
              SCRIPT: python x.py dist bootstrap --include-default-paths
              DIST_REQUIRE_ALL_TOOLS: 1
            os: windows-2019-8core-32gb
          - name: dist-aarch64-msvc
            env:
              RUST_CONFIGURE_ARGS: "--build=x86_64-pc-windows-msvc --host=aarch64-pc-windows-msvc --enable-full-tools --enable-profiler"
              SCRIPT: python x.py dist bootstrap --include-default-paths
              DIST_REQUIRE_ALL_TOOLS: 1
            os: windows-2019-8core-32gb
          - name: dist-i686-mingw
            env:
              RUST_CONFIGURE_ARGS: "--build=i686-pc-windows-gnu --enable-full-tools --enable-profiler"
              NO_DOWNLOAD_CI_LLVM: 1
              SCRIPT: python x.py dist bootstrap --include-default-paths
              CUSTOM_MINGW: 1
              DIST_REQUIRE_ALL_TOOLS: 1
            os: windows-2019-8core-32gb
          - name: dist-x86_64-mingw
            env:
              SCRIPT: python x.py dist bootstrap --include-default-paths
              RUST_CONFIGURE_ARGS: "--build=x86_64-pc-windows-gnu --enable-full-tools --enable-profiler"
              NO_DOWNLOAD_CI_LLVM: 1
              CUSTOM_MINGW: 1
              DIST_REQUIRE_ALL_TOOLS: 1
            os: windows-2019-8core-32gb
          - name: dist-x86_64-msvc-alt
            env:
              RUST_CONFIGURE_ARGS: "--build=x86_64-pc-windows-msvc --enable-extended --enable-profiler"
              SCRIPT: python x.py dist bootstrap --include-default-paths
            os: windows-2019-8core-32gb
    timeout-minutes: 600
    runs-on: "${{ matrix.os }}"
    steps:
      - name: disable git crlf conversion
        run: git config --global core.autocrlf false
      - name: checkout the source code
=======
          repository: wasix-org/wasix-libc
          ref: main
          path: wasix-libc
          submodules: "recursive"

      - name: OS Setup (Ubuntu)
        run: |
          sudo apt-get update
          sudo apt-get install -y build-essential curl wget xz-utils git python3

      - name: Install Rust
        uses: dtolnay/rust-toolchain@stable

      - name: Check out cargo-wasix
>>>>>>> e90132a2
        uses: actions/checkout@v3
        with:
          repository: wasix-org/cargo-wasix
          ref: main
          path: cargo-wasix
          fetch-depth: 2
<<<<<<< HEAD
      - name: configure the PR in which the error message will be posted
        run: "echo \"[CI_PR_NUMBER=$num]\""
        env:
          num: "${{ github.event.number }}"
        if: "success() && !env.SKIP_JOB && github.event_name == 'pull_request'"
      - name: add extra environment variables
        run: src/ci/scripts/setup-environment.sh
        env:
          EXTRA_VARIABLES: "${{ toJson(matrix.env) }}"
        if: success() && !env.SKIP_JOB
      - name: decide whether to skip this job
        run: src/ci/scripts/should-skip-this.sh
        if: success() && !env.SKIP_JOB
      - name: ensure the channel matches the target branch
        run: src/ci/scripts/verify-channel.sh
        if: success() && !env.SKIP_JOB
      - name: collect CPU statistics
        run: src/ci/scripts/collect-cpu-stats.sh
        if: success() && !env.SKIP_JOB
      - name: show the current environment
        run: src/ci/scripts/dump-environment.sh
        if: success() && !env.SKIP_JOB
      - name: install sccache
        run: src/ci/scripts/install-sccache.sh
        if: success() && !env.SKIP_JOB
      - name: select Xcode
        run: src/ci/scripts/select-xcode.sh
        if: success() && !env.SKIP_JOB
      - name: install clang
        run: src/ci/scripts/install-clang.sh
        if: success() && !env.SKIP_JOB
      - name: install WIX
        run: src/ci/scripts/install-wix.sh
        if: success() && !env.SKIP_JOB
      - name: disable git crlf conversion
        run: src/ci/scripts/disable-git-crlf-conversion.sh
        if: success() && !env.SKIP_JOB
      - name: checkout submodules
        run: src/ci/scripts/checkout-submodules.sh
        if: success() && !env.SKIP_JOB
      - name: install MSYS2
        run: src/ci/scripts/install-msys2.sh
        if: success() && !env.SKIP_JOB
      - name: install MinGW
        run: src/ci/scripts/install-mingw.sh
        if: success() && !env.SKIP_JOB
      - name: install ninja
        run: src/ci/scripts/install-ninja.sh
        if: success() && !env.SKIP_JOB
      - name: enable ipv6 on Docker
        run: src/ci/scripts/enable-docker-ipv6.sh
        if: success() && !env.SKIP_JOB
      - name: disable git crlf conversion
        run: src/ci/scripts/disable-git-crlf-conversion.sh
        if: success() && !env.SKIP_JOB
      - name: ensure line endings are correct
        run: src/ci/scripts/verify-line-endings.sh
        if: success() && !env.SKIP_JOB
      - name: ensure backported commits are in upstream branches
        run: src/ci/scripts/verify-backported-commits.sh
        if: success() && !env.SKIP_JOB
      - name: ensure the stable version number is correct
        run: src/ci/scripts/verify-stable-version-number.sh
        if: success() && !env.SKIP_JOB
      - name: run the build
        run: src/ci/scripts/run-build-from-ci.sh
        env:
          AWS_ACCESS_KEY_ID: "${{ env.CACHES_AWS_ACCESS_KEY_ID }}"
          AWS_SECRET_ACCESS_KEY: "${{ secrets[format('AWS_SECRET_ACCESS_KEY_{0}', env.CACHES_AWS_ACCESS_KEY_ID)] }}"
          TOOLSTATE_REPO_ACCESS_TOKEN: "${{ secrets.TOOLSTATE_REPO_ACCESS_TOKEN }}"
        if: success() && !env.SKIP_JOB
      - name: create github artifacts
        run: src/ci/scripts/create-doc-artifacts.sh
        if: success() && !env.SKIP_JOB
      - name: upload artifacts to github
        uses: actions/upload-artifact@v3
        with:
          name: "${{ env.DOC_ARTIFACT_NAME }}"
          path: obj/artifacts/doc
          if-no-files-found: ignore
          retention-days: 5
        if: success() && !env.SKIP_JOB
      - name: upload artifacts to S3
        run: src/ci/scripts/upload-artifacts.sh
        env:
          AWS_ACCESS_KEY_ID: "${{ env.ARTIFACTS_AWS_ACCESS_KEY_ID }}"
          AWS_SECRET_ACCESS_KEY: "${{ secrets[format('AWS_SECRET_ACCESS_KEY_{0}', env.ARTIFACTS_AWS_ACCESS_KEY_ID)] }}"
        if: "success() && !env.SKIP_JOB && (github.event_name == 'push' || env.DEPLOY == '1' || env.DEPLOY_ALT == '1')"
  try:
    name: "try - ${{ matrix.name }}"
    env:
      DIST_TRY_BUILD: 1
      CI_JOB_NAME: "${{ matrix.name }}"
      CARGO_REGISTRIES_CRATES_IO_PROTOCOL: sparse
      HEAD_SHA: "${{ github.event.pull_request.head.sha || github.sha }}"
      SCCACHE_BUCKET: rust-lang-ci-sccache2
      DEPLOY_BUCKET: rust-lang-ci2
      TOOLSTATE_REPO: "https://github.com/rust-lang-nursery/rust-toolstate"
      TOOLSTATE_ISSUES_API_URL: "https://api.github.com/repos/rust-lang/rust/issues"
      TOOLSTATE_PUBLISH: 1
      CACHES_AWS_ACCESS_KEY_ID: AKIA46X5W6CZI5DHEBFL
      ARTIFACTS_AWS_ACCESS_KEY_ID: AKIA46X5W6CZN24CBO55
      AWS_REGION: us-west-1
      CACHE_DOMAIN: ci-caches.rust-lang.org
    if: "github.event_name == 'push' && (github.ref == 'refs/heads/try' || github.ref == 'refs/heads/try-perf') && github.repository == 'rust-lang-ci/rust'"
    strategy:
      matrix:
        include:
          - name: dist-x86_64-linux
            os: ubuntu-20.04-16core-64gb
            env: {}
    timeout-minutes: 600
    runs-on: "${{ matrix.os }}"
=======

      - name: Print cargo-wasix info
        run: |
          cd ./cargo-wasix
          echo "cargo-wasix commit:"
          git rev-parse HEAD

      - name: Build
        shell: bash
        run: |
          cd $GITHUB_WORKSPACE/cargo-wasix
          WASIX_NO_UPDATE_REPOS=1 WASIX_BUILD_DIR=$GITHUB_WORKSPACE WASIX_COMPONENTS=libc cargo run -- wasix build-toolchain

          # Workaround for preserving artifact directory structure
          # See https://github.com/actions/upload-artifact/issues/174
          touch $GITHUB_WORKSPACE/.stub

      - name: Archive build output
        uses: actions/upload-artifact@v3
        with:
          name: wasix-libc
          path: |
            .stub
            wasix-libc/sysroot32
            wasix-libc/sysroot64

  build-rust:
    needs: build-libc
    strategy:
      matrix:
        os: [ubuntu-latest-8-cores, macos-12, windows-latest-8-cores]
        arch: [x86, aarch64]
        exclude:
          - os: windows-latest-8-cores
            arch: aarch64
          - os: windows-latest-8-cores
            arch: aarch64
          - os: ubuntu-latest-8-cores
            arch: aarch64
          - os: ubuntu-latest-8-cores
            arch: aarch64
    runs-on: ${{ matrix.os }}
>>>>>>> e90132a2
    steps:
      - name: Install Rust
        uses: actions-rs/toolchain@v1
        if: ${{ !contains(matrix.os, 'windows') }}
        with:
<<<<<<< HEAD
          fetch-depth: 2
      - name: configure the PR in which the error message will be posted
        run: "echo \"[CI_PR_NUMBER=$num]\""
        env:
          num: "${{ github.event.number }}"
        if: "success() && !env.SKIP_JOB && github.event_name == 'pull_request'"
      - name: add extra environment variables
        run: src/ci/scripts/setup-environment.sh
        env:
          EXTRA_VARIABLES: "${{ toJson(matrix.env) }}"
        if: success() && !env.SKIP_JOB
      - name: decide whether to skip this job
        run: src/ci/scripts/should-skip-this.sh
        if: success() && !env.SKIP_JOB
      - name: ensure the channel matches the target branch
        run: src/ci/scripts/verify-channel.sh
        if: success() && !env.SKIP_JOB
      - name: collect CPU statistics
        run: src/ci/scripts/collect-cpu-stats.sh
        if: success() && !env.SKIP_JOB
      - name: show the current environment
        run: src/ci/scripts/dump-environment.sh
        if: success() && !env.SKIP_JOB
      - name: install sccache
        run: src/ci/scripts/install-sccache.sh
        if: success() && !env.SKIP_JOB
      - name: select Xcode
        run: src/ci/scripts/select-xcode.sh
        if: success() && !env.SKIP_JOB
      - name: install clang
        run: src/ci/scripts/install-clang.sh
        if: success() && !env.SKIP_JOB
      - name: install WIX
        run: src/ci/scripts/install-wix.sh
        if: success() && !env.SKIP_JOB
      - name: disable git crlf conversion
        run: src/ci/scripts/disable-git-crlf-conversion.sh
        if: success() && !env.SKIP_JOB
      - name: checkout submodules
        run: src/ci/scripts/checkout-submodules.sh
        if: success() && !env.SKIP_JOB
      - name: install MSYS2
        run: src/ci/scripts/install-msys2.sh
        if: success() && !env.SKIP_JOB
      - name: install MinGW
        run: src/ci/scripts/install-mingw.sh
        if: success() && !env.SKIP_JOB
      - name: install ninja
        run: src/ci/scripts/install-ninja.sh
        if: success() && !env.SKIP_JOB
      - name: enable ipv6 on Docker
        run: src/ci/scripts/enable-docker-ipv6.sh
        if: success() && !env.SKIP_JOB
      - name: disable git crlf conversion
        run: src/ci/scripts/disable-git-crlf-conversion.sh
        if: success() && !env.SKIP_JOB
      - name: ensure line endings are correct
        run: src/ci/scripts/verify-line-endings.sh
        if: success() && !env.SKIP_JOB
      - name: ensure backported commits are in upstream branches
        run: src/ci/scripts/verify-backported-commits.sh
        if: success() && !env.SKIP_JOB
      - name: ensure the stable version number is correct
        run: src/ci/scripts/verify-stable-version-number.sh
        if: success() && !env.SKIP_JOB
      - name: run the build
        run: src/ci/scripts/run-build-from-ci.sh
        env:
          AWS_ACCESS_KEY_ID: "${{ env.CACHES_AWS_ACCESS_KEY_ID }}"
          AWS_SECRET_ACCESS_KEY: "${{ secrets[format('AWS_SECRET_ACCESS_KEY_{0}', env.CACHES_AWS_ACCESS_KEY_ID)] }}"
          TOOLSTATE_REPO_ACCESS_TOKEN: "${{ secrets.TOOLSTATE_REPO_ACCESS_TOKEN }}"
        if: success() && !env.SKIP_JOB
      - name: create github artifacts
        run: src/ci/scripts/create-doc-artifacts.sh
        if: success() && !env.SKIP_JOB
      - name: upload artifacts to github
        uses: actions/upload-artifact@v3
        with:
          name: "${{ env.DOC_ARTIFACT_NAME }}"
          path: obj/artifacts/doc
          if-no-files-found: ignore
          retention-days: 5
        if: success() && !env.SKIP_JOB
      - name: upload artifacts to S3
        run: src/ci/scripts/upload-artifacts.sh
        env:
          AWS_ACCESS_KEY_ID: "${{ env.ARTIFACTS_AWS_ACCESS_KEY_ID }}"
          AWS_SECRET_ACCESS_KEY: "${{ secrets[format('AWS_SECRET_ACCESS_KEY_{0}', env.ARTIFACTS_AWS_ACCESS_KEY_ID)] }}"
        if: "success() && !env.SKIP_JOB && (github.event_name == 'push' || env.DEPLOY == '1' || env.DEPLOY_ALT == '1')"
  master:
    name: master
    runs-on: ubuntu-latest
    env:
      SCCACHE_BUCKET: rust-lang-ci-sccache2
      DEPLOY_BUCKET: rust-lang-ci2
      TOOLSTATE_REPO: "https://github.com/rust-lang-nursery/rust-toolstate"
      TOOLSTATE_ISSUES_API_URL: "https://api.github.com/repos/rust-lang/rust/issues"
      TOOLSTATE_PUBLISH: 1
      CACHES_AWS_ACCESS_KEY_ID: AKIA46X5W6CZI5DHEBFL
      ARTIFACTS_AWS_ACCESS_KEY_ID: AKIA46X5W6CZN24CBO55
      AWS_REGION: us-west-1
      CACHE_DOMAIN: ci-caches.rust-lang.org
    if: "github.event_name == 'push' && github.ref == 'refs/heads/master' && github.repository == 'rust-lang-ci/rust'"
    steps:
      - name: checkout the source code
=======
          toolchain: stable

      - name: Download wasix-libc artifact
        uses: actions/download-artifact@v3
        with:
          name: wasix-libc

      - name: Check out repository code
>>>>>>> e90132a2
        uses: actions/checkout@v3
        with:
          path: wasix-rust
          submodules: "recursive"
          # Don't clean so downloaded LLVM etc can be reused.
          clean: false

      # We need the full history for the main repo so the build tooling can
      # determine the cached LLVM download.
      # - name: Fetch full branch history
      #   shell: bash
      #   run: |
      #     cd wasix-rust
      #     git fetch --unshallow origin $(git branch --show-current)

      #     echo "Branch history fetched!"

      # - name: Install Rust
      #   uses: dtolnay/rust-toolchain@stable

      - name: Check out cargo-wasix
        uses: actions/checkout@v3
        with:
          repository: wasix-org/cargo-wasix
          ref: main
          path: cargo-wasix

      # Linux!

      - name: Setup (Ubuntu)
        if: matrix.arch == 'x86' && contains(matrix.os, 'ubuntu')
        shell: bash
        run: |
          sudo apt-get update
          sudo apt-get install -y build-essential curl wget xz-utils git python3 ninja-build cmake

      - name: Build (Linux)
        if: matrix.arch == 'x86' && contains(matrix.os, 'ubuntu')
        shell: bash
        env:
          WASIX_NO_UPDATE_REPOS: "1"
          WASIX_COMPONENTS: rust
          WASIX_RUST_HOST: x86_64-unknown-linux-gnu
        run: |
          cd cargo-wasix
          # NOTE: must unset GITHUB_ACTIONS env var, because Rst bootstrap checks for it.
          # (see bootstrap config.rs)
          GITHUB_ACTIONS=false WASIX_BUILD_DIR=$GITHUB_WORKSPACE cargo run -- wasix build-toolchain

      - name: Archive build output (Linux)
        uses: actions/upload-artifact@v3
        if: contains(matrix.os, 'ubuntu')
        with:
          name: rust-toolchain-x86_64-unknown-linux-gnu
          path: |
            wasix-rust/build/x86_64-unknown-linux-gnu/stage2
            !wasix-rust/build/x86_64-unknown-linux-gnu/stage2/lib/rustlib/src
            !wasix-rust/build/x86_64-unknown-linux-gnu/stage2/lib/rustlib/rustc-src

      # Mac - x86

      - name: Setup (Mac OS)
        shell: bash
        if: contains(matrix.os, 'macos')
        run: |
          brew update
          # Need ninja for building llvm (for aarch64 cross compile)
          brew install ninja

      - name: Build (Mac Os, x86)
        shell: bash
        if: contains(matrix.os, 'macos-12') && matrix.arch == 'x86'
        env:
          WASIX_NO_UPDATE_REPOS: "1"
          GITHUB_ACTIONS: "false"
          WASIX_COMPONENTS: rust
          WASIX_RUST_HOST: x86_64-apple-darwin
        run: |
          cd cargo-wasix
          # NOTE: must unset GITHUB_ACTIONS env var, because Rust bootstrap checks for it.
          # (see bootstrap config.rs)
          GITHUB_ACTIONS=false WASIX_BUILD_DIR=$GITHUB_WORKSPACE cargo run -- wasix build-toolchain

      - name: Archive build output (Mac OS - x86)
        uses: actions/upload-artifact@v3
        if: contains(matrix.os, 'macos') && matrix.arch == 'x86'
        with:
          name: rust-toolchain-x86_64-apple-darwin
          path: |
            wasix-rust/build/x86_64-apple-darwin/stage2
            !wasix-rust/build/x86_64-apple-darwin/stage2/lib/rustlib/src
            !wasix-rust/build/x86_64-apple-darwin/stage2/lib/rustlib/rustc-src

      # Mac - aarch64

      # Not running this on GitHub Actions yet, because the underlying runners use x86_64 and not aarch64.
      # This results in a cross-compile, which results in an erroneous build.

      # TODO: Come back to this and enable it once GitHub Actions supports aarch64 runners.

      # - name: Build (Mac Os, aarch64)
      #   shell: bash
      #   if: contains(matrix.os, 'macos-12') && matrix.arch == 'aarch64'
      #   env:
      #     WASIX_NO_UPDATE_REPOS: "1"
      #     GITHUB_ACTIONS: "false"
      #     WASIX_COMPONENTS: rust
      #     WASIX_RUST_HOST: aarch64-apple-darwin
      #   run: |
      #     cd cargo-wasix
      #     # NOTE: must unset GITHUB_ACTIONS env var, because Rst bootstrap checks for it.
      #     # (see bootstrap config.rs)
      #     GITHUB_ACTIONS=false WASIX_BUILD_DIR=$GITHUB_WORKSPACE cargo run -- wasix build-toolchain

      # - name: Copy wasm* builds from x86_64-apple-darwin to aarch64-apple-darwin
      #   shell: bash
      #   if: contains(matrix.os, 'macos-12') && matrix.arch == 'aarch64'
      #   run: |
      #     cp -r wasix-rust/build/x86_64-apple-darwin/stage2/lib/rustlib/wasm* wasix-rust/build/aarch64-apple-darwin/stage2/lib/rustlib

      # - name: Archive build output (Mac OS - aarch64)
      #   uses: actions/upload-artifact@v3
      #   if: contains(matrix.os, 'macos-12') && matrix.arch == 'aarch64'
      #   with:
      #     name: rust-toolchain-aarch64-apple-darwin
      #     path: |
      #       wasix-rust/build/aarch64-apple-darwin/stage2
      #       !wasix-rust/build/aarch64-apple-darwin/stage2/lib/rustlib/src
      #       !wasix-rust/build/aarch64-apple-darwin/stage2/lib/rustlib/rustc-src

      # Windows

      # - name: Install chocolatey deps (Windows)
      #   if: contains(matrix.os, 'windows') && matrix.arch == 'x86'
      #   shell: bash
      #   continue-on-error: true
      #   run: choco install -y visualstudio2019community cmake

      - name: Set up MinGW (Windows)
        if: contains(matrix.os, 'windows') && matrix.arch == 'x86'
        uses: egor-tensin/setup-mingw@v2

      # - name: Install llvm (Windows)
      #   if: matrix.os == 'self-hosted-windows'
      #   uses: KyleMayes/install-llvm-action@v1
      #   with:
      #     version: "10.0"

      - name: Install ninja (Windows)
        if: contains(matrix.os, 'windows') && matrix.arch == 'x86'
        uses: seanmiddleditch/gha-setup-ninja@master

      - name: Build (Windows)
        if: contains(matrix.os, 'windows') && matrix.arch == 'x86'
        continue-on-error: true
        shell: bash
        env:
          WASIX_NO_UPDATE_REPOS: "1"
          WASIX_COMPONENTS: rust
          WASIX_RUST_HOST: x86_64-pc-windows-msvc
          # WASIX_RUST_HOST: x86_64-pc-windows-gnu
        run: |
          cd cargo-wasix
          # NOTE: must unset GITHUB_ACTIONS env var, because Rst bootstrap checks for it.
          # (see bootstrap config.rs)
          GITHUB_ACTIONS=false WASIX_BUILD_DIR=$GITHUB_WORKSPACE cargo run -- wasix build-toolchain

      - name: Archive build output (Windows)
        if: contains(matrix.os, 'windows') && matrix.arch == 'x86'
        uses: actions/upload-artifact@v3
        with:
          name: rust-toolchain-x86_64-pc-windows-msvc
          # name: rust-toolchain-x86_64-pc-windows-gnu
          path: |
            wasix-rust/build/x86_64-pc-windows-msvc/stage2
            !wasix-rust/build/x86_64-pc-windows-msvc/stage2/lib/rustlib/src
            !wasix-rust/build/x86_64-pc-windows-msvc/stage2/lib/rustlib/rustc-src<|MERGE_RESOLUTION|>--- conflicted
+++ resolved
@@ -3,52 +3,11 @@
   push:
     branches:
       - "**"
-<<<<<<< HEAD
-permissions:
-  contents: read
-defaults:
-  run:
-    shell: bash
-concurrency:
-  group: "${{ github.workflow }}-${{ ((github.ref == 'refs/heads/try' || github.ref == 'refs/heads/try-perf') && github.sha) || github.ref }}"
-  cancel-in-progress: true
-jobs:
-  pr:
-    name: "PR - ${{ matrix.name }}"
-    env:
-      PR_CI_JOB: 1
-      CI_JOB_NAME: "${{ matrix.name }}"
-      CARGO_REGISTRIES_CRATES_IO_PROTOCOL: sparse
-      HEAD_SHA: "${{ github.event.pull_request.head.sha || github.sha }}"
-      SCCACHE_BUCKET: rust-lang-ci-sccache2
-      TOOLSTATE_REPO: "https://github.com/rust-lang-nursery/rust-toolstate"
-      CACHE_DOMAIN: ci-caches.rust-lang.org
-    if: "github.event_name == 'pull_request'"
-    continue-on-error: "${{ matrix.name == 'mingw-check-tidy' }}"
-    strategy:
-      matrix:
-        include:
-          - name: mingw-check
-            os: ubuntu-20.04-4core-16gb
-            env: {}
-          - name: mingw-check-tidy
-            os: ubuntu-20.04-4core-16gb
-            env: {}
-          - name: x86_64-gnu-llvm-15
-            os: ubuntu-20.04-16core-64gb
-            env: {}
-          - name: x86_64-gnu-tools
-            os: ubuntu-20.04-16core-64gb
-            env: {}
-    timeout-minutes: 600
-    runs-on: "${{ matrix.os }}"
-=======
   pull_request:
   workflow_call:
 jobs:
   build-libc:
     runs-on: ubuntu-latest-8-cores
->>>>>>> e90132a2
     steps:
       - name: show git config
         run: |
@@ -60,385 +19,6 @@
       - name: Check out wasix-libc
         uses: actions/checkout@v3
         with:
-<<<<<<< HEAD
-          fetch-depth: 2
-      - name: configure the PR in which the error message will be posted
-        run: "echo \"[CI_PR_NUMBER=$num]\""
-        env:
-          num: "${{ github.event.number }}"
-        if: "success() && !env.SKIP_JOB && github.event_name == 'pull_request'"
-      - name: add extra environment variables
-        run: src/ci/scripts/setup-environment.sh
-        env:
-          EXTRA_VARIABLES: "${{ toJson(matrix.env) }}"
-        if: success() && !env.SKIP_JOB
-      - name: decide whether to skip this job
-        run: src/ci/scripts/should-skip-this.sh
-        if: success() && !env.SKIP_JOB
-      - name: ensure the channel matches the target branch
-        run: src/ci/scripts/verify-channel.sh
-        if: success() && !env.SKIP_JOB
-      - name: collect CPU statistics
-        run: src/ci/scripts/collect-cpu-stats.sh
-        if: success() && !env.SKIP_JOB
-      - name: show the current environment
-        run: src/ci/scripts/dump-environment.sh
-        if: success() && !env.SKIP_JOB
-      - name: install sccache
-        run: src/ci/scripts/install-sccache.sh
-        if: success() && !env.SKIP_JOB
-      - name: select Xcode
-        run: src/ci/scripts/select-xcode.sh
-        if: success() && !env.SKIP_JOB
-      - name: install clang
-        run: src/ci/scripts/install-clang.sh
-        if: success() && !env.SKIP_JOB
-      - name: install WIX
-        run: src/ci/scripts/install-wix.sh
-        if: success() && !env.SKIP_JOB
-      - name: disable git crlf conversion
-        run: src/ci/scripts/disable-git-crlf-conversion.sh
-        if: success() && !env.SKIP_JOB
-      - name: checkout submodules
-        run: src/ci/scripts/checkout-submodules.sh
-        if: success() && !env.SKIP_JOB
-      - name: install MSYS2
-        run: src/ci/scripts/install-msys2.sh
-        if: success() && !env.SKIP_JOB
-      - name: install MinGW
-        run: src/ci/scripts/install-mingw.sh
-        if: success() && !env.SKIP_JOB
-      - name: install ninja
-        run: src/ci/scripts/install-ninja.sh
-        if: success() && !env.SKIP_JOB
-      - name: enable ipv6 on Docker
-        run: src/ci/scripts/enable-docker-ipv6.sh
-        if: success() && !env.SKIP_JOB
-      - name: disable git crlf conversion
-        run: src/ci/scripts/disable-git-crlf-conversion.sh
-        if: success() && !env.SKIP_JOB
-      - name: ensure line endings are correct
-        run: src/ci/scripts/verify-line-endings.sh
-        if: success() && !env.SKIP_JOB
-      - name: ensure backported commits are in upstream branches
-        run: src/ci/scripts/verify-backported-commits.sh
-        if: success() && !env.SKIP_JOB
-      - name: ensure the stable version number is correct
-        run: src/ci/scripts/verify-stable-version-number.sh
-        if: success() && !env.SKIP_JOB
-      - name: run the build
-        run: src/ci/scripts/run-build-from-ci.sh
-        env:
-          AWS_ACCESS_KEY_ID: "${{ env.CACHES_AWS_ACCESS_KEY_ID }}"
-          AWS_SECRET_ACCESS_KEY: "${{ secrets[format('AWS_SECRET_ACCESS_KEY_{0}', env.CACHES_AWS_ACCESS_KEY_ID)] }}"
-          TOOLSTATE_REPO_ACCESS_TOKEN: "${{ secrets.TOOLSTATE_REPO_ACCESS_TOKEN }}"
-        if: success() && !env.SKIP_JOB
-      - name: create github artifacts
-        run: src/ci/scripts/create-doc-artifacts.sh
-        if: success() && !env.SKIP_JOB
-      - name: upload artifacts to github
-        uses: actions/upload-artifact@v3
-        with:
-          name: "${{ env.DOC_ARTIFACT_NAME }}"
-          path: obj/artifacts/doc
-          if-no-files-found: ignore
-          retention-days: 5
-        if: success() && !env.SKIP_JOB
-      - name: upload artifacts to S3
-        run: src/ci/scripts/upload-artifacts.sh
-        env:
-          AWS_ACCESS_KEY_ID: "${{ env.ARTIFACTS_AWS_ACCESS_KEY_ID }}"
-          AWS_SECRET_ACCESS_KEY: "${{ secrets[format('AWS_SECRET_ACCESS_KEY_{0}', env.ARTIFACTS_AWS_ACCESS_KEY_ID)] }}"
-        if: "success() && !env.SKIP_JOB && (github.event_name == 'push' || env.DEPLOY == '1' || env.DEPLOY_ALT == '1')"
-  auto:
-    name: "auto - ${{ matrix.name }}"
-    env:
-      CI_JOB_NAME: "${{ matrix.name }}"
-      CARGO_REGISTRIES_CRATES_IO_PROTOCOL: sparse
-      HEAD_SHA: "${{ github.event.pull_request.head.sha || github.sha }}"
-      SCCACHE_BUCKET: rust-lang-ci-sccache2
-      DEPLOY_BUCKET: rust-lang-ci2
-      TOOLSTATE_REPO: "https://github.com/rust-lang-nursery/rust-toolstate"
-      TOOLSTATE_ISSUES_API_URL: "https://api.github.com/repos/rust-lang/rust/issues"
-      TOOLSTATE_PUBLISH: 1
-      CACHES_AWS_ACCESS_KEY_ID: AKIA46X5W6CZI5DHEBFL
-      ARTIFACTS_AWS_ACCESS_KEY_ID: AKIA46X5W6CZN24CBO55
-      AWS_REGION: us-west-1
-      CACHE_DOMAIN: ci-caches.rust-lang.org
-    if: "github.event_name == 'push' && github.ref == 'refs/heads/auto' && github.repository == 'rust-lang-ci/rust'"
-    strategy:
-      matrix:
-        include:
-          - name: aarch64-gnu
-            os:
-              - self-hosted
-              - ARM64
-              - linux
-          - name: arm-android
-            os: ubuntu-20.04-8core-32gb
-            env: {}
-          - name: armhf-gnu
-            os: ubuntu-20.04-8core-32gb
-            env: {}
-          - name: dist-aarch64-linux
-            os: ubuntu-20.04-8core-32gb
-            env: {}
-          - name: dist-android
-            os: ubuntu-20.04-8core-32gb
-            env: {}
-          - name: dist-arm-linux
-            os: ubuntu-20.04-16core-64gb
-            env: {}
-          - name: dist-armhf-linux
-            os: ubuntu-20.04-8core-32gb
-            env: {}
-          - name: dist-armv7-linux
-            os: ubuntu-20.04-8core-32gb
-            env: {}
-          - name: dist-i586-gnu-i586-i686-musl
-            os: ubuntu-20.04-8core-32gb
-            env: {}
-          - name: dist-i686-linux
-            os: ubuntu-20.04-8core-32gb
-            env: {}
-          - name: dist-loongarch64-linux
-            os: ubuntu-20.04-8core-32gb
-            env: {}
-          - name: dist-powerpc-linux
-            os: ubuntu-20.04-8core-32gb
-            env: {}
-          - name: dist-powerpc64-linux
-            os: ubuntu-20.04-8core-32gb
-            env: {}
-          - name: dist-powerpc64le-linux
-            os: ubuntu-20.04-8core-32gb
-            env: {}
-          - name: dist-riscv64-linux
-            os: ubuntu-20.04-8core-32gb
-            env: {}
-          - name: dist-s390x-linux
-            os: ubuntu-20.04-8core-32gb
-            env: {}
-          - name: dist-various-1
-            os: ubuntu-20.04-8core-32gb
-            env: {}
-          - name: dist-various-2
-            os: ubuntu-20.04-8core-32gb
-            env: {}
-          - name: dist-x86_64-freebsd
-            os: ubuntu-20.04-8core-32gb
-            env: {}
-          - name: dist-x86_64-illumos
-            os: ubuntu-20.04-8core-32gb
-            env: {}
-          - name: dist-x86_64-linux
-            os: ubuntu-20.04-16core-64gb
-            env: {}
-          - name: dist-x86_64-linux-alt
-            env:
-              IMAGE: dist-x86_64-linux
-            os: ubuntu-20.04-16core-64gb
-          - name: dist-x86_64-musl
-            os: ubuntu-20.04-8core-32gb
-            env: {}
-          - name: dist-x86_64-netbsd
-            os: ubuntu-20.04-8core-32gb
-            env: {}
-          - name: i686-gnu
-            os: ubuntu-20.04-8core-32gb
-            env: {}
-          - name: i686-gnu-nopt
-            os: ubuntu-20.04-8core-32gb
-            env: {}
-          - name: mingw-check
-            os: ubuntu-20.04-4core-16gb
-            env: {}
-          - name: test-various
-            os: ubuntu-20.04-8core-32gb
-            env: {}
-          - name: wasm32
-            os: ubuntu-20.04-8core-32gb
-            env: {}
-          - name: x86_64-gnu
-            os: ubuntu-20.04-4core-16gb
-            env: {}
-          - name: x86_64-gnu-stable
-            env:
-              IMAGE: x86_64-gnu
-              RUST_CI_OVERRIDE_RELEASE_CHANNEL: stable
-              CI_ONLY_WHEN_CHANNEL: nightly
-            os: ubuntu-20.04-4core-16gb
-          - name: x86_64-gnu-aux
-            os: ubuntu-20.04-4core-16gb
-            env: {}
-          - name: x86_64-gnu-debug
-            os: ubuntu-20.04-8core-32gb
-            env: {}
-          - name: x86_64-gnu-distcheck
-            os: ubuntu-20.04-8core-32gb
-            env: {}
-          - name: x86_64-gnu-llvm-16
-            env:
-              RUST_BACKTRACE: 1
-            os: ubuntu-20.04-8core-32gb
-          - name: x86_64-gnu-llvm-15
-            env:
-              RUST_BACKTRACE: 1
-            os: ubuntu-20.04-8core-32gb
-          - name: x86_64-gnu-nopt
-            os: ubuntu-20.04-4core-16gb
-            env: {}
-          - name: x86_64-gnu-tools
-            env:
-              DEPLOY_TOOLSTATES_JSON: toolstates-linux.json
-            os: ubuntu-20.04-8core-32gb
-          - name: dist-x86_64-apple
-            env:
-              SCRIPT: "./x.py dist bootstrap --include-default-paths --host=x86_64-apple-darwin --target=x86_64-apple-darwin"
-              RUST_CONFIGURE_ARGS: "--enable-full-tools --enable-sanitizers --enable-profiler --set rust.jemalloc --set llvm.ninja=false --set rust.lto=thin"
-              RUSTC_RETRY_LINKER_ON_SEGFAULT: 1
-              MACOSX_DEPLOYMENT_TARGET: 10.7
-              SELECT_XCODE: /Applications/Xcode_13.4.1.app
-              NO_LLVM_ASSERTIONS: 1
-              NO_DEBUG_ASSERTIONS: 1
-              NO_OVERFLOW_CHECKS: 1
-              DIST_REQUIRE_ALL_TOOLS: 1
-            os: macos-13
-          - name: dist-apple-various
-            env:
-              SCRIPT: "./x.py dist bootstrap --include-default-paths --host='' --target=aarch64-apple-ios,x86_64-apple-ios,aarch64-apple-ios-sim"
-              RUST_CONFIGURE_ARGS: "--enable-sanitizers --enable-profiler --set rust.jemalloc --set llvm.ninja=false"
-              RUSTC_RETRY_LINKER_ON_SEGFAULT: 1
-              MACOSX_DEPLOYMENT_TARGET: 10.7
-              SELECT_XCODE: /Applications/Xcode_13.4.1.app
-              NO_LLVM_ASSERTIONS: 1
-              NO_DEBUG_ASSERTIONS: 1
-              NO_OVERFLOW_CHECKS: 1
-            os: macos-13
-          - name: dist-x86_64-apple-alt
-            env:
-              SCRIPT: "./x.py dist bootstrap --include-default-paths"
-              RUST_CONFIGURE_ARGS: "--enable-extended --enable-profiler --set rust.jemalloc --set llvm.ninja=false"
-              RUSTC_RETRY_LINKER_ON_SEGFAULT: 1
-              MACOSX_DEPLOYMENT_TARGET: 10.7
-              SELECT_XCODE: /Applications/Xcode_13.4.1.app
-              NO_LLVM_ASSERTIONS: 1
-              NO_DEBUG_ASSERTIONS: 1
-              NO_OVERFLOW_CHECKS: 1
-            os: macos-13
-          - name: x86_64-apple-1
-            env:
-              SCRIPT: "./x.py --stage 2 test --skip tests/ui --skip tests/rustdoc --skip tests/run-make-fulldeps"
-              RUST_CONFIGURE_ARGS: "--build=x86_64-apple-darwin --enable-sanitizers --enable-profiler --set rust.jemalloc --set llvm.ninja=false"
-              RUSTC_RETRY_LINKER_ON_SEGFAULT: 1
-              MACOSX_DEPLOYMENT_TARGET: 10.8
-              MACOSX_STD_DEPLOYMENT_TARGET: 10.7
-              NO_LLVM_ASSERTIONS: 1
-              NO_DEBUG_ASSERTIONS: 1
-              NO_OVERFLOW_CHECKS: 1
-            os: macos-13
-          - name: x86_64-apple-2
-            env:
-              SCRIPT: "./x.py --stage 2 test tests/ui tests/rustdoc tests/run-make-fulldeps"
-              RUST_CONFIGURE_ARGS: "--build=x86_64-apple-darwin --enable-sanitizers --enable-profiler --set rust.jemalloc --set llvm.ninja=false"
-              RUSTC_RETRY_LINKER_ON_SEGFAULT: 1
-              MACOSX_DEPLOYMENT_TARGET: 10.8
-              MACOSX_STD_DEPLOYMENT_TARGET: 10.7
-              NO_LLVM_ASSERTIONS: 1
-              NO_DEBUG_ASSERTIONS: 1
-              NO_OVERFLOW_CHECKS: 1
-            os: macos-13
-          - name: dist-aarch64-apple
-            env:
-              SCRIPT: "./x.py dist bootstrap --include-default-paths --stage 2"
-              RUST_CONFIGURE_ARGS: "--build=x86_64-apple-darwin --host=aarch64-apple-darwin --target=aarch64-apple-darwin --enable-full-tools --enable-sanitizers --enable-profiler --disable-docs --set rust.jemalloc --set llvm.ninja=false"
-              RUSTC_RETRY_LINKER_ON_SEGFAULT: 1
-              SELECT_XCODE: /Applications/Xcode_13.4.1.app
-              USE_XCODE_CLANG: 1
-              MACOSX_DEPLOYMENT_TARGET: 11.0
-              MACOSX_STD_DEPLOYMENT_TARGET: 11.0
-              NO_LLVM_ASSERTIONS: 1
-              NO_DEBUG_ASSERTIONS: 1
-              NO_OVERFLOW_CHECKS: 1
-              DIST_REQUIRE_ALL_TOOLS: 1
-              JEMALLOC_SYS_WITH_LG_PAGE: 14
-            os: macos-13
-          - name: x86_64-msvc
-            env:
-              RUST_CONFIGURE_ARGS: "--build=x86_64-pc-windows-msvc --enable-profiler"
-              SCRIPT: make ci-msvc
-            os: windows-2019-8core-32gb
-          - name: i686-msvc
-            env:
-              RUST_CONFIGURE_ARGS: "--build=i686-pc-windows-msvc"
-              SCRIPT: make ci-msvc
-            os: windows-2019-8core-32gb
-          - name: x86_64-msvc-ext
-            env:
-              SCRIPT: python x.py --stage 2 test src/tools/cargotest src/tools/cargo && src/ci/docker/host-x86_64/x86_64-gnu-tools/checktools.sh x.py /tmp/toolstate/toolstates.json windows
-              RUST_CONFIGURE_ARGS: "--build=x86_64-pc-windows-msvc --enable-lld --save-toolstates=/tmp/toolstate/toolstates.json"
-              DEPLOY_TOOLSTATES_JSON: toolstates-windows.json
-            os: windows-2019-8core-32gb
-          - name: i686-mingw
-            env:
-              RUST_CONFIGURE_ARGS: "--build=i686-pc-windows-gnu"
-              SCRIPT: make ci-mingw
-              NO_DOWNLOAD_CI_LLVM: 1
-              CUSTOM_MINGW: 1
-            os: windows-2019-8core-32gb
-          - name: x86_64-mingw
-            env:
-              SCRIPT: make ci-mingw
-              RUST_CONFIGURE_ARGS: "--build=x86_64-pc-windows-gnu --enable-profiler"
-              NO_DOWNLOAD_CI_LLVM: 1
-              CUSTOM_MINGW: 1
-            os: windows-2019-8core-32gb
-          - name: dist-x86_64-msvc
-            env:
-              RUST_CONFIGURE_ARGS: "--build=x86_64-pc-windows-msvc --host=x86_64-pc-windows-msvc --target=x86_64-pc-windows-msvc --enable-full-tools --enable-profiler"
-              SCRIPT: python x.py build --set rust.debug=true opt-dist && PGO_HOST=x86_64-pc-windows-msvc ./build/x86_64-pc-windows-msvc/stage0-tools-bin/opt-dist python x.py dist bootstrap --include-default-paths
-              DIST_REQUIRE_ALL_TOOLS: 1
-            os: windows-2019-8core-32gb
-          - name: dist-i686-msvc
-            env:
-              RUST_CONFIGURE_ARGS: "--build=i686-pc-windows-msvc --host=i686-pc-windows-msvc --target=i686-pc-windows-msvc,i586-pc-windows-msvc --enable-full-tools --enable-profiler"
-              SCRIPT: python x.py dist bootstrap --include-default-paths
-              DIST_REQUIRE_ALL_TOOLS: 1
-            os: windows-2019-8core-32gb
-          - name: dist-aarch64-msvc
-            env:
-              RUST_CONFIGURE_ARGS: "--build=x86_64-pc-windows-msvc --host=aarch64-pc-windows-msvc --enable-full-tools --enable-profiler"
-              SCRIPT: python x.py dist bootstrap --include-default-paths
-              DIST_REQUIRE_ALL_TOOLS: 1
-            os: windows-2019-8core-32gb
-          - name: dist-i686-mingw
-            env:
-              RUST_CONFIGURE_ARGS: "--build=i686-pc-windows-gnu --enable-full-tools --enable-profiler"
-              NO_DOWNLOAD_CI_LLVM: 1
-              SCRIPT: python x.py dist bootstrap --include-default-paths
-              CUSTOM_MINGW: 1
-              DIST_REQUIRE_ALL_TOOLS: 1
-            os: windows-2019-8core-32gb
-          - name: dist-x86_64-mingw
-            env:
-              SCRIPT: python x.py dist bootstrap --include-default-paths
-              RUST_CONFIGURE_ARGS: "--build=x86_64-pc-windows-gnu --enable-full-tools --enable-profiler"
-              NO_DOWNLOAD_CI_LLVM: 1
-              CUSTOM_MINGW: 1
-              DIST_REQUIRE_ALL_TOOLS: 1
-            os: windows-2019-8core-32gb
-          - name: dist-x86_64-msvc-alt
-            env:
-              RUST_CONFIGURE_ARGS: "--build=x86_64-pc-windows-msvc --enable-extended --enable-profiler"
-              SCRIPT: python x.py dist bootstrap --include-default-paths
-            os: windows-2019-8core-32gb
-    timeout-minutes: 600
-    runs-on: "${{ matrix.os }}"
-    steps:
-      - name: disable git crlf conversion
-        run: git config --global core.autocrlf false
-      - name: checkout the source code
-=======
           repository: wasix-org/wasix-libc
           ref: main
           path: wasix-libc
@@ -453,128 +33,12 @@
         uses: dtolnay/rust-toolchain@stable
 
       - name: Check out cargo-wasix
->>>>>>> e90132a2
         uses: actions/checkout@v3
         with:
           repository: wasix-org/cargo-wasix
           ref: main
           path: cargo-wasix
           fetch-depth: 2
-<<<<<<< HEAD
-      - name: configure the PR in which the error message will be posted
-        run: "echo \"[CI_PR_NUMBER=$num]\""
-        env:
-          num: "${{ github.event.number }}"
-        if: "success() && !env.SKIP_JOB && github.event_name == 'pull_request'"
-      - name: add extra environment variables
-        run: src/ci/scripts/setup-environment.sh
-        env:
-          EXTRA_VARIABLES: "${{ toJson(matrix.env) }}"
-        if: success() && !env.SKIP_JOB
-      - name: decide whether to skip this job
-        run: src/ci/scripts/should-skip-this.sh
-        if: success() && !env.SKIP_JOB
-      - name: ensure the channel matches the target branch
-        run: src/ci/scripts/verify-channel.sh
-        if: success() && !env.SKIP_JOB
-      - name: collect CPU statistics
-        run: src/ci/scripts/collect-cpu-stats.sh
-        if: success() && !env.SKIP_JOB
-      - name: show the current environment
-        run: src/ci/scripts/dump-environment.sh
-        if: success() && !env.SKIP_JOB
-      - name: install sccache
-        run: src/ci/scripts/install-sccache.sh
-        if: success() && !env.SKIP_JOB
-      - name: select Xcode
-        run: src/ci/scripts/select-xcode.sh
-        if: success() && !env.SKIP_JOB
-      - name: install clang
-        run: src/ci/scripts/install-clang.sh
-        if: success() && !env.SKIP_JOB
-      - name: install WIX
-        run: src/ci/scripts/install-wix.sh
-        if: success() && !env.SKIP_JOB
-      - name: disable git crlf conversion
-        run: src/ci/scripts/disable-git-crlf-conversion.sh
-        if: success() && !env.SKIP_JOB
-      - name: checkout submodules
-        run: src/ci/scripts/checkout-submodules.sh
-        if: success() && !env.SKIP_JOB
-      - name: install MSYS2
-        run: src/ci/scripts/install-msys2.sh
-        if: success() && !env.SKIP_JOB
-      - name: install MinGW
-        run: src/ci/scripts/install-mingw.sh
-        if: success() && !env.SKIP_JOB
-      - name: install ninja
-        run: src/ci/scripts/install-ninja.sh
-        if: success() && !env.SKIP_JOB
-      - name: enable ipv6 on Docker
-        run: src/ci/scripts/enable-docker-ipv6.sh
-        if: success() && !env.SKIP_JOB
-      - name: disable git crlf conversion
-        run: src/ci/scripts/disable-git-crlf-conversion.sh
-        if: success() && !env.SKIP_JOB
-      - name: ensure line endings are correct
-        run: src/ci/scripts/verify-line-endings.sh
-        if: success() && !env.SKIP_JOB
-      - name: ensure backported commits are in upstream branches
-        run: src/ci/scripts/verify-backported-commits.sh
-        if: success() && !env.SKIP_JOB
-      - name: ensure the stable version number is correct
-        run: src/ci/scripts/verify-stable-version-number.sh
-        if: success() && !env.SKIP_JOB
-      - name: run the build
-        run: src/ci/scripts/run-build-from-ci.sh
-        env:
-          AWS_ACCESS_KEY_ID: "${{ env.CACHES_AWS_ACCESS_KEY_ID }}"
-          AWS_SECRET_ACCESS_KEY: "${{ secrets[format('AWS_SECRET_ACCESS_KEY_{0}', env.CACHES_AWS_ACCESS_KEY_ID)] }}"
-          TOOLSTATE_REPO_ACCESS_TOKEN: "${{ secrets.TOOLSTATE_REPO_ACCESS_TOKEN }}"
-        if: success() && !env.SKIP_JOB
-      - name: create github artifacts
-        run: src/ci/scripts/create-doc-artifacts.sh
-        if: success() && !env.SKIP_JOB
-      - name: upload artifacts to github
-        uses: actions/upload-artifact@v3
-        with:
-          name: "${{ env.DOC_ARTIFACT_NAME }}"
-          path: obj/artifacts/doc
-          if-no-files-found: ignore
-          retention-days: 5
-        if: success() && !env.SKIP_JOB
-      - name: upload artifacts to S3
-        run: src/ci/scripts/upload-artifacts.sh
-        env:
-          AWS_ACCESS_KEY_ID: "${{ env.ARTIFACTS_AWS_ACCESS_KEY_ID }}"
-          AWS_SECRET_ACCESS_KEY: "${{ secrets[format('AWS_SECRET_ACCESS_KEY_{0}', env.ARTIFACTS_AWS_ACCESS_KEY_ID)] }}"
-        if: "success() && !env.SKIP_JOB && (github.event_name == 'push' || env.DEPLOY == '1' || env.DEPLOY_ALT == '1')"
-  try:
-    name: "try - ${{ matrix.name }}"
-    env:
-      DIST_TRY_BUILD: 1
-      CI_JOB_NAME: "${{ matrix.name }}"
-      CARGO_REGISTRIES_CRATES_IO_PROTOCOL: sparse
-      HEAD_SHA: "${{ github.event.pull_request.head.sha || github.sha }}"
-      SCCACHE_BUCKET: rust-lang-ci-sccache2
-      DEPLOY_BUCKET: rust-lang-ci2
-      TOOLSTATE_REPO: "https://github.com/rust-lang-nursery/rust-toolstate"
-      TOOLSTATE_ISSUES_API_URL: "https://api.github.com/repos/rust-lang/rust/issues"
-      TOOLSTATE_PUBLISH: 1
-      CACHES_AWS_ACCESS_KEY_ID: AKIA46X5W6CZI5DHEBFL
-      ARTIFACTS_AWS_ACCESS_KEY_ID: AKIA46X5W6CZN24CBO55
-      AWS_REGION: us-west-1
-      CACHE_DOMAIN: ci-caches.rust-lang.org
-    if: "github.event_name == 'push' && (github.ref == 'refs/heads/try' || github.ref == 'refs/heads/try-perf') && github.repository == 'rust-lang-ci/rust'"
-    strategy:
-      matrix:
-        include:
-          - name: dist-x86_64-linux
-            os: ubuntu-20.04-16core-64gb
-            env: {}
-    timeout-minutes: 600
-    runs-on: "${{ matrix.os }}"
-=======
 
       - name: Print cargo-wasix info
         run: |
@@ -617,119 +81,11 @@
           - os: ubuntu-latest-8-cores
             arch: aarch64
     runs-on: ${{ matrix.os }}
->>>>>>> e90132a2
     steps:
       - name: Install Rust
         uses: actions-rs/toolchain@v1
         if: ${{ !contains(matrix.os, 'windows') }}
         with:
-<<<<<<< HEAD
-          fetch-depth: 2
-      - name: configure the PR in which the error message will be posted
-        run: "echo \"[CI_PR_NUMBER=$num]\""
-        env:
-          num: "${{ github.event.number }}"
-        if: "success() && !env.SKIP_JOB && github.event_name == 'pull_request'"
-      - name: add extra environment variables
-        run: src/ci/scripts/setup-environment.sh
-        env:
-          EXTRA_VARIABLES: "${{ toJson(matrix.env) }}"
-        if: success() && !env.SKIP_JOB
-      - name: decide whether to skip this job
-        run: src/ci/scripts/should-skip-this.sh
-        if: success() && !env.SKIP_JOB
-      - name: ensure the channel matches the target branch
-        run: src/ci/scripts/verify-channel.sh
-        if: success() && !env.SKIP_JOB
-      - name: collect CPU statistics
-        run: src/ci/scripts/collect-cpu-stats.sh
-        if: success() && !env.SKIP_JOB
-      - name: show the current environment
-        run: src/ci/scripts/dump-environment.sh
-        if: success() && !env.SKIP_JOB
-      - name: install sccache
-        run: src/ci/scripts/install-sccache.sh
-        if: success() && !env.SKIP_JOB
-      - name: select Xcode
-        run: src/ci/scripts/select-xcode.sh
-        if: success() && !env.SKIP_JOB
-      - name: install clang
-        run: src/ci/scripts/install-clang.sh
-        if: success() && !env.SKIP_JOB
-      - name: install WIX
-        run: src/ci/scripts/install-wix.sh
-        if: success() && !env.SKIP_JOB
-      - name: disable git crlf conversion
-        run: src/ci/scripts/disable-git-crlf-conversion.sh
-        if: success() && !env.SKIP_JOB
-      - name: checkout submodules
-        run: src/ci/scripts/checkout-submodules.sh
-        if: success() && !env.SKIP_JOB
-      - name: install MSYS2
-        run: src/ci/scripts/install-msys2.sh
-        if: success() && !env.SKIP_JOB
-      - name: install MinGW
-        run: src/ci/scripts/install-mingw.sh
-        if: success() && !env.SKIP_JOB
-      - name: install ninja
-        run: src/ci/scripts/install-ninja.sh
-        if: success() && !env.SKIP_JOB
-      - name: enable ipv6 on Docker
-        run: src/ci/scripts/enable-docker-ipv6.sh
-        if: success() && !env.SKIP_JOB
-      - name: disable git crlf conversion
-        run: src/ci/scripts/disable-git-crlf-conversion.sh
-        if: success() && !env.SKIP_JOB
-      - name: ensure line endings are correct
-        run: src/ci/scripts/verify-line-endings.sh
-        if: success() && !env.SKIP_JOB
-      - name: ensure backported commits are in upstream branches
-        run: src/ci/scripts/verify-backported-commits.sh
-        if: success() && !env.SKIP_JOB
-      - name: ensure the stable version number is correct
-        run: src/ci/scripts/verify-stable-version-number.sh
-        if: success() && !env.SKIP_JOB
-      - name: run the build
-        run: src/ci/scripts/run-build-from-ci.sh
-        env:
-          AWS_ACCESS_KEY_ID: "${{ env.CACHES_AWS_ACCESS_KEY_ID }}"
-          AWS_SECRET_ACCESS_KEY: "${{ secrets[format('AWS_SECRET_ACCESS_KEY_{0}', env.CACHES_AWS_ACCESS_KEY_ID)] }}"
-          TOOLSTATE_REPO_ACCESS_TOKEN: "${{ secrets.TOOLSTATE_REPO_ACCESS_TOKEN }}"
-        if: success() && !env.SKIP_JOB
-      - name: create github artifacts
-        run: src/ci/scripts/create-doc-artifacts.sh
-        if: success() && !env.SKIP_JOB
-      - name: upload artifacts to github
-        uses: actions/upload-artifact@v3
-        with:
-          name: "${{ env.DOC_ARTIFACT_NAME }}"
-          path: obj/artifacts/doc
-          if-no-files-found: ignore
-          retention-days: 5
-        if: success() && !env.SKIP_JOB
-      - name: upload artifacts to S3
-        run: src/ci/scripts/upload-artifacts.sh
-        env:
-          AWS_ACCESS_KEY_ID: "${{ env.ARTIFACTS_AWS_ACCESS_KEY_ID }}"
-          AWS_SECRET_ACCESS_KEY: "${{ secrets[format('AWS_SECRET_ACCESS_KEY_{0}', env.ARTIFACTS_AWS_ACCESS_KEY_ID)] }}"
-        if: "success() && !env.SKIP_JOB && (github.event_name == 'push' || env.DEPLOY == '1' || env.DEPLOY_ALT == '1')"
-  master:
-    name: master
-    runs-on: ubuntu-latest
-    env:
-      SCCACHE_BUCKET: rust-lang-ci-sccache2
-      DEPLOY_BUCKET: rust-lang-ci2
-      TOOLSTATE_REPO: "https://github.com/rust-lang-nursery/rust-toolstate"
-      TOOLSTATE_ISSUES_API_URL: "https://api.github.com/repos/rust-lang/rust/issues"
-      TOOLSTATE_PUBLISH: 1
-      CACHES_AWS_ACCESS_KEY_ID: AKIA46X5W6CZI5DHEBFL
-      ARTIFACTS_AWS_ACCESS_KEY_ID: AKIA46X5W6CZN24CBO55
-      AWS_REGION: us-west-1
-      CACHE_DOMAIN: ci-caches.rust-lang.org
-    if: "github.event_name == 'push' && github.ref == 'refs/heads/master' && github.repository == 'rust-lang-ci/rust'"
-    steps:
-      - name: checkout the source code
-=======
           toolchain: stable
 
       - name: Download wasix-libc artifact
@@ -738,7 +94,6 @@
           name: wasix-libc
 
       - name: Check out repository code
->>>>>>> e90132a2
         uses: actions/checkout@v3
         with:
           path: wasix-rust
