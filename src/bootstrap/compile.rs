--- conflicted
+++ resolved
@@ -288,32 +288,25 @@
             let libunwind_path = copy_llvm_libunwind(builder, target, &libdir_self_contained);
             target_deps.push((libunwind_path, DependencyType::TargetSelfContained));
         }
-<<<<<<< HEAD
-    } else if target.contains("-wasi") {
-        let srcdir = builder
-            .wasi_root(target)
-            .unwrap_or_else(|| {
-                panic!("Target {:?} does not have a \"wasi-root\" key", target.triple)
-            })
-            .join("lib")
-            .join(target.to_string().replace("-preview1", ""));
-=======
     } else if target.ends_with("-wasi") {
         let srcdir = {
-            let lib_dir = if target.starts_with("wasm32-") {
-                "lib/wasm32-wasi"
+            let target_dir = if target.contains("-preview1") {
+                target.to_string().replace("-preview1", "")
+            } else if target.starts_with("wasm32-") {
+                "wasm32-wasi".to_string()
             } else if target.starts_with("wasm64-") {
-                "lib/wasm64-wasi"
+                "wasm64-wasi".to_string()
             } else {
                 panic!("Target {:?} is not supported", target.triple)
             };
-            builder.wasi_root(target)
+            builder
+                .wasi_root(target)
                 .unwrap_or_else(|| {
                     panic!("Target {:?} does not have a \"wasi-root\" key", target.triple)
                 })
-                .join(lib_dir)
+                .join("lib")
+                .join(target_dir)
         };
->>>>>>> e90132a2
         for &obj in &["libc.a", "crt1-command.o", "crt1-reactor.o"] {
             copy_and_stamp(
                 builder,
