error: internal compiler error: error performing ParamEnvAnd { param_env: ParamEnv { caller_bounds: [], reveal: UserFacing }, value: ImpliedOutlivesBounds { ty: &'?2 mut StateContext<'?3, usize> } }
  --> $DIR/issue-80409.rs:49:30
   |
<<<<<<< HEAD
LL |     builder.state().on_entry(|_| {});
   |                              ^^^
   |
note: 
  --> $DIR/issue-80409.rs:49:30
   |
LL |     builder.state().on_entry(|_| {});
   |                              ^^^

query stack during panic:
end of query stack
error: aborting due to 1 previous error
=======
   = query stack during panic:
end of query stack
>>>>>>> a094903e
<|MERGE_RESOLUTION|>--- conflicted
+++ resolved
@@ -1,7 +1,6 @@
 error: internal compiler error: error performing ParamEnvAnd { param_env: ParamEnv { caller_bounds: [], reveal: UserFacing }, value: ImpliedOutlivesBounds { ty: &'?2 mut StateContext<'?3, usize> } }
   --> $DIR/issue-80409.rs:49:30
    |
-<<<<<<< HEAD
 LL |     builder.state().on_entry(|_| {});
    |                              ^^^
    |
@@ -12,9 +11,4 @@
    |                              ^^^
 
 query stack during panic:
-end of query stack
-error: aborting due to 1 previous error
-=======
-   = query stack during panic:
-end of query stack
->>>>>>> a094903e
+end of query stack